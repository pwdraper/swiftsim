--- conflicted
+++ resolved
@@ -202,26 +202,6 @@
 }
 
 /**
-<<<<<<< HEAD
- * @brief Returns one over the argument to the power given by one over the
- * adiabatic index.
- *
- * Computes \f$x^{\frac{1}{\gamma}}\f$.
- */
-__attribute__((always_inline)) INLINE static float pow_one_over_gamma(float x) {
-
-#if defined(HYDRO_GAMMA_5_3)
-
-  return powf(x, 0.6f); /* x^(3/5) */
-
-#elif defined(HYDRO_GAMMA_4_3)
-
-  return powf(x, 0.75f); /* x^(3/4) */
-
-#elif defined(HYDRO_GAMMA_2_1)
-
-  return sqrtf(x); /* x^(1/2) */
-=======
  * @brief Returns one over the argument to the power given by the adiabatic
  * index
  *
@@ -252,38 +232,16 @@
 
   const float inv = 1.f / x;
   return inv * inv;
->>>>>>> 44194d4e
-
-#else
-
-  error("The adiabatic index is not defined !");
-  return 0.f;
-
-#endif
-}
-
-/**
-<<<<<<< HEAD
- * @brief Returns the argument to the power given by two over the adiabatic
- * index.
- *
- * Computes \f$x^{\frac{2}{\gamma}}\f$.
- */
-__attribute__((always_inline)) INLINE static float pow_two_over_gamma(float x) {
-
-#if defined(HYDRO_GAMMA_5_3)
-
-  return powf(x, 1.2f); /* x^(6/5) */
-
-#elif defined(HYDRO_GAMMA_4_3)
-
-  const float sqrt = sqrtf(x);
-  return sqrt * sqrt * sqrt;
-
-#elif defined(HYDRO_GAMMA_2_1)
-
-  return x; /* x^(2/2) */
-=======
+
+#else
+
+  error("The adiabatic index is not defined !");
+  return 0.f;
+
+#endif
+}
+
+/**
  * @brief Return the argument to the power given by two divided by the adiabatic
  * index minus one
  *
@@ -313,39 +271,16 @@
 #elif defined(HYDRO_GAMMA_2_1)
 
   return x * x; /* x^2 */
->>>>>>> 44194d4e
-
-#else
-
-  error("The adiabatic index is not defined !");
-  return 0.f;
-
-#endif
-}
-
-/**
-<<<<<<< HEAD
- * @brief Returns the argument to the power one minus two over the
- * adiabatic index.
- *
- * Computes \f$x^{1 - \frac{2}{\gamma}}\f$.
- */
-__attribute__((always_inline)) INLINE static float pow_one_minus_two_over_gamma(
-    float x) {
-
-#if defined(HYDRO_GAMMA_5_3)
-
-  return powf(x, -0.2f); /* x^(-1/5) */
-
-#elif defined(HYDRO_GAMMA_4_3)
-
-  const float sqrt = sqrtf(x);
-  return 1.f / sqrt;
-
-#elif defined(HYDRO_GAMMA_2_1)
-
-  return 1.f; /* x^0 */
-=======
+
+#else
+
+  error("The adiabatic index is not defined !");
+  return 0.f;
+
+#endif
+}
+
+/**
  * @brief Return the argument to the power given by two times the adiabatic
  * index divided by the adiabatic index minus one
  *
@@ -488,7 +423,6 @@
 #elif defined(HYDRO_GAMMA_2_1)
 
   return sqrtf(x); /* x^(1/2) */
->>>>>>> 44194d4e
 
 #else
 
