--- conflicted
+++ resolved
@@ -22,16 +22,9 @@
 #ifndef SWIFT_TOOL_H
 #define SWIFT_TOOL_H
 
-/* Config parameters. */
-#include "../config.h"
-
-/* Includes. */
 #include "cell.h"
-<<<<<<< HEAD
+#include "part.h"
 #include "physical_constants.h"
-=======
-#include "part.h"
->>>>>>> ab1f47ed
 #include "runner.h"
 
 void factor(int value, int *f1, int *f2);
