/*******************************************************************************
 * This file is part of SWIFT.
 * Copyright (c) 2012 Pedro Gonnet (pedro.gonnet@durham.ac.uk)
 *                    Matthieu Schaller (matthieu.schaller@durham.ac.uk)
 *               2016 John A. Regan (john.a.regan@durham.ac.uk)
 *                    Tom Theuns (tom.theuns@durham.ac.uk)
 *
 * This program is free software: you can redistribute it and/or modify
 * it under the terms of the GNU Lesser General Public License as published
 * by the Free Software Foundation, either version 3 of the License, or
 * (at your option) any later version.
 *
 * This program is distributed in the hope that it will be useful,
 * but WITHOUT ANY WARRANTY; without even the implied warranty of
 * MERCHANTABILITY or FITNESS FOR A PARTICULAR PURPOSE.  See the
 * GNU General Public License for more details.
 *
 * You should have received a copy of the GNU Lesser General Public License
 * along with this program.  If not, see <http://www.gnu.org/licenses/>.
 *
 ******************************************************************************/

/* Config parameters. */

/* This object's header. */
#include "timers.h"

/* Some standard headers. */
#include <stdio.h>

/* Local includes. */
#include "clocks.h"

/* The timers. */
ticks timers[timer_count];

/* Timer names. */
const char* timers_names[timer_count] = {
    "none",
    "prepare",
    "init",
    "init_grav",
    "drift_part",
    "drift_gpart",
    "kick1",
    "kick2",
    "timestep",
    "endforce",
    "dosort",
    "doself_density",
    "doself_gradient",
    "doself_force",
    "doself_grav_pp",
    "dopair_density",
    "dopair_gradient",
    "dopair_force",
    "dopair_grav_mm",
    "dopair_grav_pp",
    "dograv_external",
    "dograv_down",
    "dograv_mesh",
    "dograv_top_level",
    "dograv_long_range",
    "dosource",
    "dosub_self_density",
    "dosub_self_gradient",
    "dosub_self_force",
    "dosub_self_grav",
    "dosub_pair_density",
    "dosub_pair_gradient",
    "dosub_pair_force",
    "dosub_pair_grav",
    "doself_subset",
    "dopair_subset",
    "dopair_subset_naive",
    "dosub_subset",
    "do_ghost",
    "do_extra_ghost",
    "dorecv_part",
    "dorecv_gpart",
    "dorecv_spart",
    "do_cooling",
    "do_star_formation",
    "gettask",
    "qget",
    "qsteal",
    "locktree",
    "runners",
    "step",
    "doself_stars_density",
    "dopair_stars_density",
    "do_stars_ghost",
    "doself_subset_stars_density",
    "dopair_subset_stars_density",
    "dosubpair_stars_density",
    "dosub_self_stars_density",
<<<<<<< HEAD
    "dosub_pair_stars_density",
    "dosub_subset_stars_density",
=======
    "logger",
>>>>>>> 3f6ae44e
};

/* File to store the timers */
static FILE* timers_file;

/**
 * @brief Re-set the timers.
 *
 * @param mask A bitmask of the timers to re-set.
 *
 * To reset all timers, use the mask #timers_mask_all.
 */
void timers_reset(unsigned long long mask) {

  /* Loop over the timers and set the masked ones to zero. */
  for (int k = 0; k < timer_count; k++)
    if (mask & (1ull << k)) timers[k] = 0;
}

/**
 * @brief Re-set all the timers.
 *
 */
void timers_reset_all(void) { timers_reset(timers_mask_all); }

/**
 * @brief Outputs all the timers to the timers dump file.
 *
 * @param step The current step.
 */
void timers_print(int step) {
  fprintf(timers_file, "%d\t", step);
  for (int k = 0; k < timer_count; k++)
    fprintf(timers_file, "%18.3f ", clocks_from_ticks(timers[k]));
  fprintf(timers_file, "\n");
  fflush(timers_file);
}

/**
 * @brief Opens the file to contain the timers info and print a header
 *
 * @param rank The MPI rank of the file.
 */
void timers_open_file(int rank) {

  char buff[100];
  sprintf(buff, "timers_%d.txt", rank);
  timers_file = fopen(buff, "w");

  fprintf(timers_file, "# timers: \n# step | ");
  for (int k = 0; k < timer_count; k++)
    fprintf(timers_file, "%18s ", timers_names[k]);
  fprintf(timers_file, "\n");
}

/**
 * @brief Close the file containing the timer info.
 */
void timers_close_file(void) { fclose(timers_file); }<|MERGE_RESOLUTION|>--- conflicted
+++ resolved
@@ -94,12 +94,7 @@
     "dopair_subset_stars_density",
     "dosubpair_stars_density",
     "dosub_self_stars_density",
-<<<<<<< HEAD
-    "dosub_pair_stars_density",
-    "dosub_subset_stars_density",
-=======
     "logger",
->>>>>>> 3f6ae44e
 };
 
 /* File to store the timers */
