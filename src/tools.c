/*******************************************************************************
 * This file is part of SWIFT.
 * Copyright (c) 2012 Pedro Gonnet (pedro.gonnet@durham.ac.uk),
 *                    Matthieu Schaller (matthieu.schaller@durham.ac.uk)
 * Copyright (c) 2015 Peter W. Draper (p.w.draper@durham.ac.uk)
 *
 * This program is free software: you can redistribute it and/or modify
 * it under the terms of the GNU Lesser General Public License as published
 * by the Free Software Foundation, either version 3 of the License, or
 * (at your option) any later version.
 *
 * This program is distributed in the hope that it will be useful,
 * but WITHOUT ANY WARRANTY; without even the implied warranty of
 * MERCHANTABILITY or FITNESS FOR A PARTICULAR PURPOSE.  See the
 * GNU General Public License for more details.
 *
 * You should have received a copy of the GNU Lesser General Public License
 * along with this program.  If not, see <http://www.gnu.org/licenses/>.
 *
 ******************************************************************************/

/* Config parameters. */
#include "../config.h"

/* Some standard headers. */
#include <math.h>
#include <stddef.h>
#include <stdio.h>
#include <stdlib.h>

/* This object's header. */
#include "tools.h"

/* Local includes. */
#include "cell.h"
#include "error.h"
#include "gravity.h"
#include "hydro.h"
#include "part.h"
#include "runner.h"

/**
 *  Factorize a given integer, attempts to keep larger pair of factors.
 */
void factor(int value, int *f1, int *f2) {
  int j;
  int i;

  j = (int)sqrt(value);
  for (i = j; i > 0; i--) {
    if ((value % i) == 0) {
      *f1 = i;
      *f2 = value / i;
      break;
    }
  }
}

/**
 * @brief Compute the average number of pairs per particle using
 *      a brute-force O(N^2) computation.
 *
 * @param dim The space dimensions.
 * @param parts The #part array.
 * @param N The number of parts.
 * @param periodic Periodic boundary conditions flag.
 */
void pairs_n2(double *dim, struct part *restrict parts, int N, int periodic) {
  int i, j, k, count = 0;
  // int mj, mk;
  // double maxratio = 1.0;
  double r2, dx[3], rho = 0.0;
  double rho_max = 0.0, rho_min = 100;

  /* Loop over all particle pairs. */
  for (j = 0; j < N; j++) {
    if (j % 1000 == 0) {
      printf("pairs_n2: j=%i.\n", j);
      fflush(stdout);
    }
    for (k = j + 1; k < N; k++) {
      for (i = 0; i < 3; i++) {
        dx[i] = parts[j].x[i] - parts[k].x[i];
        if (periodic) {
          if (dx[i] < -dim[i] / 2)
            dx[i] += dim[i];
          else if (dx[i] > dim[i] / 2)
            dx[i] -= dim[i];
        }
      }
      r2 = dx[0] * dx[0] + dx[1] * dx[1] + dx[2] * dx[2];
      if (r2 < parts[j].h * parts[j].h || r2 < parts[k].h * parts[k].h) {
        runner_iact_density(r2, NULL, parts[j].h, parts[k].h, &parts[j],
                            &parts[k]);
        /* if ( parts[j].h / parts[k].h > maxratio )
            {
            maxratio = parts[j].h / parts[k].h;
            mj = j; mk = k;
            }
        else if ( parts[k].h / parts[j].h > maxratio )
            {
            maxratio = parts[k].h / parts[j].h;
            mj = j; mk = k;
            } */
      }
    }
  }

  /* Aggregate the results. */
  for (k = 0; k < N; k++) {
    // count += parts[k].icount;
    rho += parts[k].density.wcount;
    rho_min = fmin(parts[k].density.wcount, rho_min);
    rho_min = fmax(parts[k].density.wcount, rho_max);
  }

  /* Dump the result. */
  printf("pairs_n2: avg. density per part is %.3f (nr. pairs %.3f).\n",
         rho / N + 32.0 / 3, ((double)count) / N);
  printf("pairs_n2: densities are in [ %e , %e ].\n", rho_min / N + 32.0 / 3,
         rho_max / N + 32.0 / 3);
  /* printf( "pairs_n2: maximum ratio between parts %i [%e,%e,%e] and %i
     [%e,%e,%e] is %.3f/%.3f\n" ,
      mj , parts[mj].x[0] , parts[mj].x[1] , parts[mj].x[2] ,
      mk , parts[mk].x[0] , parts[mk].x[1] , parts[mk].x[2] ,
      parts[mj].h , parts[mk].h ); fflush(stdout); */
  fflush(stdout);
}

void pairs_single_density(double *dim, long long int pid,
                          struct part *restrict parts, int N, int periodic) {
  int i, k;
  // int mj, mk;
  // double maxratio = 1.0;
  double r2, dx[3];
  float fdx[3];
  struct part p;
  // double ih = 12.0/6.25;

  /* Find "our" part. */
  for (k = 0; k < N && parts[k].id != pid; k++)
    ;
  if (k == N) error("Part not found.");
  p = parts[k];
  printf("pairs_single: part[%i].id == %lli.\n", k, pid);

  hydro_init_part(&p);

  /* Loop over all particle pairs. */
  for (k = 0; k < N; k++) {
    if (parts[k].id == p.id) continue;
    for (i = 0; i < 3; i++) {
      dx[i] = p.x[i] - parts[k].x[i];
      if (periodic) {
        if (dx[i] < -dim[i] / 2)
          dx[i] += dim[i];
        else if (dx[i] > dim[i] / 2)
          dx[i] -= dim[i];
      }
      fdx[i] = dx[i];
    }
    r2 = fdx[0] * fdx[0] + fdx[1] * fdx[1] + fdx[2] * fdx[2];
    if (r2 < p.h * p.h) {
      runner_iact_nonsym_density(r2, fdx, p.h, parts[k].h, &p, &parts[k]);
      /* printf( "pairs_simple: interacting particles %lli [%i,%i,%i] and %lli
         [%i,%i,%i], r=%e.\n" ,
          pid , (int)(p.x[0]*ih) , (int)(p.x[1]*ih) , (int)(p.x[2]*ih) ,
          parts[k].id , (int)(parts[k].x[0]*ih) , (int)(parts[k].x[1]*ih) ,
         (int)(parts[k].x[2]*ih) ,
          sqrtf(r2) ); */
    }
  }

  /* Dump the result. */
  printf("pairs_single: wcount of part %lli (h=%e) is %f.\n", p.id, p.h,
         p.density.wcount + 32.0 / 3);
  fflush(stdout);
}

void pairs_all_density(struct runner *r, struct cell *ci, struct cell *cj) {

  float r2, hi, hj, hig2, hjg2, dx[3];
  struct part *pi, *pj;

  /* Implements a double-for loop and checks every interaction */
  for (int i = 0; i < ci->count; ++i) {

    pi = &ci->parts[i];
    hi = pi->h;
    hig2 = hi * hi * kernel_gamma2;

    for (int j = 0; j < cj->count; ++j) {

      pj = &cj->parts[j];

      /* Pairwise distance */
      r2 = 0.0f;
      for (int k = 0; k < 3; k++) {
        dx[k] = ci->parts[i].x[k] - cj->parts[j].x[k];
        r2 += dx[k] * dx[k];
      }

      /* Hit or miss? */
      if (r2 < hig2) {

        /* Interact */
        runner_iact_nonsym_density(r2, dx, hi, pj->h, pi, pj);
      }
    }
  }

  /* Reverse double-for loop and checks every interaction */
  for (int j = 0; j < cj->count; ++j) {

    pj = &cj->parts[j];
    hj = pj->h;
    hjg2 = hj * hj * kernel_gamma2;

    for (int i = 0; i < ci->count; ++i) {

      pi = &ci->parts[i];

      /* Pairwise distance */
      r2 = 0.0f;
      for (int k = 0; k < 3; k++) {
        dx[k] = cj->parts[j].x[k] - ci->parts[i].x[k];
        r2 += dx[k] * dx[k];
      }

      /* Hit or miss? */
      if (r2 < hjg2) {

        /* Interact */
        runner_iact_nonsym_density(r2, dx, hj, pi->h, pj, pi);
      }
    }
  }
}

void pairs_all_force(struct runner *r, struct cell *ci, struct cell *cj) {

  float r2, hi, hj, hig2, hjg2, dx[3];
  struct part *pi, *pj;

  /* Implements a double-for loop and checks every interaction */
  for (int i = 0; i < ci->count; ++i) {

    pi = &ci->parts[i];
    hi = pi->h;
    hig2 = hi * hi * kernel_gamma2;

    for (int j = 0; j < cj->count; ++j) {

      pj = &cj->parts[j];
      hj = pj->h;
      hjg2 = hj * hj * kernel_gamma2;

      /* Pairwise distance */
      r2 = 0.0f;
      for (int k = 0; k < 3; k++) {
        dx[k] = ci->parts[i].x[k] - cj->parts[j].x[k];
        r2 += dx[k] * dx[k];
      }

      /* Hit or miss? */
      if (r2 < hig2 || r2 < hjg2) {

        /* Interact */
        runner_iact_nonsym_force(r2, dx, hi, hj, pi, pj);
      }
    }
  }

  /* Reverse double-for loop and checks every interaction */
  for (int j = 0; j < cj->count; ++j) {

    pj = &cj->parts[j];
    hj = pj->h;
    hjg2 = hj * hj * kernel_gamma2;

    for (int i = 0; i < ci->count; ++i) {

      pi = &ci->parts[i];
      hi = pi->h;
      hig2 = hi * hi * kernel_gamma2;

      /* Pairwise distance */
      r2 = 0.0f;
      for (int k = 0; k < 3; k++) {
        dx[k] = cj->parts[j].x[k] - ci->parts[i].x[k];
        r2 += dx[k] * dx[k];
      }

      /* Hit or miss? */
      if (r2 < hjg2 || r2 < hig2) {

        /* Interact */
        runner_iact_nonsym_force(r2, dx, hj, pi->h, pj, pi);
      }
    }
  }
}

void self_all_density(struct runner *r, struct cell *ci) {
  float r2, hi, hj, hig2, hjg2, dxi[3];  //, dxj[3];
  struct part *pi, *pj;

  /* Implements a double-for loop and checks every interaction */
  for (int i = 0; i < ci->count; ++i) {

    pi = &ci->parts[i];
    hi = pi->h;
    hig2 = hi * hi * kernel_gamma2;

    for (int j = i + 1; j < ci->count; ++j) {

      pj = &ci->parts[j];
      hj = pj->h;
      hjg2 = hj * hj * kernel_gamma2;

      if (pi == pj) continue;

      /* Pairwise distance */
      r2 = 0.0f;
      for (int k = 0; k < 3; k++) {
        dxi[k] = ci->parts[i].x[k] - ci->parts[j].x[k];
        r2 += dxi[k] * dxi[k];
      }

      /* Hit or miss? */
      if (r2 < hig2) {

        /* Interact */
        runner_iact_nonsym_density(r2, dxi, hi, hj, pi, pj);
      }

      /* Hit or miss? */
      if (r2 < hjg2) {

        dxi[0] = -dxi[0];
        dxi[1] = -dxi[1];
        dxi[2] = -dxi[2];

        /* Interact */
        runner_iact_nonsym_density(r2, dxi, hj, hi, pj, pi);
      }
    }
  }
}

void self_all_force(struct runner *r, struct cell *ci) {
  float r2, hi, hj, hig2, hjg2, dxi[3];  //, dxj[3];
  struct part *pi, *pj;

  /* Implements a double-for loop and checks every interaction */
  for (int i = 0; i < ci->count; ++i) {

    pi = &ci->parts[i];
    hi = pi->h;
    hig2 = hi * hi * kernel_gamma2;

    for (int j = i + 1; j < ci->count; ++j) {

      pj = &ci->parts[j];
      hj = pj->h;
      hjg2 = hj * hj * kernel_gamma2;

      if (pi == pj) continue;

      /* Pairwise distance */
      r2 = 0.0f;
      for (int k = 0; k < 3; k++) {
        dxi[k] = ci->parts[i].x[k] - ci->parts[j].x[k];
        r2 += dxi[k] * dxi[k];
      }

      /* Hit or miss? */
      if (r2 < hig2 || r2 < hjg2) {

        /* Interact */
        runner_iact_force(r2, dxi, hi, hj, pi, pj);
      }
    }
  }
}

void pairs_single_grav(double *dim, long long int pid,
                       struct gpart *restrict gparts, const struct part *parts,
                       int N, int periodic) {

  int i, k;
  // int mj, mk;
  // double maxratio = 1.0;
  double r2, dx[3];
  float fdx[3], a[3] = {0.0, 0.0, 0.0}, aabs[3] = {0.0, 0.0, 0.0};
  struct gpart pi, pj;
  // double ih = 12.0/6.25;

  /* Find "our" part. */
  for (k = 0; k < N; k++)
    if ((gparts[k].id_or_neg_offset < 0 &&
         parts[-gparts[k].id_or_neg_offset].id == pid) ||
        gparts[k].id_or_neg_offset == pid)
      break;
  if (k == N) error("Part not found.");
  pi = gparts[k];
  pi.a_grav[0] = 0.0f;
  pi.a_grav[1] = 0.0f;
  pi.a_grav[2] = 0.0f;

  /* Loop over all particle pairs. */
  for (k = 0; k < N; k++) {
    if (gparts[k].id_or_neg_offset == pi.id_or_neg_offset) continue;
    pj = gparts[k];
    for (i = 0; i < 3; i++) {
      dx[i] = pi.x[i] - pj.x[i];
      if (periodic) {
        if (dx[i] < -dim[i] / 2)
          dx[i] += dim[i];
        else if (dx[i] > dim[i] / 2)
          dx[i] -= dim[i];
      }
      fdx[i] = dx[i];
    }
    r2 = fdx[0] * fdx[0] + fdx[1] * fdx[1] + fdx[2] * fdx[2];
    runner_iact_grav_pp(0.f, r2, fdx, &pi, &pj);
    a[0] += pi.a_grav[0];
    a[1] += pi.a_grav[1];
    a[2] += pi.a_grav[2];
    aabs[0] += fabsf(pi.a_grav[0]);
    aabs[1] += fabsf(pi.a_grav[1]);
    aabs[2] += fabsf(pi.a_grav[2]);
    pi.a_grav[0] = 0.0f;
    pi.a_grav[1] = 0.0f;
    pi.a_grav[2] = 0.0f;
  }

  /* Dump the result. */
  message(
      "acceleration on gpart %lli is a=[ %e %e %e ], |a|=[ %.2e %.2e %.2e ].\n",
      parts[-pi.id_or_neg_offset].id, a[0], a[1], a[2], aabs[0], aabs[1],
      aabs[2]);
}

/**
<<<<<<< HEAD
 * @brief Test the density function by dumping it for two random parts.
 *
 * @param N number of intervals in [0,1].
 */
void density_dump(int N) {

  int k;
  float r2[4] = {0.0f, 0.0f, 0.0f, 0.0f}, hi[4], hj[4];
  struct part /**pi[4],  *pj[4],*/ Pi[4], Pj[4];

  /* Init the interaction parameters. */
  for (k = 0; k < 4; k++) {
    Pi[k].mass = 1.0f;
    Pi[k].rho = 0.0f;
    Pi[k].density.wcount = 0.0f;
    Pi[k].id = k;
    Pj[k].mass = 1.0f;
    Pj[k].rho = 0.0f;
    Pj[k].density.wcount = 0.0f;
    Pj[k].id = k + 4;
    hi[k] = 1.0;
    hj[k] = 1.0;
#if defined(SHADOWSWIFT)
    double x[3] = {0.0f, 0.0f, 0.0f};
    voronoi_cell_init(&Pi[k].cell, x);
    voronoi_cell_init(&Pj[k].cell, x);
#endif
  }

  for (k = 0; k <= N; k++) {
    r2[3] = r2[2];
    r2[2] = r2[1];
    r2[1] = r2[0];
    r2[0] = ((float)k) / N;
    Pi[0].density.wcount = 0;
    Pj[0].density.wcount = 0;
    runner_iact_density(r2[0], NULL, hi[0], hj[0], &Pi[0], &Pj[0]);
    printf(" %e %e %e", r2[0], Pi[0].density.wcount, Pj[0].density.wcount);
  }
}

/**
=======
>>>>>>> 66c5a34a
 * @brief Compute the force on a single particle brute-force.
 */
void engine_single_density(double *dim, long long int pid,
                           struct part *restrict parts, int N, int periodic) {
  double r2, dx[3];
  float fdx[3];
  struct part p;

  /* Find "our" part. */
  int k;
  for (k = 0; k < N && parts[k].id != pid; k++)
    ;
  if (k == N) error("Part not found.");
  p = parts[k];

  /* Clear accumulators. */
  hydro_init_part(&p);

  /* Loop over all particle pairs (force). */
  for (k = 0; k < N; k++) {
    if (parts[k].id == p.id) continue;
    for (int i = 0; i < 3; i++) {
      dx[i] = p.x[i] - parts[k].x[i];
      if (periodic) {
        if (dx[i] < -dim[i] / 2)
          dx[i] += dim[i];
        else if (dx[i] > dim[i] / 2)
          dx[i] -= dim[i];
      }
      fdx[i] = dx[i];
    }
    r2 = fdx[0] * fdx[0] + fdx[1] * fdx[1] + fdx[2] * fdx[2];
    if (r2 < p.h * p.h * kernel_gamma2) {
      runner_iact_nonsym_density(r2, fdx, p.h, parts[k].h, &p, &parts[k]);
    }
  }

  /* Dump the result. */
  hydro_end_density(&p, 0);
  message("part %lli (h=%e) has wcount=%e, rho=%e.", p.id, p.h,
          p.density.wcount, hydro_get_density(&p));
  fflush(stdout);
}

void engine_single_force(double *dim, long long int pid,
                         struct part *restrict parts, int N, int periodic) {
  int i, k;
  double r2, dx[3];
  float fdx[3];
  struct part p;

  /* Find "our" part. */
  for (k = 0; k < N && parts[k].id != pid; k++)
    ;
  if (k == N) error("Part not found.");
  p = parts[k];

  /* Clear accumulators. */
  hydro_reset_acceleration(&p);

  /* Loop over all particle pairs (force). */
  for (k = 0; k < N; k++) {
    // for ( k = N-1 ; k >= 0 ; k-- ) {
    if (parts[k].id == p.id) continue;
    for (i = 0; i < 3; i++) {
      dx[i] = p.x[i] - parts[k].x[i];
      if (periodic) {
        if (dx[i] < -dim[i] / 2)
          dx[i] += dim[i];
        else if (dx[i] > dim[i] / 2)
          dx[i] -= dim[i];
      }
      fdx[i] = dx[i];
    }
    r2 = fdx[0] * fdx[0] + fdx[1] * fdx[1] + fdx[2] * fdx[2];
    if (r2 < p.h * p.h * kernel_gamma2 ||
        r2 < parts[k].h * parts[k].h * kernel_gamma2) {
      hydro_reset_acceleration(&p);
      runner_iact_nonsym_force(r2, fdx, p.h, parts[k].h, &p, &parts[k]);
    }
  }

  /* Dump the result. */
  message("part %lli (h=%e) has a=[%.3e,%.3e,%.3e]", p.id, p.h, p.a_hydro[0],
          p.a_hydro[1], p.a_hydro[2]);
  fflush(stdout);
}

/**
 * Returns a random number (uniformly distributed) in [a,b[
 */
double random_uniform(double a, double b) {
  return (rand() / (double)RAND_MAX) * (b - a) + a;
}

/**
 * @brief Randomly shuffle an array of particles.
 */
void shuffle_particles(struct part *parts, const int count) {
  if (count > 1) {
    for (int i = 0; i < count - 1; i++) {
      int j = i + random_uniform(0., (double)(count - 1 - i));

      struct part particle = parts[j];

      parts[j] = parts[i];

      parts[i] = particle;
    }

  } else
    error("Array not big enough to shuffle!");
}

/**
 * @brief Computes the forces between all g-particles using the N^2 algorithm
 *
 * Overwrites the accelerations of the gparts with the values.
 * Do not use for actual runs.
 *
 * @brief gparts The array of particles.
 * @brief gcount The number of particles.
 */
void gravity_n2(struct gpart *gparts, const int gcount,
                const struct phys_const *constants, float rlr) {

  const float rlr_inv = 1. / rlr;
  const float max_d = const_gravity_r_cut * rlr;
  const float max_d2 = max_d * max_d;

  message("rlr_inv= %f", rlr_inv);
  message("max_d: %f", max_d);

  /* Reset everything */
  for (int pid = 0; pid < gcount; pid++) {
    struct gpart *restrict gpi = &gparts[pid];
    gpi->a_grav[0] = 0.f;
    gpi->a_grav[1] = 0.f;
    gpi->a_grav[2] = 0.f;
  }

  /* Loop over all particles in ci... */
  for (int pid = 0; pid < gcount; pid++) {

    /* Get a hold of the ith part in ci. */
    struct gpart *restrict gpi = &gparts[pid];

    for (int pjd = pid + 1; pjd < gcount; pjd++) {

      /* Get a hold of the jth part in ci. */
      struct gpart *restrict gpj = &gparts[pjd];

      /* Compute the pairwise distance. */
      const float dx[3] = {gpi->x[0] - gpj->x[0],   // x
                           gpi->x[1] - gpj->x[1],   // y
                           gpi->x[2] - gpj->x[2]};  // z
      const float r2 = dx[0] * dx[0] + dx[1] * dx[1] + dx[2] * dx[2];

      if (r2 < max_d2 || 1) {

        /* Apply the gravitational acceleration. */
        runner_iact_grav_pp(rlr_inv, r2, dx, gpi, gpj);
      }
    }
  }

  /* Multiply by Newton's constant */
  const double const_G = constants->const_newton_G;
  for (int pid = 0; pid < gcount; pid++) {
    struct gpart *restrict gpi = &gparts[pid];
    gpi->a_grav[0] *= const_G;
    gpi->a_grav[1] *= const_G;
    gpi->a_grav[2] *= const_G;
  }
}<|MERGE_RESOLUTION|>--- conflicted
+++ resolved
@@ -443,51 +443,6 @@
 }
 
 /**
-<<<<<<< HEAD
- * @brief Test the density function by dumping it for two random parts.
- *
- * @param N number of intervals in [0,1].
- */
-void density_dump(int N) {
-
-  int k;
-  float r2[4] = {0.0f, 0.0f, 0.0f, 0.0f}, hi[4], hj[4];
-  struct part /**pi[4],  *pj[4],*/ Pi[4], Pj[4];
-
-  /* Init the interaction parameters. */
-  for (k = 0; k < 4; k++) {
-    Pi[k].mass = 1.0f;
-    Pi[k].rho = 0.0f;
-    Pi[k].density.wcount = 0.0f;
-    Pi[k].id = k;
-    Pj[k].mass = 1.0f;
-    Pj[k].rho = 0.0f;
-    Pj[k].density.wcount = 0.0f;
-    Pj[k].id = k + 4;
-    hi[k] = 1.0;
-    hj[k] = 1.0;
-#if defined(SHADOWSWIFT)
-    double x[3] = {0.0f, 0.0f, 0.0f};
-    voronoi_cell_init(&Pi[k].cell, x);
-    voronoi_cell_init(&Pj[k].cell, x);
-#endif
-  }
-
-  for (k = 0; k <= N; k++) {
-    r2[3] = r2[2];
-    r2[2] = r2[1];
-    r2[1] = r2[0];
-    r2[0] = ((float)k) / N;
-    Pi[0].density.wcount = 0;
-    Pj[0].density.wcount = 0;
-    runner_iact_density(r2[0], NULL, hi[0], hj[0], &Pi[0], &Pj[0]);
-    printf(" %e %e %e", r2[0], Pi[0].density.wcount, Pj[0].density.wcount);
-  }
-}
-
-/**
-=======
->>>>>>> 66c5a34a
  * @brief Compute the force on a single particle brute-force.
  */
 void engine_single_density(double *dim, long long int pid,
