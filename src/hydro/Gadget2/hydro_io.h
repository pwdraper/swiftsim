/*******************************************************************************
 * This file is part of SWIFT.
 * Coypright (c) 2016 Matthieu Schaller (matthieu.schaller@durham.ac.uk)
 *
 * This program is free software: you can redistribute it and/or modify
 * it under the terms of the GNU Lesser General Public License as published
 * by the Free Software Foundation, either version 3 of the License, or
 * (at your option) any later version.
 *
 * This program is distributed in the hope that it will be useful,
 * but WITHOUT ANY WARRANTY; without even the implied warranty of
 * MERCHANTABILITY or FITNESS FOR A PARTICULAR PURPOSE.  See the
 * GNU General Public License for more details.
 *
 * You should have received a copy of the GNU Lesser General Public License
 * along with this program.  If not, see <http://www.gnu.org/licenses/>.
 *
 ******************************************************************************/
#ifndef SWIFT_GADGET2_HYDRO_IO_H
#define SWIFT_GADGET2_HYDRO_IO_H

#include "adiabatic_index.h"
#include "hydro.h"
#include "io_properties.h"
#include "kernel_hydro.h"

/**
 * @brief Specifies which particle fields to read from a dataset
 *
 * @param parts The particle array.
 * @param list The list of i/o properties to read.
 * @param num_fields The number of i/o fields to read.
 */
void hydro_read_particles(struct part* parts, struct io_props* list,
                          int* num_fields) {

  *num_fields = 8;

  /* List what we want to read */
  list[0] = io_make_input_field("Coordinates", DOUBLE, 3, COMPULSORY,
                                UNIT_CONV_LENGTH, parts, x);
  list[1] = io_make_input_field("Velocities", FLOAT, 3, COMPULSORY,
                                UNIT_CONV_SPEED, parts, v);
  list[2] = io_make_input_field("Masses", FLOAT, 1, COMPULSORY, UNIT_CONV_MASS,
                                parts, mass);
  list[3] = io_make_input_field("SmoothingLength", FLOAT, 1, COMPULSORY,
                                UNIT_CONV_LENGTH, parts, h);
  list[4] = io_make_input_field("InternalEnergy", FLOAT, 1, COMPULSORY,
                                UNIT_CONV_ENERGY_PER_UNIT_MASS, parts, entropy);
  list[5] = io_make_input_field("ParticleIDs", ULONGLONG, 1, COMPULSORY,
                                UNIT_CONV_NO_UNITS, parts, id);
  list[6] = io_make_input_field("Accelerations", FLOAT, 3, OPTIONAL,
                                UNIT_CONV_ACCELERATION, parts, a_hydro);
  list[7] = io_make_input_field("Density", FLOAT, 1, OPTIONAL,
                                UNIT_CONV_DENSITY, parts, rho);
}

void convert_u(const struct engine* e, const struct part* p, float* ret) {

  ret[0] = hydro_get_internal_energy(p);
}

void convert_P(const struct engine* e, const struct part* p, float* ret) {

  ret[0] = hydro_get_pressure(p);
}

void convert_part_pos(const struct engine* e, const struct part* p,
                      double* ret) {

  if (e->s->periodic) {
    ret[0] = box_wrap(p->x[0], 0.0, e->s->dim[0]);
    ret[1] = box_wrap(p->x[1], 0.0, e->s->dim[1]);
    ret[2] = box_wrap(p->x[2], 0.0, e->s->dim[2]);
  } else {
    ret[0] = p->x[0];
    ret[1] = p->x[1];
    ret[2] = p->x[2];
  }
}

/**
 * @brief Specifies which particle fields to write to a dataset
 *
 * @param parts The particle array.
 * @param list The list of i/o properties to write.
 * @param num_fields The number of i/o fields to write.
 */
void hydro_write_particles(const struct part* parts, struct io_props* list,
                           int* num_fields) {

  *num_fields = 10;

#ifdef DEBUG_INTERACTIONS_SPH
  *num_fields = 14;
#endif

  /* List what we want to write */
  list[0] = io_make_output_field_convert_part(
      "Coordinates", DOUBLE, 3, UNIT_CONV_LENGTH, parts, convert_part_pos);
  list[1] =
      io_make_output_field("Velocities", FLOAT, 3, UNIT_CONV_SPEED, parts, v);
  list[2] =
      io_make_output_field("Masses", FLOAT, 1, UNIT_CONV_MASS, parts, mass);
  list[3] = io_make_output_field("SmoothingLength", FLOAT, 1, UNIT_CONV_LENGTH,
                                 parts, h);
  list[4] = io_make_output_field(
      "Entropy", FLOAT, 1, UNIT_CONV_ENTROPY_PER_UNIT_MASS, parts, entropy);
  list[5] = io_make_output_field("ParticleIDs", ULONGLONG, 1,
                                 UNIT_CONV_NO_UNITS, parts, id);
  list[6] = io_make_output_field("Acceleration", FLOAT, 3,
                                 UNIT_CONV_ACCELERATION, parts, a_hydro);
  list[7] =
      io_make_output_field("Density", FLOAT, 1, UNIT_CONV_DENSITY, parts, rho);
  list[8] = io_make_output_field_convert_part("InternalEnergy", FLOAT, 1,
                                              UNIT_CONV_ENERGY_PER_UNIT_MASS,
                                              parts, convert_u);
  list[9] = io_make_output_field_convert_part(
<<<<<<< HEAD
      "Pressure", FLOAT, 1, UNIT_CONV_PRESSURE, parts, rho, convert_P);
#ifdef DEBUG_INTERACTIONS_SPH
  list[10] = io_make_output_field("Num_ngb_density", INT, 1, UNIT_CONV_NO_UNITS,
                                 parts, num_ngb_density);
  list[11] = io_make_output_field("Num_ngb_force", INT, 1, UNIT_CONV_NO_UNITS,
                                 parts, num_ngb_force);
  list[12] = io_make_output_field("Ids_ngb_density", LONGLONG, NUM_OF_NEIGHBOURS,
                                 UNIT_CONV_NO_UNITS, parts, ids_ngbs_density);
  list[13] = io_make_output_field("Ids_ngb_force", LONGLONG, NUM_OF_NEIGHBOURS,
                                 UNIT_CONV_NO_UNITS, parts, ids_ngbs_force);
#endif

=======
      "Pressure", FLOAT, 1, UNIT_CONV_PRESSURE, parts, convert_P);
>>>>>>> 9ddb0c82
}

/**
 * @brief Writes the current model of SPH to the file
 * @param h_grpsph The HDF5 group in which to write
 */
void writeSPHflavour(hid_t h_grpsph) {

  /* Viscosity and thermal conduction */
  io_write_attribute_s(h_grpsph, "Thermal Conductivity Model",
                       "(No treatment) as in Springel (2005)");
  io_write_attribute_s(
      h_grpsph, "Viscosity Model",
      "as in Springel (2005), i.e. Monaghan (1992) with Balsara (1995) switch");
  io_write_attribute_f(h_grpsph, "Viscosity alpha", const_viscosity_alpha);
  io_write_attribute_f(h_grpsph, "Viscosity beta", 3.f);
}

/**
 * @brief Are we writing entropy in the internal energy field ?
 *
 * @return 1 if entropy is in 'internal energy', 0 otherwise.
 */
int writeEntropyFlag() { return 0; }

#endif /* SWIFT_GADGET2_HYDRO_IO_H */<|MERGE_RESOLUTION|>--- conflicted
+++ resolved
@@ -116,8 +116,7 @@
                                               UNIT_CONV_ENERGY_PER_UNIT_MASS,
                                               parts, convert_u);
   list[9] = io_make_output_field_convert_part(
-<<<<<<< HEAD
-      "Pressure", FLOAT, 1, UNIT_CONV_PRESSURE, parts, rho, convert_P);
+      "Pressure", FLOAT, 1, UNIT_CONV_PRESSURE, parts, convert_P);
 #ifdef DEBUG_INTERACTIONS_SPH
   list[10] = io_make_output_field("Num_ngb_density", INT, 1, UNIT_CONV_NO_UNITS,
                                  parts, num_ngb_density);
@@ -129,9 +128,6 @@
                                  UNIT_CONV_NO_UNITS, parts, ids_ngbs_force);
 #endif
 
-=======
-      "Pressure", FLOAT, 1, UNIT_CONV_PRESSURE, parts, convert_P);
->>>>>>> 9ddb0c82
 }
 
 /**
