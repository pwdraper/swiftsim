--- conflicted
+++ resolved
@@ -139,14 +139,10 @@
     } force;
   };
 
-<<<<<<< HEAD
-  /*! Time-step length */
-=======
-  /* Chemistry information */
+  /*! Chemistry information */
   struct chemistry_part_data chemistry_data;
 
-  /* Time-step length */
->>>>>>> 3380f87d
+  /*! Time-step length */
   timebin_t time_bin;
 
   /*! Need waking-up ? */
