/*******************************************************************************
 * This file is part of SWIFT.
 * Copyright (c) 2013 Pedro Gonnet (pedro.gonnet@durham.ac.uk)
 *               2016 Matthieu Schaller (matthieu.schaller@durham.ac.uk)
 *
 * This program is free software: you can redistribute it and/or modify
 * it under the terms of the GNU Lesser General Public License as published
 * by the Free Software Foundation, either version 3 of the License, or
 * (at your option) any later version.
 *
 * This program is distributed in the hope that it will be useful,
 * but WITHOUT ANY WARRANTY; without even the implied warranty of
 * MERCHANTABILITY or FITNESS FOR A PARTICULAR PURPOSE.  See the
 * GNU General Public License for more details.
 *
 * You should have received a copy of the GNU Lesser General Public License
 * along with this program.  If not, see <http://www.gnu.org/licenses/>.
 *
 ******************************************************************************/
#ifndef SWIFT_RUNNER_DOIACT_GRAV_H
#define SWIFT_RUNNER_DOIACT_GRAV_H

/* Includes. */
#include "cell.h"
#include "gravity.h"
#include "inline.h"
#include "part.h"

/**
 * @brief Recursively propagate the multipoles down the tree by applying the
 * L2L and L2P kernels.
 *
 * @param r The #runner.
 * @param c The #cell we are working on.
 * @param timer Are we timing this ?
 */
void runner_do_grav_down(struct runner *r, struct cell *c, int timer) {

  /* Some constants */
  const struct engine *e = r->e;

  /* Cell properties */
  struct gpart *gparts = c->gparts;
  const int gcount = c->gcount;

  TIMER_TIC;

#ifdef SWIFT_DEBUG_CHECKS
  if (c->ti_old_multipole != e->ti_current) error("c->multipole not drifted.");
  if (c->multipole->pot.ti_init != e->ti_current)
    error("c->field tensor not initialised");
#endif

  if (c->split) { /* Node case */

    /* Add the field-tensor to all the 8 progenitors */
    for (int k = 0; k < 8; ++k) {
      struct cell *cp = c->progeny[k];

      /* Do we have a progenitor with any active g-particles ? */
      if (cp != NULL && cell_is_active(cp, e)) {

#ifdef SWIFT_DEBUG_CHECKS
        if (cp->ti_old_multipole != e->ti_current)
          error("cp->multipole not drifted.");
        if (cp->multipole->pot.ti_init != e->ti_current)
          error("cp->field tensor not initialised");
#endif
        struct grav_tensor shifted_tensor;

        /* If the tensor received any contribution, push it down */
        if (c->multipole->pot.interacted) {

          /* Shift the field tensor */
          gravity_L2L(&shifted_tensor, &c->multipole->pot, cp->multipole->CoM,
                      c->multipole->CoM);

          /* Add it to this level's tensor */
          gravity_field_tensors_add(&cp->multipole->pot, &shifted_tensor);
        }

        /* Recurse */
        runner_do_grav_down(r, cp, 0);
      }
    }

  } else { /* Leaf case */

    /* We can abort early if no interactions via multipole happened */
    if (!c->multipole->pot.interacted) return;

    if (!cell_are_gpart_drifted(c, e)) error("Un-drifted gparts");

    /* Apply accelerations to the particles */
    for (int i = 0; i < gcount; ++i) {

      /* Get a handle on the gpart */
      struct gpart *gp = &gparts[i];

      /* Update if active */
      if (gpart_is_active(gp, e)) {

#ifdef SWIFT_DEBUG_CHECKS
        /* Check that particles have been drifted to the current time */
        if (gp->ti_drift != e->ti_current)
          error("gpart not drifted to current time");
        if (c->multipole->pot.ti_init != e->ti_current)
          error("c->field tensor not initialised");
#endif

        /* Apply the kernel */
        gravity_L2P(&c->multipole->pot, c->multipole->CoM, gp);
      }
    }
  }

  if (timer) TIMER_TOC(timer_dograv_down);
}

/**
 * @brief Computes the interaction of the field tensor in a cell with the
 * multipole of another cell.
 *
 * @param r The #runner.
 * @param ci The #cell with field tensor to interact.
 * @param cj The #cell with the multipole.
 */
void runner_dopair_grav_mm(const struct runner *r, struct cell *restrict ci,
                           struct cell *restrict cj) {

  /* Some constants */
  const struct engine *e = r->e;
  const struct space *s = e->s;
  const int periodic = s->periodic;
  const double dim[3] = {s->dim[0], s->dim[1], s->dim[2]};
  const struct gravity_props *props = e->gravity_properties;
  // const float a_smooth = e->gravity_properties->a_smooth;
  // const float rlr_inv = 1. / (a_smooth * ci->super->width[0]);

  TIMER_TIC;

  /* Anything to do here? */
  if (!cell_is_active(ci, e)) return;

  /* Short-cut to the multipole */
  const struct multipole *multi_j = &cj->multipole->m_pole;

#ifdef SWIFT_DEBUG_CHECKS
  if (ci == cj) error("Interacting a cell with itself using M2L");

  if (multi_j->M_000 == 0.f) error("Multipole does not seem to have been set.");

  if (ci->multipole->pot.ti_init != e->ti_current)
    error("ci->grav tensor not initialised.");
#endif

  /* Do we need to drift the multipole ? */
  if (cj->ti_old_multipole != e->ti_current) cell_drift_multipole(cj, e);

  /* Let's interact at this level */
  gravity_M2L(&ci->multipole->pot, multi_j, ci->multipole->CoM,
              cj->multipole->CoM, props, periodic, dim);

  TIMER_TOC(timer_dopair_grav_mm);
}

static INLINE void runner_dopair_grav_pp_full(const struct engine *e,
                                              struct gravity_cache *ci_cache,
                                              struct gravity_cache *cj_cache,
                                              int gcount_i, int gcount_j,
                                              int gcount_padded_j,
                                              struct gpart *restrict gparts_i,
                                              struct gpart *restrict gparts_j) {

  TIMER_TIC;

  /* Loop over all particles in ci... */
  for (int pid = 0; pid < gcount_i; pid++) {

    /* Skip inactive particles */
    if (!ci_cache->active[pid]) continue;

    /* Skip particle that can use the multipole */
    if (ci_cache->use_mpole[pid]) continue;

<<<<<<< HEAD
  /* Fill the caches */
  gravity_cache_populate(ci_cache, gparts_i, gcount_i, gcount_padded_i,
                         loc_mean, ci);
  gravity_cache_populate(cj_cache, gparts_j, gcount_j, gcount_padded_j,
                         loc_mean, cj);
=======
#ifdef SWIFT_DEBUG_CHECKS
    if (!gpart_is_active(&gparts_i[pid], e))
      error("Active particle went through the cache");
#endif
>>>>>>> 8e4b0d26

    const float x_i = ci_cache->x[pid];
    const float y_i = ci_cache->y[pid];
    const float z_i = ci_cache->z[pid];

    /* Some powers of the softening length */
    const float h_i = ci_cache->epsilon[pid];
    const float h2_i = h_i * h_i;
    const float h_inv_i = 1.f / h_i;
    const float h_inv3_i = h_inv_i * h_inv_i * h_inv_i;

    /* Local accumulators for the acceleration */
    float a_x = 0.f, a_y = 0.f, a_z = 0.f;

    /* Make the compiler understand we are in happy vectorization land */
    swift_align_information(cj_cache->x, SWIFT_CACHE_ALIGNMENT);
    swift_align_information(cj_cache->y, SWIFT_CACHE_ALIGNMENT);
    swift_align_information(cj_cache->z, SWIFT_CACHE_ALIGNMENT);
    swift_align_information(cj_cache->m, SWIFT_CACHE_ALIGNMENT);
    swift_assume_size(gcount_padded_j, VEC_SIZE);

    /* Loop over every particle in the other cell. */
    for (int pjd = 0; pjd < gcount_padded_j; pjd++) {

      /* Get info about j */
      const float x_j = cj_cache->x[pjd];
      const float y_j = cj_cache->y[pjd];
      const float z_j = cj_cache->z[pjd];
      const float mass_j = cj_cache->m[pjd];

      /* Compute the pairwise (square) distance. */
      const float dx = x_i - x_j;
      const float dy = y_i - y_j;
      const float dz = z_i - z_j;
      const float r2 = dx * dx + dy * dy + dz * dz;

#ifdef SWIFT_DEBUG_CHECKS
      if (r2 == 0.f) error("Interacting particles with 0 distance");

      /* Check that particles have been drifted to the current time */
      if (gparts_i[pid].ti_drift != e->ti_current)
        error("gpi not drifted to current time");
      if (pjd < gcount_j && gparts_j[pjd].ti_drift != e->ti_current)
        error("gpj not drifted to current time");
#endif

      /* Interact! */
      float f_ij;
      runner_iact_grav_pp_full(r2, h2_i, h_inv_i, h_inv3_i, mass_j, &f_ij);

      /* Store it back */
      a_x -= f_ij * dx;
      a_y -= f_ij * dy;
      a_z -= f_ij * dz;

#ifdef SWIFT_DEBUG_CHECKS
      /* Update the interaction counter if it's not a padded gpart */
      if (pjd < gcount_j) gparts_i[pid].num_interacted++;
#endif
    }

    /* Store everything back in cache */
    ci_cache->a_x[pid] = a_x;
    ci_cache->a_y[pid] = a_y;
    ci_cache->a_z[pid] = a_z;
  }

  TIMER_TOC(timer_dopair_grav_pp);
}

static INLINE void runner_dopair_grav_pp_truncated(
    const struct engine *e, const float rlr_inv, struct gravity_cache *ci_cache,
    struct gravity_cache *cj_cache, int gcount_i, int gcount_j,
    int gcount_padded_j, struct gpart *restrict gparts_i,
    struct gpart *restrict gparts_j) {

  TIMER_TIC;

  /* Loop over all particles in ci... */
  for (int pid = 0; pid < gcount_i; pid++) {

    /* Skip inactive particles */
    if (!ci_cache->active[pid]) continue;

    /* Skip particle that can use the multipole */
    if (ci_cache->use_mpole[pid]) continue;

#ifdef SWIFT_DEBUG_CHECKS
    if (!gpart_is_active(&gparts_i[pid], e))
      error("Active particle went through the cache");
#endif

    const float x_i = ci_cache->x[pid];
    const float y_i = ci_cache->y[pid];
    const float z_i = ci_cache->z[pid];

    /* Some powers of the softening length */
    const float h_i = ci_cache->epsilon[pid];
    const float h2_i = h_i * h_i;
    const float h_inv_i = 1.f / h_i;
    const float h_inv3_i = h_inv_i * h_inv_i * h_inv_i;

    /* Local accumulators for the acceleration */
    float a_x = 0.f, a_y = 0.f, a_z = 0.f;

    /* Make the compiler understand we are in happy vectorization land */
    swift_align_information(cj_cache->x, SWIFT_CACHE_ALIGNMENT);
    swift_align_information(cj_cache->y, SWIFT_CACHE_ALIGNMENT);
    swift_align_information(cj_cache->z, SWIFT_CACHE_ALIGNMENT);
    swift_align_information(cj_cache->m, SWIFT_CACHE_ALIGNMENT);
    swift_assume_size(gcount_padded_j, VEC_SIZE);

    /* Loop over every particle in the other cell. */
    for (int pjd = 0; pjd < gcount_padded_j; pjd++) {

      /* Get info about j */
      const float x_j = cj_cache->x[pjd];
      const float y_j = cj_cache->y[pjd];
      const float z_j = cj_cache->z[pjd];
      const float mass_j = cj_cache->m[pjd];

      /* Compute the pairwise (square) distance. */
      const float dx = x_i - x_j;
      const float dy = y_i - y_j;
      const float dz = z_i - z_j;
      const float r2 = dx * dx + dy * dy + dz * dz;

#ifdef SWIFT_DEBUG_CHECKS
      if (r2 == 0.f) error("Interacting particles with 0 distance");

      /* Check that particles have been drifted to the current time */
      if (gparts_i[pid].ti_drift != e->ti_current)
        error("gpi not drifted to current time");
      if (pjd < gcount_j && gparts_j[pjd].ti_drift != e->ti_current)
        error("gpj not drifted to current time");
#endif

      /* Interact! */
      float f_ij;
      runner_iact_grav_pp_truncated(r2, h2_i, h_inv_i, h_inv3_i, mass_j,
                                    rlr_inv, &f_ij);

      /* Store it back */
      a_x -= f_ij * dx;
      a_y -= f_ij * dy;
      a_z -= f_ij * dz;

#ifdef SWIFT_DEBUG_CHECKS
      /* Update the interaction counter if it's not a padded gpart */
      if (pjd < gcount_j) gparts_i[pid].num_interacted++;
#endif
    }

    /* Store everything back in cache */
    ci_cache->a_x[pid] = a_x;
    ci_cache->a_y[pid] = a_y;
    ci_cache->a_z[pid] = a_z;
  }

  TIMER_TOC(timer_dopair_grav_pp);
}

static INLINE void runner_dopair_grav_pm(
    const struct engine *restrict e, struct gravity_cache *ci_cache,
    int gcount_i, int gcount_padded_i, struct gpart *restrict gparts_i,
    const float CoM_j[3], const struct multipole *restrict multi_j,
    struct cell *restrict cj) {

  TIMER_TIC;

  /* Make the compiler understand we are in happy vectorization land */
  swift_declare_aligned_ptr(float, x, ci_cache->x, SWIFT_CACHE_ALIGNMENT);
  swift_declare_aligned_ptr(float, y, ci_cache->y, SWIFT_CACHE_ALIGNMENT);
  swift_declare_aligned_ptr(float, z, ci_cache->z, SWIFT_CACHE_ALIGNMENT);
  swift_declare_aligned_ptr(float, epsilon, ci_cache->epsilon,
                            SWIFT_CACHE_ALIGNMENT);
  swift_declare_aligned_ptr(float, a_x, ci_cache->a_x, SWIFT_CACHE_ALIGNMENT);
  swift_declare_aligned_ptr(float, a_y, ci_cache->a_y, SWIFT_CACHE_ALIGNMENT);
  swift_declare_aligned_ptr(float, a_z, ci_cache->a_z, SWIFT_CACHE_ALIGNMENT);
  swift_declare_aligned_ptr(int, active, ci_cache->active,
                            SWIFT_CACHE_ALIGNMENT);
  swift_declare_aligned_ptr(int, use_mpole, ci_cache->use_mpole,
                            SWIFT_CACHE_ALIGNMENT);
  swift_assume_size(gcount_padded_i, VEC_SIZE);

  /* Loop over all particles in ci... */
  for (int pid = 0; pid < gcount_padded_i; pid++) {

    /* Skip inactive particles */
    if (!active[pid]) continue;

    /* Skip particle that cannot use the multipole */
    if (!use_mpole[pid]) continue;

#ifdef SWIFT_DEBUG_CHECKS
    if (pid < gcount_i && !gpart_is_active(&gparts_i[pid], e))
      error("Active particle went through the cache");
#endif

    const float x_i = x[pid];
    const float y_i = y[pid];
    const float z_i = z[pid];

    /* Some powers of the softening length */
    const float h_i = epsilon[pid];
    const float h_inv_i = 1.f / h_i;

    /* Distance to the Multipole */
    const float dx = x_i - CoM_j[0];
    const float dy = y_i - CoM_j[1];
    const float dz = z_i - CoM_j[2];
    const float r2 = dx * dx + dy * dy + dz * dz;

    /* Interact! */
    float f_x, f_y, f_z;
    runner_iact_grav_pm(dx, dy, dz, r2, h_i, h_inv_i, multi_j, &f_x, &f_y,
                        &f_z);

    /* Store it back */
    a_x[pid] = f_x;
    a_y[pid] = f_y;
    a_z[pid] = f_z;

#ifdef SWIFT_DEBUG_CHECKS
    /* Update the interaction counter */
    if (pid < gcount_i)
      gparts_i[pid].num_interacted += cj->multipole->m_pole.num_gpart;
#endif
  }

  TIMER_TOC(timer_dopair_grav_pm);
}

/**
 * @brief Computes the interaction of all the particles in a cell with all the
 * particles of another cell (switching function between full and truncated).
 *
 * @param r The #runner.
 * @param ci The first #cell.
 * @param cj The other #cell.
 */
void runner_dopair_grav_pp(struct runner *r, struct cell *ci, struct cell *cj) {

  const struct engine *e = r->e;

  TIMER_TIC;

  /* Anything to do here? */
  if (!cell_is_active(ci, e) && !cell_is_active(cj, e)) return;

  /* Check that we are not doing something stupid */
  if (ci->split || cj->split) error("Running P-P on splitable cells");

  /* Let's start by drifting things */
  if (!cell_are_gpart_drifted(ci, e)) error("Un-drifted gparts");
  if (!cell_are_gpart_drifted(cj, e)) error("Un-drifted gparts");

  /* Recover some useful constants */
  struct space *s = e->s;
  const int periodic = s->periodic;
  const double cell_width = s->width[0];
  const float theta_crit2 = e->gravity_properties->theta_crit2;
  const double a_smooth = e->gravity_properties->a_smooth;
  const double r_cut_min = e->gravity_properties->r_cut_min;
  const double rlr = cell_width * a_smooth;
  const double min_trunc = rlr * r_cut_min;
  const float rlr_inv = 1. / rlr;

  /* Caches to play with */
  struct gravity_cache *const ci_cache = &r->ci_gravity_cache;
  struct gravity_cache *const cj_cache = &r->cj_gravity_cache;

  /* Get the distance vector between the pairs, wrapping. */
  double cell_shift[3];
  space_getsid(s, &ci, &cj, cell_shift);

  /* Record activity status */
  const int ci_active = cell_is_active(ci, e);
  const int cj_active = cell_is_active(cj, e);

  /* Do we need to drift the multipoles ? */
  if (cj_active && ci->ti_old_multipole != e->ti_current)
    cell_drift_multipole(ci, e);
  if (ci_active && cj->ti_old_multipole != e->ti_current)
    cell_drift_multipole(cj, e);

  /* Centre of the cell pair */
  const double loc[3] = {ci->loc[0],   // + 0. * ci->width[0],
                         ci->loc[1],   // + 0. * ci->width[1],
                         ci->loc[2]};  // + 0. * ci->width[2]};

  /* Shift to apply to the particles in each cell */
  const double shift_i[3] = {loc[0] + cell_shift[0], loc[1] + cell_shift[1],
                             loc[2] + cell_shift[2]};
  const double shift_j[3] = {loc[0], loc[1], loc[2]};

  /* Recover the multipole info and shift the CoM locations */
  const float rmax_i = ci->multipole->r_max;
  const float rmax_j = cj->multipole->r_max;
  const float rmax2_i = rmax_i * rmax_i;
  const float rmax2_j = rmax_j * rmax_j;
  const struct multipole *multi_i = &ci->multipole->m_pole;
  const struct multipole *multi_j = &cj->multipole->m_pole;
  const float CoM_i[3] = {ci->multipole->CoM[0] - shift_i[0],
                          ci->multipole->CoM[1] - shift_i[1],
                          ci->multipole->CoM[2] - shift_i[2]};
  const float CoM_j[3] = {cj->multipole->CoM[0] - shift_j[0],
                          cj->multipole->CoM[1] - shift_j[1],
                          cj->multipole->CoM[2] - shift_j[2]};

  /* Start by constructing particle caches */

  /* Computed the padded counts */
  const int gcount_i = ci->gcount;
  const int gcount_j = cj->gcount;
  const int gcount_padded_i = gcount_i - (gcount_i % VEC_SIZE) + VEC_SIZE;
  const int gcount_padded_j = gcount_j - (gcount_j % VEC_SIZE) + VEC_SIZE;

<<<<<<< HEAD
  /* Fill the caches */
  gravity_cache_populate(ci_cache, gparts_i, gcount_i, gcount_padded_i,
                         loc_mean, ci);
  gravity_cache_populate(cj_cache, gparts_j, gcount_j, gcount_padded_j,
                         loc_mean, cj);

  /* Ok... Here we go ! */

  if (ci_active) {

    /* Loop over all particles in ci... */
    for (int pid = 0; pid < gcount_i; pid++) {

      /* Skip inactive particles */
      if (!gpart_is_active(&gparts_i[pid], e)) continue;

      const float x_i = ci_cache->x[pid];
      const float y_i = ci_cache->y[pid];
      const float z_i = ci_cache->z[pid];

      /* Some powers of the softening length */
      const float h_i = ci_cache->epsilon[pid];
      const float h2_i = h_i * h_i;
      const float h_inv_i = 1.f / h_i;
      const float h_inv3_i = h_inv_i * h_inv_i * h_inv_i;

      /* Local accumulators for the acceleration */
      float a_x = 0.f, a_y = 0.f, a_z = 0.f;

      /* Make the compiler understand we are in happy vectorization land */
      swift_align_information(cj_cache->x, SWIFT_CACHE_ALIGNMENT);
      swift_align_information(cj_cache->y, SWIFT_CACHE_ALIGNMENT);
      swift_align_information(cj_cache->z, SWIFT_CACHE_ALIGNMENT);
      swift_align_information(cj_cache->m, SWIFT_CACHE_ALIGNMENT);
      swift_assume_size(gcount_padded_j, VEC_SIZE);

      /* Loop over every particle in the other cell. */
      for (int pjd = 0; pjd < gcount_padded_j; pjd++) {

        /* Get info about j */
        const float x_j = cj_cache->x[pjd];
        const float y_j = cj_cache->y[pjd];
        const float z_j = cj_cache->z[pjd];
        const float mass_j = cj_cache->m[pjd];

        /* Compute the pairwise (square) distance. */
        const float dx = x_i - x_j;
        const float dy = y_i - y_j;
        const float dz = z_i - z_j;
        const float r2 = dx * dx + dy * dy + dz * dz;

=======
>>>>>>> 8e4b0d26
#ifdef SWIFT_DEBUG_CHECKS
  /* Check that we fit in cache */
  if (gcount_i > ci_cache->count || gcount_j > cj_cache->count)
    error("Not enough space in the caches! gcount_i=%d gcount_j=%d", gcount_i,
          gcount_j);
#endif

  /* Fill the caches */
  gravity_cache_populate(e->max_active_bin, ci_cache, ci->gparts, gcount_i,
                         gcount_padded_i, shift_i, CoM_j, rmax2_j, theta_crit2,
                         ci);
  gravity_cache_populate(e->max_active_bin, cj_cache, cj->gparts, gcount_j,
                         gcount_padded_j, shift_j, CoM_i, rmax2_i, theta_crit2,
                         cj);

  /* Can we use the Newtonian version or do we need the truncated one ? */
  if (!periodic) {

    /* Not periodic -> Can always use Newtonian potential */

    /* Let's updated the active cell(s) only */
    if (ci_active) {

      /* First the P2P */
      runner_dopair_grav_pp_full(e, ci_cache, cj_cache, gcount_i, gcount_j,
                                 gcount_padded_j, ci->gparts, cj->gparts);

      /* Then the M2P */
      runner_dopair_grav_pm(e, ci_cache, gcount_i, gcount_padded_i, ci->gparts,
                            CoM_j, multi_j, cj);
    }
    if (cj_active) {

      /* First the P2P */
      runner_dopair_grav_pp_full(e, cj_cache, ci_cache, gcount_j, gcount_i,
                                 gcount_padded_i, cj->gparts, ci->gparts);
      /* Then the M2P */
      runner_dopair_grav_pm(e, cj_cache, gcount_j, gcount_padded_j, cj->gparts,
                            CoM_i, multi_i, ci);
    }

  } else { /* Periodic BC */

    /* Get the relative distance between the CoMs */
    const double dx[3] = {CoM_j[0] - CoM_i[0], CoM_j[1] - CoM_i[1],
                          CoM_j[2] - CoM_i[2]};
    const double r2 = dx[0] * dx[0] + dx[1] * dx[1] + dx[2] * dx[2];

    /* Get the maximal distance between any two particles */
    const double max_r = sqrt(r2) + rmax_i + rmax_j;

    /* Do we need to use the truncated interactions ? */
    if (max_r > min_trunc) {

      /* Periodic but far-away cells must use the truncated potential */

      /* Let's updated the active cell(s) only */
      if (ci_active) {

        /* First the (truncated) P2P */
        runner_dopair_grav_pp_truncated(e, rlr_inv, ci_cache, cj_cache,
                                        gcount_i, gcount_j, gcount_padded_j,
                                        ci->gparts, cj->gparts);

        /* Then the M2P */
        runner_dopair_grav_pm(e, ci_cache, gcount_i, gcount_padded_i,
                              ci->gparts, CoM_j, multi_j, cj);
      }
      if (cj_active) {

        /* First the (truncated) P2P */
        runner_dopair_grav_pp_truncated(e, rlr_inv, cj_cache, ci_cache,
                                        gcount_j, gcount_i, gcount_padded_i,
                                        cj->gparts, ci->gparts);

        /* Then the M2P */
        runner_dopair_grav_pm(e, cj_cache, gcount_j, gcount_padded_j,
                              cj->gparts, CoM_i, multi_i, ci);
      }

    } else {

      /* Periodic but close-by cells can use the full Newtonian potential */

      /* Let's updated the active cell(s) only */
      if (ci_active) {

        /* First the (Newtonian) P2P */
        runner_dopair_grav_pp_full(e, ci_cache, cj_cache, gcount_i, gcount_j,
                                   gcount_padded_j, ci->gparts, cj->gparts);

        /* Then the M2P */
        runner_dopair_grav_pm(e, ci_cache, gcount_i, gcount_padded_i,
                              ci->gparts, CoM_j, multi_j, cj);
      }
      if (cj_active) {

        /* First the (Newtonian) P2P */
        runner_dopair_grav_pp_full(e, cj_cache, ci_cache, gcount_j, gcount_i,
                                   gcount_padded_i, cj->gparts, ci->gparts);

        /* Then the M2P */
        runner_dopair_grav_pm(e, cj_cache, gcount_j, gcount_padded_j,
                              cj->gparts, CoM_i, multi_i, ci);
      }
    }
  }

  /* Write back to the particles */
  if (ci_active) gravity_cache_write_back(ci_cache, ci->gparts, gcount_i);
  if (cj_active) gravity_cache_write_back(cj_cache, cj->gparts, gcount_j);

  TIMER_TOC(timer_dopair_grav_branch);
}

/**
 * @brief Computes the interaction of all the particles in a cell using the
 * full Newtonian potential.
 *
 * @param r The #runner.
 * @param c The #cell.
 *
 * @todo Use a local cache for the particles.
 */
void runner_doself_grav_pp_full(struct runner *r, struct cell *c) {

  /* Some constants */
  const struct engine *const e = r->e;
  struct gravity_cache *const ci_cache = &r->ci_gravity_cache;

  /* Cell properties */
  const int gcount = c->gcount;
  struct gpart *restrict gparts = c->gparts;
  const int c_active = cell_is_active(c, e);
  const double loc[3] = {c->loc[0] + 0.5 * c->width[0],
                         c->loc[1] + 0.5 * c->width[1],
                         c->loc[2] + 0.5 * c->width[2]};

  /* Anything to do here ?*/
  if (!c_active) return;

#ifdef SWIFT_DEBUG_CHECKS
  /* Check that we fit in cache */
  if (gcount > ci_cache->count)
    error("Not enough space in the cache! gcount=%d", gcount);
#endif

  /* Computed the padded counts */
  const int gcount_padded = gcount - (gcount % VEC_SIZE) + VEC_SIZE;

<<<<<<< HEAD
  gravity_cache_populate(ci_cache, gparts, gcount, gcount_padded, loc, c);
=======
  gravity_cache_populate_no_mpole(e->max_active_bin, ci_cache, gparts, gcount,
                                  gcount_padded, loc, c);
>>>>>>> 8e4b0d26

  /* Ok... Here we go ! */

  /* Loop over all particles in ci... */
  for (int pid = 0; pid < gcount; pid++) {

    /* Skip inactive particles */
    if (!ci_cache->active[pid]) continue;

    const float x_i = ci_cache->x[pid];
    const float y_i = ci_cache->y[pid];
    const float z_i = ci_cache->z[pid];

    /* Some powers of the softening length */
    const float h_i = ci_cache->epsilon[pid];
    const float h2_i = h_i * h_i;
    const float h_inv_i = 1.f / h_i;
    const float h_inv3_i = h_inv_i * h_inv_i * h_inv_i;

    /* Local accumulators for the acceleration */
    float a_x = 0.f, a_y = 0.f, a_z = 0.f;

    /* Make the compiler understand we are in happy vectorization land */
    swift_align_information(ci_cache->x, SWIFT_CACHE_ALIGNMENT);
    swift_align_information(ci_cache->y, SWIFT_CACHE_ALIGNMENT);
    swift_align_information(ci_cache->z, SWIFT_CACHE_ALIGNMENT);
    swift_align_information(ci_cache->m, SWIFT_CACHE_ALIGNMENT);
    swift_assume_size(gcount_padded, VEC_SIZE);

    /* Loop over every other particle in the cell. */
    for (int pjd = 0; pjd < gcount_padded; pjd++) {

      /* No self interaction */
      if (pid == pjd) continue;

      /* Get info about j */
      const float x_j = ci_cache->x[pjd];
      const float y_j = ci_cache->y[pjd];
      const float z_j = ci_cache->z[pjd];
      const float mass_j = ci_cache->m[pjd];

      /* Compute the pairwise (square) distance. */
      const float dx = x_i - x_j;
      const float dy = y_i - y_j;
      const float dz = z_i - z_j;
      const float r2 = dx * dx + dy * dy + dz * dz;

#ifdef SWIFT_DEBUG_CHECKS
      if (r2 == 0.f) error("Interacting particles with 0 distance");

      /* Check that particles have been drifted to the current time */
      if (gparts[pid].ti_drift != e->ti_current)
        error("gpi not drifted to current time");
      if (pjd < gcount && gparts[pjd].ti_drift != e->ti_current)
        error("gpj not drifted to current time");
#endif

      /* Interact! */
      float f_ij;
      runner_iact_grav_pp_full(r2, h2_i, h_inv_i, h_inv3_i, mass_j, &f_ij);

      /* Store it back */
      a_x -= f_ij * dx;
      a_y -= f_ij * dy;
      a_z -= f_ij * dz;

#ifdef SWIFT_DEBUG_CHECKS
      /* Update the interaction counter if it's not a padded gpart */
      if (pjd < gcount) gparts[pid].num_interacted++;
#endif
    }

    /* Store everything back in cache */
    ci_cache->a_x[pid] = a_x;
    ci_cache->a_y[pid] = a_y;
    ci_cache->a_z[pid] = a_z;
  }

  /* Write back to the particles */
  gravity_cache_write_back(ci_cache, gparts, gcount);
}

/**
 * @brief Computes the interaction of all the particles in a cell using the
 * truncated Newtonian potential.
 *
 * @param r The #runner.
 * @param c The #cell.
 *
 * @todo Use a local cache for the particles.
 */
void runner_doself_grav_pp_truncated(struct runner *r, struct cell *c) {

  /* Some constants */
  const struct engine *const e = r->e;
  const struct space *s = e->s;
  const double cell_width = s->width[0];
  const double a_smooth = e->gravity_properties->a_smooth;
  const double rlr = cell_width * a_smooth;
  const float rlr_inv = 1. / rlr;

  /* Caches to play with */
  struct gravity_cache *const ci_cache = &r->ci_gravity_cache;

  /* Cell properties */
  const int gcount = c->gcount;
  struct gpart *restrict gparts = c->gparts;
  const int c_active = cell_is_active(c, e);
  const double loc[3] = {c->loc[0] + 0.5 * c->width[0],
                         c->loc[1] + 0.5 * c->width[1],
                         c->loc[2] + 0.5 * c->width[2]};

  /* Anything to do here ?*/
  if (!c_active) return;

#ifdef SWIFT_DEBUG_CHECKS
  /* Check that we fit in cache */
  if (gcount > ci_cache->count)
    error("Not enough space in the caches! gcount=%d", gcount);
#endif

  /* Computed the padded counts */
  const int gcount_padded = gcount - (gcount % VEC_SIZE) + VEC_SIZE;

<<<<<<< HEAD
  gravity_cache_populate(ci_cache, gparts, gcount, gcount_padded, loc, c);
=======
  gravity_cache_populate_no_mpole(e->max_active_bin, ci_cache, gparts, gcount,
                                  gcount_padded, loc, c);
>>>>>>> 8e4b0d26

  /* Ok... Here we go ! */

  /* Loop over all particles in ci... */
  for (int pid = 0; pid < gcount; pid++) {

    /* Skip inactive particles */
    if (!ci_cache->active[pid]) continue;

    const float x_i = ci_cache->x[pid];
    const float y_i = ci_cache->y[pid];
    const float z_i = ci_cache->z[pid];

    /* Some powers of the softening length */
    const float h_i = ci_cache->epsilon[pid];
    const float h2_i = h_i * h_i;
    const float h_inv_i = 1.f / h_i;
    const float h_inv3_i = h_inv_i * h_inv_i * h_inv_i;

    /* Local accumulators for the acceleration */
    float a_x = 0.f, a_y = 0.f, a_z = 0.f;

    /* Make the compiler understand we are in happy vectorization land */
    swift_align_information(ci_cache->x, SWIFT_CACHE_ALIGNMENT);
    swift_align_information(ci_cache->y, SWIFT_CACHE_ALIGNMENT);
    swift_align_information(ci_cache->z, SWIFT_CACHE_ALIGNMENT);
    swift_align_information(ci_cache->m, SWIFT_CACHE_ALIGNMENT);
    swift_assume_size(gcount_padded, VEC_SIZE);

    /* Loop over every other particle in the cell. */
    for (int pjd = 0; pjd < gcount_padded; pjd++) {

      /* No self interaction */
      if (pid == pjd) continue;

      /* Get info about j */
      const float x_j = ci_cache->x[pjd];
      const float y_j = ci_cache->y[pjd];
      const float z_j = ci_cache->z[pjd];
      const float mass_j = ci_cache->m[pjd];

      /* Compute the pairwise (square) distance. */
      const float dx = x_i - x_j;
      const float dy = y_i - y_j;
      const float dz = z_i - z_j;
      const float r2 = dx * dx + dy * dy + dz * dz;

#ifdef SWIFT_DEBUG_CHECKS
      if (r2 == 0.f) error("Interacting particles with 0 distance");

      /* Check that particles have been drifted to the current time */
      if (gparts[pid].ti_drift != e->ti_current)
        error("gpi not drifted to current time");
      if (pjd < gcount && gparts[pjd].ti_drift != e->ti_current)
        error("gpj not drifted to current time");
#endif

      /* Interact! */
      float f_ij;
      runner_iact_grav_pp_truncated(r2, h2_i, h_inv_i, h_inv3_i, mass_j,
                                    rlr_inv, &f_ij);

      /* Store it back */
      a_x -= f_ij * dx;
      a_y -= f_ij * dy;
      a_z -= f_ij * dz;

#ifdef SWIFT_DEBUG_CHECKS
      /* Update the interaction counter if it's not a padded gpart */
      if (pjd < gcount) gparts[pid].num_interacted++;
#endif
    }

    /* Store everything back in cache */
    ci_cache->a_x[pid] = a_x;
    ci_cache->a_y[pid] = a_y;
    ci_cache->a_z[pid] = a_z;
  }

  /* Write back to the particles */
  gravity_cache_write_back(ci_cache, gparts, gcount);
}

/**
 * @brief Computes the interaction of all the particles in a cell directly
 * (Switching function between truncated and full)
 *
 * @param r The #runner.
 * @param c The #cell.
 */
void runner_doself_grav_pp(struct runner *r, struct cell *c) {

  /* Some properties of the space */
  const struct engine *e = r->e;
  const struct space *s = e->s;
  const int periodic = s->periodic;
  const double cell_width = s->width[0];
  const double a_smooth = e->gravity_properties->a_smooth;
  const double r_cut_min = e->gravity_properties->r_cut_min;
  const double min_trunc = cell_width * r_cut_min * a_smooth;

  TIMER_TIC;

#ifdef SWIFT_DEBUG_CHECKS
  if (c->gcount == 0) error("Doing self gravity on an empty cell !");
#endif

  /* Anything to do here? */
  if (!cell_is_active(c, e)) return;

  /* Check that we are not doing something stupid */
  if (c->split) error("Running P-P on a splitable cell");

  /* Do we need to start by drifting things ? */
  if (!cell_are_gpart_drifted(c, e)) error("Un-drifted gparts");

  /* Can we use the Newtonian version or do we need the truncated one ? */
  if (!periodic) {
    runner_doself_grav_pp_full(r, c);
  } else {

    /* Get the maximal distance between any two particles */
    const double max_r = 2. * c->multipole->r_max;

    /* Do we need to use the truncated interactions ? */
    if (max_r > min_trunc)
      runner_doself_grav_pp_truncated(r, c);
    else
      runner_doself_grav_pp_full(r, c);
  }

  TIMER_TOC(timer_doself_grav_pp);
}

/**
 * @brief Computes the interaction of all the particles in a cell with all the
 * particles of another cell.
 *
 * @param r The #runner.
 * @param ci The first #cell.
 * @param cj The other #cell.
 * @param gettimer Are we timing this ?
 *
 * @todo Use a local cache for the particles.
 */
void runner_dopair_grav(struct runner *r, struct cell *ci, struct cell *cj,
                        int gettimer) {

  /* Some constants */
  const struct engine *e = r->e;
  const struct space *s = e->s;
  const int periodic = s->periodic;
  const double cell_width = s->width[0];
  const double dim[3] = {s->dim[0], s->dim[1], s->dim[2]};
  const struct gravity_props *props = e->gravity_properties;
  const double theta_crit2 = props->theta_crit2;
  const double max_distance = props->a_smooth * props->r_cut_max * cell_width;
  const double max_distance2 = max_distance * max_distance;

#ifdef SWIFT_DEBUG_CHECKS

  const int gcount_i = ci->gcount;
  const int gcount_j = cj->gcount;

  /* Early abort? */
  if (gcount_i == 0 || gcount_j == 0)
    error("Doing pair gravity on an empty cell !");

  /* Sanity check */
  if (ci == cj) error("Pair interaction between a cell and itself.");

  if (cell_is_active(ci, e) && ci->ti_old_multipole != e->ti_current)
    error("ci->multipole not drifted.");
  if (cell_is_active(cj, e) && cj->ti_old_multipole != e->ti_current)
    error("cj->multipole not drifted.");
#endif

  TIMER_TIC;

  /* Anything to do here? */
  if (!cell_is_active(ci, e) && !cell_is_active(cj, e)) return;

  /* Recover the multipole information */
  struct gravity_tensors *const multi_i = ci->multipole;
  struct gravity_tensors *const multi_j = cj->multipole;

  /* Get the distance between the CoMs */
  double dx = multi_i->CoM[0] - multi_j->CoM[0];
  double dy = multi_i->CoM[1] - multi_j->CoM[1];
  double dz = multi_i->CoM[2] - multi_j->CoM[2];

  /* Apply BC */
  if (periodic) {
    dx = nearest(dx, dim[0]);
    dy = nearest(dy, dim[1]);
    dz = nearest(dz, dim[2]);
  }
  const double r2 = dx * dx + dy * dy + dz * dz;

  /* Are we beyond the distance where the truncated forces are 0? */
  if (periodic && r2 > max_distance2) {

#ifdef SWIFT_DEBUG_CHECKS
    /* Need to account for the interactions we missed */
    if (cell_is_active(ci, e))
      multi_i->pot.num_interacted += multi_j->m_pole.num_gpart;
    if (cell_is_active(cj, e))
      multi_j->pot.num_interacted += multi_i->m_pole.num_gpart;
#endif
    return;
  }

  /* OK, we actually need to compute this pair. Let's find the cheapest
   * option... */

  /* Can we use M-M interactions ? */
  if (gravity_M2L_accept(multi_i->r_max, multi_j->r_max, theta_crit2, r2)) {

    /* MATTHIEU: make a symmetric M-M interaction function ! */
    runner_dopair_grav_mm(r, ci, cj);
    runner_dopair_grav_mm(r, cj, ci);
  }
  /* We have two leaves. Go P-P. */
  else if (!ci->split && !cj->split) {
    runner_dopair_grav_pp(r, ci, cj);
  }
  /* Alright, we'll have to split and recurse. */
  else {

    const double ri_max = multi_i->r_max;
    const double rj_max = multi_j->r_max;

    /* Split the larger of the two cells and start over again */
    if (ri_max > rj_max) {

      /* Can we actually split that interaction ? */
      if (ci->split) {

        /* Loop over ci's children */
        for (int k = 0; k < 8; k++) {
          if (ci->progeny[k] != NULL)
            runner_dopair_grav(r, ci->progeny[k], cj, 0);
        }

      } else if (cj->split) {
        /* MATTHIEU: This could maybe be replaced by P-M interactions ?  */

        /* Loop over cj's children */
        for (int k = 0; k < 8; k++) {
          if (cj->progeny[k] != NULL)
            runner_dopair_grav(r, ci, cj->progeny[k], 0);
        }

      } else {
        error("Fundamental error in the logic");
      }
    } else {

      /* Can we actually split that interaction ? */
      if (cj->split) {

        /* Loop over cj's children */
        for (int k = 0; k < 8; k++) {
          if (cj->progeny[k] != NULL)
            runner_dopair_grav(r, ci, cj->progeny[k], 0);
        }

      } else if (ci->split) {
        /* MATTHIEU: This could maybe be replaced by P-M interactions ?  */

        /* Loop over ci's children */
        for (int k = 0; k < 8; k++) {
          if (ci->progeny[k] != NULL)
            runner_dopair_grav(r, ci->progeny[k], cj, 0);
        }

      } else {
        error("Fundamental error in the logic");
      }
    }
  }

  if (gettimer) TIMER_TOC(timer_dosub_pair_grav);
}

/**
 * @brief Computes the interaction of all the particles in a cell
 *
 * @param r The #runner.
 * @param c The first #cell.
 * @param gettimer Are we timing this ?
 *
 * @todo Use a local cache for the particles.
 */
void runner_doself_grav(struct runner *r, struct cell *c, int gettimer) {

  /* Some constants */
  const struct engine *e = r->e;

#ifdef SWIFT_DEBUG_CHECKS
  /* Early abort? */
  if (c->gcount == 0) error("Doing self gravity on an empty cell !");
#endif

  TIMER_TIC;

  /* Anything to do here? */
  if (!cell_is_active(c, e)) return;

  /* If the cell is split, interact each progeny with itself, and with
     each of its siblings. */
  if (c->split) {

    for (int j = 0; j < 8; j++) {
      if (c->progeny[j] != NULL) {

        runner_doself_grav(r, c->progeny[j], 0);

        for (int k = j + 1; k < 8; k++) {
          if (c->progeny[k] != NULL) {

            runner_dopair_grav(r, c->progeny[j], c->progeny[k], 0);
          }
        }
      }
    }
  }

  /* If the cell is not split, then just go for it... */
  else {

    runner_doself_grav_pp(r, c);
  }

  if (gettimer) TIMER_TOC(timer_dosub_self_grav);
}

/**
 * @brief Performs all M-M interactions between a given top-level cell and all
 * the other top-levels that are far enough.
 *
 * @param r The thread #runner.
 * @param ci The #cell of interest.
 * @param timer Are we timing this ?
 */
void runner_do_grav_long_range(struct runner *r, struct cell *ci, int timer) {

#if ICHECK > 0
  for (int pid = 0; pid < ci->gcount; pid++) {

    /* Get a hold of the ith part in ci. */
    struct gpart *restrict gp = &ci->gparts[pid];

    if (gp->id_or_neg_offset == ICHECK)
      message("id=%lld loc=[ %f %f %f ] size= %f count= %d",
              gp->id_or_neg_offset, ci->loc[0], ci->loc[1], ci->loc[2],
              ci->width[0], ci->gcount);
  }
#endif

  /* Some constants */
  const struct engine *e = r->e;
  const struct space *s = e->s;
  const struct gravity_props *props = e->gravity_properties;
  const int periodic = s->periodic;
  const double cell_width = s->width[0];
  const double dim[3] = {s->dim[0], s->dim[1], s->dim[2]};
  const double theta_crit2 = props->theta_crit2;
  const double max_distance = props->a_smooth * props->r_cut_max * cell_width;
  const double max_distance2 = max_distance * max_distance;

  TIMER_TIC;

  /* Recover the list of top-level cells */
  struct cell *cells = e->s->cells_top;
  const int nr_cells = e->s->nr_cells;

  /* Anything to do here? */
  if (!cell_is_active(ci, e)) return;

  /* Check multipole has been drifted */
  if (ci->ti_old_multipole != e->ti_current)
    error("Interacting un-drifted multipole");

  /* Recover the local multipole */
  struct gravity_tensors *const multi_i = ci->multipole;
  const double CoM_i[3] = {multi_i->CoM[0], multi_i->CoM[1], multi_i->CoM[2]};
  const double CoM_rebuild_i[3] = {multi_i->CoM_rebuild[0],
                                   multi_i->CoM_rebuild[1],
                                   multi_i->CoM_rebuild[2]};

  /* Loop over all the top-level cells and go for a M-M interaction if
   * well-separated */
  for (int i = 0; i < nr_cells; ++i) {

    /* Handle on the top-level cell and it's gravity business*/
    struct cell *cj = &cells[i];
    const struct gravity_tensors *const multi_j = cj->multipole;

    /* Avoid stupid cases */
    if (ci == cj || cj->gcount == 0) continue;

    /* Get the distance between the CoMs */
    double dx = CoM_i[0] - multi_j->CoM[0];
    double dy = CoM_i[1] - multi_j->CoM[1];
    double dz = CoM_i[2] - multi_j->CoM[2];

    /* Apply BC */
    if (periodic) {
      dx = nearest(dx, dim[0]);
      dy = nearest(dy, dim[1]);
      dz = nearest(dz, dim[2]);
    }
    const double r2 = dx * dx + dy * dy + dz * dz;

    /* Are we beyond the distance where the truncated forces are 0 ?*/
    if (periodic && r2 > max_distance2) {

#ifdef SWIFT_DEBUG_CHECKS
      /* Need to account for the interactions we missed */
      multi_i->pot.num_interacted += multi_j->m_pole.num_gpart;
#endif
      continue;
    }

    /* Check the multipole acceptance criterion */
    if (gravity_M2L_accept(multi_i->r_max, multi_j->r_max, theta_crit2, r2)) {

      /* Go for a (non-symmetric) M-M calculation */
      runner_dopair_grav_mm(r, ci, cj);

    } else {

      /* Let's check whether we need to still operate on this pair */

      /* Get the distance between the CoMs at the last rebuild*/
      double dx = CoM_rebuild_i[0] - multi_j->CoM_rebuild[0];
      double dy = CoM_rebuild_i[1] - multi_j->CoM_rebuild[1];
      double dz = CoM_rebuild_i[2] - multi_j->CoM_rebuild[2];

      /* Apply BC */
      if (periodic) {
        dx = nearest(dx, dim[0]);
        dy = nearest(dy, dim[1]);
        dz = nearest(dz, dim[2]);
      }
      const double r2_rebuild = dx * dx + dy * dy + dz * dz;

      /* Is the criterion violated now but was OK at the last rebuild ? */
      if (gravity_M2L_accept(multi_i->r_max_rebuild, multi_j->r_max_rebuild,
                             theta_crit2, r2_rebuild)) {

        /* Alright, we have to take charge of that pair in a different way. */
        // MATTHIEU: We should actually open the tree-node here and recurse.
        runner_dopair_grav_mm(r, ci, cj);
      }
    }
  } /* Loop over top-level cells */

  if (timer) TIMER_TOC(timer_dograv_long_range);
}

#endif /* SWIFT_RUNNER_DOIACT_GRAV_H */<|MERGE_RESOLUTION|>--- conflicted
+++ resolved
@@ -183,18 +183,10 @@
     /* Skip particle that can use the multipole */
     if (ci_cache->use_mpole[pid]) continue;
 
-<<<<<<< HEAD
-  /* Fill the caches */
-  gravity_cache_populate(ci_cache, gparts_i, gcount_i, gcount_padded_i,
-                         loc_mean, ci);
-  gravity_cache_populate(cj_cache, gparts_j, gcount_j, gcount_padded_j,
-                         loc_mean, cj);
-=======
 #ifdef SWIFT_DEBUG_CHECKS
     if (!gpart_is_active(&gparts_i[pid], e))
       error("Active particle went through the cache");
 #endif
->>>>>>> 8e4b0d26
 
     const float x_i = ci_cache->x[pid];
     const float y_i = ci_cache->y[pid];
@@ -513,12 +505,11 @@
   const int gcount_padded_i = gcount_i - (gcount_i % VEC_SIZE) + VEC_SIZE;
   const int gcount_padded_j = gcount_j - (gcount_j % VEC_SIZE) + VEC_SIZE;
 
-<<<<<<< HEAD
   /* Fill the caches */
   gravity_cache_populate(ci_cache, gparts_i, gcount_i, gcount_padded_i,
-                         loc_mean, ci);
+                         loc_mean);
   gravity_cache_populate(cj_cache, gparts_j, gcount_j, gcount_padded_j,
-                         loc_mean, cj);
+                         loc_mean);
 
   /* Ok... Here we go ! */
 
@@ -565,8 +556,6 @@
         const float dz = z_i - z_j;
         const float r2 = dx * dx + dy * dy + dz * dz;
 
-=======
->>>>>>> 8e4b0d26
 #ifdef SWIFT_DEBUG_CHECKS
   /* Check that we fit in cache */
   if (gcount_i > ci_cache->count || gcount_j > cj_cache->count)
@@ -717,12 +706,8 @@
   /* Computed the padded counts */
   const int gcount_padded = gcount - (gcount % VEC_SIZE) + VEC_SIZE;
 
-<<<<<<< HEAD
-  gravity_cache_populate(ci_cache, gparts, gcount, gcount_padded, loc, c);
-=======
   gravity_cache_populate_no_mpole(e->max_active_bin, ci_cache, gparts, gcount,
                                   gcount_padded, loc, c);
->>>>>>> 8e4b0d26
 
   /* Ok... Here we go ! */
 
@@ -847,12 +832,8 @@
   /* Computed the padded counts */
   const int gcount_padded = gcount - (gcount % VEC_SIZE) + VEC_SIZE;
 
-<<<<<<< HEAD
-  gravity_cache_populate(ci_cache, gparts, gcount, gcount_padded, loc, c);
-=======
   gravity_cache_populate_no_mpole(e->max_active_bin, ci_cache, gparts, gcount,
                                   gcount_padded, loc, c);
->>>>>>> 8e4b0d26
 
   /* Ok... Here we go ! */
 
