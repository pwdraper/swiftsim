--- conflicted
+++ resolved
@@ -69,15 +69,12 @@
 
   } density;
 
-<<<<<<< HEAD
-=======
   /*! Tracer structure */
   struct tracers_xpart_data tracers_data;
 
   /*! Chemistry structure */
   struct chemistry_part_data chemistry_data;
 
->>>>>>> 48df22d5
   struct {
     /* Change in smoothing length over time. */
     float h_dt;
