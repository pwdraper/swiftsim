/*******************************************************************************
 * This file is part of SWIFT.
 * Copyright (c) 2012 Pedro Gonnet (pedro.gonnet@durham.ac.uk)
 *                    Matthieu Schaller (matthieu.schaller@durham.ac.uk)
 *               2015 Peter W. Draper (p.w.draper@durham.ac.uk)
 *               2016 John A. Regan (john.a.regan@durham.ac.uk)
 *                    Tom Theuns (tom.theuns@durham.ac.uk)
 *
 * This program is free software: you can redistribute it and/or modify
 * it under the terms of the GNU Lesser General Public License as published
 * by the Free Software Foundation, either version 3 of the License, or
 * (at your option) any later version.
 *
 * This program is distributed in the hope that it will be useful,
 * but WITHOUT ANY WARRANTY; without even the implied warranty of
 * MERCHANTABILITY or FITNESS FOR A PARTICULAR PURPOSE.  See the
 * GNU General Public License for more details.
 *
 * You should have received a copy of the GNU Lesser General Public License
 * along with this program.  If not, see <http://www.gnu.org/licenses/>.
 *
 ******************************************************************************/
#ifndef SWIFT_TASK_H
#define SWIFT_TASK_H

#include "../config.h"

/* Includes. */
#include "align.h"
#include "cell.h"
#include "cycle.h"

#define task_align 128

/**
 * @brief The different task types.
 *
 * Be sure to update the taskID_names array in tasks.c if you modify this list!
 * Also update the python task plotting scripts!
 */
enum task_types {
  task_type_none = 0,
  task_type_sort,
  task_type_self,
  task_type_pair,
  task_type_sub_self,
  task_type_sub_pair,
  task_type_init_grav,
  task_type_init_grav_out, /* Implicit */
  task_type_ghost_in,      /* Implicit */
  task_type_ghost,
  task_type_ghost_out, /* Implicit */
  task_type_extra_ghost,
  task_type_drift_part,
  task_type_drift_gpart,
  task_type_drift_gpart_out, /* Implicit */
  task_type_end_force,
  task_type_kick1,
  task_type_kick2,
  task_type_timestep,
  task_type_send,
  task_type_recv,
  task_type_grav_long_range,
  task_type_grav_mm,
  task_type_grav_down_in, /* Implicit */
  task_type_grav_down,
  task_type_grav_mesh,
  task_type_cooling,
  task_type_star_formation,
  task_type_logger,
  task_type_stars_ghost_in,
  task_type_stars_ghost,
  task_type_stars_ghost_out,
  task_type_stars_sort,
  task_type_count
} __attribute__((packed));

/**
 * @brief The different task sub-types (for pairs, selfs and sub-tasks).
 */
enum task_subtypes {
  task_subtype_none = 0,
  task_subtype_density,
  task_subtype_gradient,
  task_subtype_force,
  task_subtype_grav,
  task_subtype_external_grav,
  task_subtype_tend,
  task_subtype_xv,
  task_subtype_rho,
  task_subtype_gpart,
  task_subtype_multipole,
  task_subtype_spart,
  task_subtype_stars_density,
  task_subtype_stars_feedback,
  task_subtype_count
} __attribute__((packed));

/**
 * @brief The type of particles/objects this task acts upon in a given cell.
 */
enum task_actions {
  task_action_none,
  task_action_part,
  task_action_gpart,
  task_action_spart,
  task_action_all,
  task_action_multipole,
  task_action_count
};

/**
 * @brief Names of the task types.
 */
extern const char *taskID_names[];

/**
 * @brief Names of the task sub-types.
 */
extern const char *subtaskID_names[];

/**
 *  @brief The MPI communicators for the different subtypes.
 */
#ifdef WITH_MPI
extern MPI_Comm subtaskMPI_comms[task_subtype_count];
#endif

/**
 * @brief A task to be run by the #scheduler.
 */
struct task {

  /*! Pointers to the cells this task acts upon */
  struct cell *ci, *cj;

  /*! List of tasks unlocked by this one */
  struct task **unlock_tasks;

  /*! Flags used to carry additional information (e.g. sort directions) */
  long long flags;

#ifdef WITH_MPI

  /*! Buffer for this task's communications */
  void *buff;

  /*! MPI request corresponding to this task */
  MPI_Request req;

#endif

  /*! Rank of a task in the order */
  int rank;

  /*! Weight of the task */
  float weight;

  /*! Number of tasks unlocked by this one */
  short int nr_unlock_tasks;

  /*! Number of unsatisfied dependencies */
  short int wait;

  /*! Type of the task */
  enum task_types type;

  /*! Sub-type of the task (for the tasks that have one */
  enum task_subtypes subtype;

  /*! Should the scheduler skip this task ? */
  char skip;

  /*! Is this task implicit (i.e. does not do anything) ? */
  char implicit;

#ifdef SWIFT_DEBUG_TASKS
  /*! ID of the queue or runner owning this task */
  short int rid;

  /*! Information about the direction of the pair task */
  short int sid;
#endif

  /*! Start and end time of this task */
  ticks tic, toc;

#ifdef SWIFT_DEBUG_CHECKS
  /* When was this task last run? */
  integertime_t ti_run;
#endif /* SWIFT_DEBUG_CHECKS */

} SWIFT_STRUCT_ALIGN;

/* Function prototypes. */
void task_unlock(struct task *t);
float task_overlap(const struct task *ta, const struct task *tb);
int task_lock(struct task *t);
void task_do_rewait(struct task *t);
void task_print(const struct task *t);
<<<<<<< HEAD
void task_dump_all(struct engine *e, int step);
void task_dump_stats(const char *dumpfile, struct engine *e, int header, int allranks);
=======
void task_get_full_name(int type, int subtype, char *name);
void task_get_group_name(int type, int subtype, char *cluster);

>>>>>>> f7fffab0
#ifdef WITH_MPI
void task_create_mpi_comms(void);
#endif
#endif /* SWIFT_TASK_H */<|MERGE_RESOLUTION|>--- conflicted
+++ resolved
@@ -198,14 +198,11 @@
 int task_lock(struct task *t);
 void task_do_rewait(struct task *t);
 void task_print(const struct task *t);
-<<<<<<< HEAD
 void task_dump_all(struct engine *e, int step);
 void task_dump_stats(const char *dumpfile, struct engine *e, int header, int allranks);
-=======
 void task_get_full_name(int type, int subtype, char *name);
 void task_get_group_name(int type, int subtype, char *cluster);
 
->>>>>>> f7fffab0
 #ifdef WITH_MPI
 void task_create_mpi_comms(void);
 #endif
