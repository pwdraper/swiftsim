/*******************************************************************************
 * This file is part of SWIFT.
 * Copyright (c) 2012 Pedro Gonnet (pedro.gonnet@durham.ac.uk)
 *                    Matthieu Schaller (matthieu.schaller@durham.ac.uk)
 *               2016 Peter W. Draper (p.w.draper@durham.ac.uk)
 *
 * This program is free software: you can redistribute it and/or modify
 * it under the terms of the GNU Lesser General Public License as published
 * by the Free Software Foundation, either version 3 of the License, or
 * (at your option) any later version.
 *
 * This program is distributed in the hope that it will be useful,
 * but WITHOUT ANY WARRANTY; without even the implied warranty of
 * MERCHANTABILITY or FITNESS FOR A PARTICULAR PURPOSE.  See the
 * GNU General Public License for more details.
 *
 * You should have received a copy of the GNU Lesser General Public License
 * along with this program.  If not, see <http://www.gnu.org/licenses/>.
 *
 ******************************************************************************/

/* Config parameters. */
#include "../config.h"

/* Some standard headers. */
#include <limits.h>
#include <math.h>
#include <pthread.h>
#include <stdio.h>
#include <stdlib.h>
#include <string.h>

/* MPI headers. */
#ifdef WITH_MPI
#include <mpi.h>
#endif

/* This object's header. */
#include "scheduler.h"

/* Local headers. */
#include "atomic.h"
#include "cycle.h"
#include "engine.h"
#include "error.h"
#include "intrinsics.h"
#include "kernel_hydro.h"
#include "queue.h"
#include "sort_part.h"
#include "space.h"
#include "space_getsid.h"
#include "task.h"
#include "timers.h"
#include "version.h"

/**
 * @brief Re-set the list of active tasks.
 */
void scheduler_clear_active(struct scheduler *s) { s->active_count = 0; }

/**
 * @brief Add an unlock_task to the given task.
 *
 * @param s The #scheduler.
 * @param ta The unlocking #task.
 * @param tb The #task that will be unlocked.
 */
void scheduler_addunlock(struct scheduler *s, struct task *ta,
                         struct task *tb) {
#ifdef SWIFT_DEBUG_CHECKS
  if (ta == NULL) error("Unlocking task is NULL.");
  if (tb == NULL) error("Unlocked task is NULL.");
#endif

  /* Get an index at which to store this unlock. */
  const int ind = atomic_inc(&s->nr_unlocks);

  /* Does the buffer need to be grown? */
  if (ind == s->size_unlocks) {
    /* Allocate the new buffer. */
    struct task **unlocks_new;
    int *unlock_ind_new;
    const int size_unlocks_new = s->size_unlocks * 2;
    if ((unlocks_new = (struct task **)malloc(sizeof(struct task *) *
                                              size_unlocks_new)) == NULL ||
        (unlock_ind_new = (int *)malloc(sizeof(int) * size_unlocks_new)) ==
            NULL)
      error("Failed to re-allocate unlocks.");

    /* Wait for all writes to the old buffer to complete. */
    while (s->completed_unlock_writes < ind)
      ;

    /* Copy the buffers. */
    memcpy(unlocks_new, s->unlocks, sizeof(struct task *) * ind);
    memcpy(unlock_ind_new, s->unlock_ind, sizeof(int) * ind);
    free(s->unlocks);
    free(s->unlock_ind);
    s->unlocks = unlocks_new;
    s->unlock_ind = unlock_ind_new;

    /* Publish the new buffer size. */
    s->size_unlocks = size_unlocks_new;
  }

  /* Wait for there to actually be space at my index. */
  while (ind > s->size_unlocks)
    ;

  /* Write the unlock to the scheduler. */
  s->unlocks[ind] = tb;
  s->unlock_ind[ind] = ta - s->tasks;
  atomic_inc(&s->completed_unlock_writes);
}

/**
 * @brief Write a dot file with the task dependencies.
 *
 * Run plot_task_dependencies.sh for an example of how to use it
 * to generate the figure.
 *
 * @param s The #scheduler we are working in.
 * @param verbose Are we verbose about this?
 */
void scheduler_write_dependencies(struct scheduler *s, int verbose) {

  const ticks tic = getticks();

  /* Conservative number of dependencies per task type */
  const int max_nber_dep = 128;

  /* Number of possible relations between tasks */
  const int nber_relation =
      2 * task_type_count * task_subtype_count * max_nber_dep;

  /* To get the table of max_nber_dep for a task:
   * ind = (ta * task_subtype_count + sa) * max_nber_dep * 2
   * where ta is the value of task_type and sa is the value of
   * task_subtype  */
  int *table = (int *)malloc(nber_relation * sizeof(int));
  if (table == NULL)
    error("Error allocating memory for task-dependency graph.");

  /* Reset everything */
  for (int i = 0; i < nber_relation; i++) table[i] = -1;

  /* Create file */
  char filename[200] = "dependency_graph.dot";
  FILE *f = fopen(filename, "w");
  if (f == NULL) error("Error opening dependency graph file.");

  /* Write header */
  fprintf(f, "digraph task_dep {\n");
  fprintf(f, "label=\"Task dependencies for SWIFT %s\";\n", git_revision());
  fprintf(f, "\t compound=true;\n");
  fprintf(f, "\t ratio=0.66;\n");
  fprintf(f, "\t node[nodesep=0.15];\n");

  /* loop over all tasks */
  for (int i = 0; i < s->nr_tasks; i++) {
    const struct task *ta = &s->tasks[i];

    /* and their dependencies */
    for (int j = 0; j < ta->nr_unlock_tasks; j++) {
      const struct task *tb = ta->unlock_tasks[j];

      /* check if dependency already written */
      int written = 0;

      /* Current index */
      int ind = ta->type * task_subtype_count + ta->subtype;
      ind *= 2 * max_nber_dep;

      int k = 0;
      int *cur = &table[ind];
      while (k < max_nber_dep) {

        /* not written yet */
        if (cur[0] == -1) {
          cur[0] = tb->type;
          cur[1] = tb->subtype;
          break;
        }

        /* already written */
        if (cur[0] == tb->type && cur[1] == tb->subtype) {
          written = 1;
          break;
        }

        k += 1;
        cur = &cur[3];
      }

      /* max_nber_dep is too small */
      if (k == max_nber_dep)
        error("Not enough memory, please increase max_nber_dep");

      /* Not written yet => write it */
      if (!written) {

        /* text to write */
        char ta_name[200];
        char tb_name[200];

        /* construct line */
        if (ta->subtype == task_subtype_none)
          sprintf(ta_name, "%s", taskID_names[ta->type]);
        else
          sprintf(ta_name, "\"%s %s\"", taskID_names[ta->type],
                  subtaskID_names[ta->subtype]);

        if (tb->subtype == task_subtype_none)
          sprintf(tb_name, "%s", taskID_names[tb->type]);
        else
          sprintf(tb_name, "\"%s %s\"", taskID_names[tb->type],
                  subtaskID_names[tb->subtype]);

        /* Write to the ffile */
        fprintf(f, "\t %s->%s;\n", ta_name, tb_name);

        /* Change colour of implicit tasks */
        if (ta->implicit)
          fprintf(f, "\t %s [style = filled];\n\t %s [color = lightgrey];\n",
                  ta_name, ta_name);
        if (tb->implicit)
          fprintf(f, "\t %s [style = filled];\n\t %s [color = lightgrey];\n",
                  tb_name, tb_name);

        /* Change shape of MPI communications */
        if (ta->type == task_type_send || ta->type == task_type_recv)
          fprintf(f, "\t \"%s %s\" [shape = diamond];\n",
                  taskID_names[ta->type], subtaskID_names[ta->subtype]);
        if (tb->type == task_type_send || tb->type == task_type_recv)
          fprintf(f, "\t \"%s %s\" [shape = diamond];\n",
                  taskID_names[tb->type], subtaskID_names[tb->subtype]);
      }
    }
  }

  int density_cluster[4] = {0};
  int gradient_cluster[4] = {0};
  int force_cluster[4] = {0};
  int gravity_cluster[4] = {0};

  /* Check whether we need to construct a group of tasks */
  for (int type = 0; type < task_type_count; ++type) {

    for (int subtype = 0; subtype < task_subtype_count; ++subtype) {

      const int ind = 2 * (type * task_subtype_count + subtype) * max_nber_dep;

      /* Does this task/sub-task exist? */
      if (table[ind] != -1) {

        for (int k = 0; k < 4; ++k) {
          if (type == task_type_self + k && subtype == task_subtype_density)
            density_cluster[k] = 1;
          if (type == task_type_self + k && subtype == task_subtype_gradient)
            gradient_cluster[k] = 1;
          if (type == task_type_self + k && subtype == task_subtype_force)
            force_cluster[k] = 1;
          if (type == task_type_self + k && subtype == task_subtype_grav)
            gravity_cluster[k] = 1;
        }
        if (type == task_type_grav_mesh) gravity_cluster[2] = 1;
        if (type == task_type_grav_long_range) gravity_cluster[3] = 1;
      }
    }
  }

  /* Make a cluster for the density tasks */
  fprintf(f, "\t subgraph cluster0{\n");
  fprintf(f, "\t\t label=\"\";\n");
  for (int k = 0; k < 4; ++k)
    if (density_cluster[k])
      fprintf(f, "\t\t \"%s %s\";\n", taskID_names[task_type_self + k],
              subtaskID_names[task_subtype_density]);
  fprintf(f, "\t};\n");

  /* Make a cluster for the force tasks */
  fprintf(f, "\t subgraph cluster1{\n");
  fprintf(f, "\t\t label=\"\";\n");
  for (int k = 0; k < 4; ++k)
    if (force_cluster[k])
      fprintf(f, "\t\t \"%s %s\";\n", taskID_names[task_type_self + k],
              subtaskID_names[task_subtype_force]);
  fprintf(f, "\t};\n");

  /* Make a cluster for the gradient tasks */
  fprintf(f, "\t subgraph cluster2{\n");
  fprintf(f, "\t\t label=\"\";\n");
  for (int k = 0; k < 4; ++k)
    if (gradient_cluster[k])
      fprintf(f, "\t\t \"%s %s\";\n", taskID_names[task_type_self + k],
              subtaskID_names[task_subtype_gradient]);
  fprintf(f, "\t};\n");

  /* Make a cluster for the gravity tasks */
  fprintf(f, "\t subgraph cluster3{\n");
  fprintf(f, "\t\t label=\"\";\n");
  for (int k = 0; k < 2; ++k)
    if (gravity_cluster[k])
      fprintf(f, "\t\t \"%s %s\";\n", taskID_names[task_type_self + k],
              subtaskID_names[task_subtype_grav]);
  if (gravity_cluster[2])
    fprintf(f, "\t\t %s;\n", taskID_names[task_type_grav_mesh]);
  if (gravity_cluster[3])
    fprintf(f, "\t\t %s;\n", taskID_names[task_type_grav_long_range]);
  fprintf(f, "\t};\n");

  /* Be clean */
  fprintf(f, "}");
  fclose(f);
  free(table);

  if (verbose)
    message("Printing task graph took %.3f %s.",
            clocks_from_ticks(getticks() - tic), clocks_getunit());
}

/**
 * @brief Split a hydrodynamic task if too large.
 *
 * @param t The #task
 * @param s The #scheduler we are working in.
 */
static void scheduler_splittask_hydro(struct task *t, struct scheduler *s) {

  /* Iterate on this task until we're done with it. */
  int redo = 1;
  while (redo) {

    /* Reset the redo flag. */
    redo = 0;

    /* Non-splittable task? */
    if ((t->ci == NULL) || (t->type == task_type_pair && t->cj == NULL) ||
        t->ci->count == 0 || (t->cj != NULL && t->cj->count == 0)) {
      t->type = task_type_none;
      t->subtype = task_subtype_none;
      t->cj = NULL;
      t->skip = 1;
      break;
    }

    /* Self-interaction? */
    if (t->type == task_type_self) {

      /* Get a handle on the cell involved. */
      struct cell *ci = t->ci;

      /* Foreign task? */
      if (ci->nodeID != s->nodeID) {
        t->skip = 1;
        break;
      }

      /* Is this cell even split and the task does not violate h ? */
      if (cell_can_split_self_task(ci)) {

        /* Make a sub? */
        if (scheduler_dosub && ci->count < space_subsize_self_hydro) {

          /* convert to a self-subtask. */
          t->type = task_type_sub_self;

          /* Otherwise, make tasks explicitly. */
        } else {

          /* Take a step back (we're going to recycle the current task)... */
          redo = 1;

          /* Add the self tasks. */
          int first_child = 0;
          while (ci->progeny[first_child] == NULL) first_child++;
          t->ci = ci->progeny[first_child];
          for (int k = first_child + 1; k < 8; k++)
            if (ci->progeny[k] != NULL && ci->progeny[k]->count)
              scheduler_splittask_hydro(
                  scheduler_addtask(s, task_type_self, t->subtype, 0, 0,
                                    ci->progeny[k], NULL),
                  s);

          /* Make a task for each pair of progeny */
          for (int j = 0; j < 8; j++)
            if (ci->progeny[j] != NULL && ci->progeny[j]->count)
              for (int k = j + 1; k < 8; k++)
                if (ci->progeny[k] != NULL && ci->progeny[k]->count)
                  scheduler_splittask_hydro(
                      scheduler_addtask(s, task_type_pair, t->subtype,
                                        sub_sid_flag[j][k], 0, ci->progeny[j],
                                        ci->progeny[k]),
                      s);
        }
      } /* Cell is split */

    } /* Self interaction */

    /* Pair interaction? */
    else if (t->type == task_type_pair) {

      /* Get a handle on the cells involved. */
      struct cell *ci = t->ci;
      struct cell *cj = t->cj;

      /* Foreign task? */
      if (ci->nodeID != s->nodeID && cj->nodeID != s->nodeID) {
        t->skip = 1;
        break;
      }

      /* Get the sort ID, use space_getsid and not t->flags
         to make sure we get ci and cj swapped if needed. */
      double shift[3];
      const int sid = space_getsid(s->space, &ci, &cj, shift);

      /* Should this task be split-up? */
      if (cell_can_split_pair_task(ci) && cell_can_split_pair_task(cj)) {

        /* Replace by a single sub-task? */
        if (scheduler_dosub && /* Use division to avoid integer overflow. */
            ci->count * sid_scale[sid] < space_subsize_pair_hydro / cj->count &&
            !sort_is_corner(sid)) {

          /* Make this task a sub task. */
          t->type = task_type_sub_pair;

          /* Otherwise, split it. */
        } else {

          /* Take a step back (we're going to recycle the current task)... */
          redo = 1;

          /* For each different sorting type... */
          switch (sid) {

            case 0: /* (  1 ,  1 ,  1 ) */
              t->ci = ci->progeny[7];
              t->cj = cj->progeny[0];
              t->flags = 0;
              break;

            case 1: /* (  1 ,  1 ,  0 ) */
              t->ci = ci->progeny[6];
              t->cj = cj->progeny[0];
              t->flags = 1;
              scheduler_splittask_hydro(
                  scheduler_addtask(s, task_type_pair, t->subtype, 1, 0,
                                    ci->progeny[7], cj->progeny[1]),
                  s);
              scheduler_splittask_hydro(
                  scheduler_addtask(s, task_type_pair, t->subtype, 0, 0,
                                    ci->progeny[6], cj->progeny[1]),
                  s);
              scheduler_splittask_hydro(
                  scheduler_addtask(s, task_type_pair, t->subtype, 2, 0,
                                    ci->progeny[7], cj->progeny[0]),
                  s);
              break;

            case 2: /* (  1 ,  1 , -1 ) */
              t->ci = ci->progeny[6];
              t->cj = cj->progeny[1];
              t->flags = 2;
              break;

            case 3: /* (  1 ,  0 ,  1 ) */
              t->ci = ci->progeny[5];
              t->cj = cj->progeny[0];
              t->flags = 3;
              scheduler_splittask_hydro(
                  scheduler_addtask(s, task_type_pair, t->subtype, 3, 0,
                                    ci->progeny[7], cj->progeny[2]),
                  s);
              scheduler_splittask_hydro(
                  scheduler_addtask(s, task_type_pair, t->subtype, 0, 0,
                                    ci->progeny[5], cj->progeny[2]),
                  s);
              scheduler_splittask_hydro(
                  scheduler_addtask(s, task_type_pair, t->subtype, 6, 0,
                                    ci->progeny[7], cj->progeny[0]),
                  s);
              break;

            case 4: /* (  1 ,  0 ,  0 ) */
              t->ci = ci->progeny[4];
              t->cj = cj->progeny[0];
              t->flags = 4;
              scheduler_splittask_hydro(
                  scheduler_addtask(s, task_type_pair, t->subtype, 5, 0,
                                    ci->progeny[5], cj->progeny[0]),
                  s);
              scheduler_splittask_hydro(
                  scheduler_addtask(s, task_type_pair, t->subtype, 7, 0,
                                    ci->progeny[6], cj->progeny[0]),
                  s);
              scheduler_splittask_hydro(
                  scheduler_addtask(s, task_type_pair, t->subtype, 8, 0,
                                    ci->progeny[7], cj->progeny[0]),
                  s);
              scheduler_splittask_hydro(
                  scheduler_addtask(s, task_type_pair, t->subtype, 3, 0,
                                    ci->progeny[4], cj->progeny[1]),
                  s);
              scheduler_splittask_hydro(
                  scheduler_addtask(s, task_type_pair, t->subtype, 4, 0,
                                    ci->progeny[5], cj->progeny[1]),
                  s);
              scheduler_splittask_hydro(
                  scheduler_addtask(s, task_type_pair, t->subtype, 6, 0,
                                    ci->progeny[6], cj->progeny[1]),
                  s);
              scheduler_splittask_hydro(
                  scheduler_addtask(s, task_type_pair, t->subtype, 7, 0,
                                    ci->progeny[7], cj->progeny[1]),
                  s);
              scheduler_splittask_hydro(
                  scheduler_addtask(s, task_type_pair, t->subtype, 1, 0,
                                    ci->progeny[4], cj->progeny[2]),
                  s);
              scheduler_splittask_hydro(
                  scheduler_addtask(s, task_type_pair, t->subtype, 2, 0,
                                    ci->progeny[5], cj->progeny[2]),
                  s);
              scheduler_splittask_hydro(
                  scheduler_addtask(s, task_type_pair, t->subtype, 4, 0,
                                    ci->progeny[6], cj->progeny[2]),
                  s);
              scheduler_splittask_hydro(
                  scheduler_addtask(s, task_type_pair, t->subtype, 5, 0,
                                    ci->progeny[7], cj->progeny[2]),
                  s);
              scheduler_splittask_hydro(
                  scheduler_addtask(s, task_type_pair, t->subtype, 0, 0,
                                    ci->progeny[4], cj->progeny[3]),
                  s);
              scheduler_splittask_hydro(
                  scheduler_addtask(s, task_type_pair, t->subtype, 1, 0,
                                    ci->progeny[5], cj->progeny[3]),
                  s);
              scheduler_splittask_hydro(
                  scheduler_addtask(s, task_type_pair, t->subtype, 3, 0,
                                    ci->progeny[6], cj->progeny[3]),
                  s);
              scheduler_splittask_hydro(
                  scheduler_addtask(s, task_type_pair, t->subtype, 4, 0,
                                    ci->progeny[7], cj->progeny[3]),
                  s);
              break;

            case 5: /* (  1 ,  0 , -1 ) */
              t->ci = ci->progeny[4];
              t->cj = cj->progeny[1];
              t->flags = 5;
              scheduler_splittask_hydro(
                  scheduler_addtask(s, task_type_pair, t->subtype, 5, 0,
                                    ci->progeny[6], cj->progeny[3]),
                  s);
              scheduler_splittask_hydro(
                  scheduler_addtask(s, task_type_pair, t->subtype, 2, 0,
                                    ci->progeny[4], cj->progeny[3]),
                  s);
              scheduler_splittask_hydro(
                  scheduler_addtask(s, task_type_pair, t->subtype, 8, 0,
                                    ci->progeny[6], cj->progeny[1]),
                  s);
              break;

            case 6: /* (  1 , -1 ,  1 ) */
              t->ci = ci->progeny[5];
              t->cj = cj->progeny[2];
              t->flags = 6;
              break;

            case 7: /* (  1 , -1 ,  0 ) */
              t->ci = ci->progeny[4];
              t->cj = cj->progeny[3];
              t->flags = 6;
              scheduler_splittask_hydro(
                  scheduler_addtask(s, task_type_pair, t->subtype, 8, 0,
                                    ci->progeny[5], cj->progeny[2]),
                  s);
              scheduler_splittask_hydro(
                  scheduler_addtask(s, task_type_pair, t->subtype, 7, 0,
                                    ci->progeny[4], cj->progeny[2]),
                  s);
              scheduler_splittask_hydro(
                  scheduler_addtask(s, task_type_pair, t->subtype, 7, 0,
                                    ci->progeny[5], cj->progeny[3]),
                  s);
              break;

            case 8: /* (  1 , -1 , -1 ) */
              t->ci = ci->progeny[4];
              t->cj = cj->progeny[3];
              t->flags = 8;
              break;

            case 9: /* (  0 ,  1 ,  1 ) */
              t->ci = ci->progeny[3];
              t->cj = cj->progeny[0];
              t->flags = 9;
              scheduler_splittask_hydro(
                  scheduler_addtask(s, task_type_pair, t->subtype, 9, 0,
                                    ci->progeny[7], cj->progeny[4]),
                  s);
              scheduler_splittask_hydro(
                  scheduler_addtask(s, task_type_pair, t->subtype, 0, 0,
                                    ci->progeny[3], cj->progeny[4]),
                  s);
              scheduler_splittask_hydro(
                  scheduler_addtask(s, task_type_pair, t->subtype, 8, 0,
                                    ci->progeny[7], cj->progeny[0]),
                  s);
              break;

            case 10: /* (  0 ,  1 ,  0 ) */
              t->ci = ci->progeny[2];
              t->cj = cj->progeny[0];
              t->flags = 10;
              scheduler_splittask_hydro(
                  scheduler_addtask(s, task_type_pair, t->subtype, 11, 0,
                                    ci->progeny[3], cj->progeny[0]),
                  s);
              scheduler_splittask_hydro(
                  scheduler_addtask(s, task_type_pair, t->subtype, 7, 0,
                                    ci->progeny[6], cj->progeny[0]),
                  s);
              scheduler_splittask_hydro(
                  scheduler_addtask(s, task_type_pair, t->subtype, 6, 0,
                                    ci->progeny[7], cj->progeny[0]),
                  s);
              scheduler_splittask_hydro(
                  scheduler_addtask(s, task_type_pair, t->subtype, 9, 0,
                                    ci->progeny[2], cj->progeny[1]),
                  s);
              scheduler_splittask_hydro(
                  scheduler_addtask(s, task_type_pair, t->subtype, 10, 0,
                                    ci->progeny[3], cj->progeny[1]),
                  s);
              scheduler_splittask_hydro(
                  scheduler_addtask(s, task_type_pair, t->subtype, 8, 0,
                                    ci->progeny[6], cj->progeny[1]),
                  s);
              scheduler_splittask_hydro(
                  scheduler_addtask(s, task_type_pair, t->subtype, 7, 0,
                                    ci->progeny[7], cj->progeny[1]),
                  s);
              scheduler_splittask_hydro(
                  scheduler_addtask(s, task_type_pair, t->subtype, 1, 0,
                                    ci->progeny[2], cj->progeny[4]),
                  s);
              scheduler_splittask_hydro(
                  scheduler_addtask(s, task_type_pair, t->subtype, 2, 0,
                                    ci->progeny[3], cj->progeny[4]),
                  s);
              scheduler_splittask_hydro(
                  scheduler_addtask(s, task_type_pair, t->subtype, 10, 0,
                                    ci->progeny[6], cj->progeny[4]),
                  s);
              scheduler_splittask_hydro(
                  scheduler_addtask(s, task_type_pair, t->subtype, 11, 0,
                                    ci->progeny[7], cj->progeny[4]),
                  s);
              scheduler_splittask_hydro(
                  scheduler_addtask(s, task_type_pair, t->subtype, 0, 0,
                                    ci->progeny[2], cj->progeny[5]),
                  s);
              scheduler_splittask_hydro(
                  scheduler_addtask(s, task_type_pair, t->subtype, 1, 0,
                                    ci->progeny[3], cj->progeny[5]),
                  s);
              scheduler_splittask_hydro(
                  scheduler_addtask(s, task_type_pair, t->subtype, 9, 0,
                                    ci->progeny[6], cj->progeny[5]),
                  s);
              scheduler_splittask_hydro(
                  scheduler_addtask(s, task_type_pair, t->subtype, 10, 0,
                                    ci->progeny[7], cj->progeny[5]),
                  s);
              break;

            case 11: /* (  0 ,  1 , -1 ) */
              t->ci = ci->progeny[2];
              t->cj = cj->progeny[1];
              t->flags = 11;
              scheduler_splittask_hydro(
                  scheduler_addtask(s, task_type_pair, t->subtype, 11, 0,
                                    ci->progeny[6], cj->progeny[5]),
                  s);
              scheduler_splittask_hydro(
                  scheduler_addtask(s, task_type_pair, t->subtype, 2, 0,
                                    ci->progeny[2], cj->progeny[5]),
                  s);
              scheduler_splittask_hydro(
                  scheduler_addtask(s, task_type_pair, t->subtype, 6, 0,
                                    ci->progeny[6], cj->progeny[1]),
                  s);
              break;

            case 12: /* (  0 ,  0 ,  1 ) */
              t->ci = ci->progeny[1];
              t->cj = cj->progeny[0];
              t->flags = 12;
              scheduler_splittask_hydro(
                  scheduler_addtask(s, task_type_pair, t->subtype, 11, 0,
                                    ci->progeny[3], cj->progeny[0]),
                  s);
              scheduler_splittask_hydro(
                  scheduler_addtask(s, task_type_pair, t->subtype, 5, 0,
                                    ci->progeny[5], cj->progeny[0]),
                  s);
              scheduler_splittask_hydro(
                  scheduler_addtask(s, task_type_pair, t->subtype, 2, 0,
                                    ci->progeny[7], cj->progeny[0]),
                  s);
              scheduler_splittask_hydro(
                  scheduler_addtask(s, task_type_pair, t->subtype, 9, 0,
                                    ci->progeny[1], cj->progeny[2]),
                  s);
              scheduler_splittask_hydro(
                  scheduler_addtask(s, task_type_pair, t->subtype, 12, 0,
                                    ci->progeny[3], cj->progeny[2]),
                  s);
              scheduler_splittask_hydro(
                  scheduler_addtask(s, task_type_pair, t->subtype, 8, 0,
                                    ci->progeny[5], cj->progeny[2]),
                  s);
              scheduler_splittask_hydro(
                  scheduler_addtask(s, task_type_pair, t->subtype, 5, 0,
                                    ci->progeny[7], cj->progeny[2]),
                  s);
              scheduler_splittask_hydro(
                  scheduler_addtask(s, task_type_pair, t->subtype, 3, 0,
                                    ci->progeny[1], cj->progeny[4]),
                  s);
              scheduler_splittask_hydro(
                  scheduler_addtask(s, task_type_pair, t->subtype, 6, 0,
                                    ci->progeny[3], cj->progeny[4]),
                  s);
              scheduler_splittask_hydro(
                  scheduler_addtask(s, task_type_pair, t->subtype, 12, 0,
                                    ci->progeny[5], cj->progeny[4]),
                  s);
              scheduler_splittask_hydro(
                  scheduler_addtask(s, task_type_pair, t->subtype, 11, 0,
                                    ci->progeny[7], cj->progeny[4]),
                  s);
              scheduler_splittask_hydro(
                  scheduler_addtask(s, task_type_pair, t->subtype, 0, 0,
                                    ci->progeny[1], cj->progeny[6]),
                  s);
              scheduler_splittask_hydro(
                  scheduler_addtask(s, task_type_pair, t->subtype, 3, 0,
                                    ci->progeny[3], cj->progeny[6]),
                  s);
              scheduler_splittask_hydro(
                  scheduler_addtask(s, task_type_pair, t->subtype, 9, 0,
                                    ci->progeny[5], cj->progeny[6]),
                  s);
              scheduler_splittask_hydro(
                  scheduler_addtask(s, task_type_pair, t->subtype, 12, 0,
                                    ci->progeny[7], cj->progeny[6]),
                  s);
              break;
          } /* switch(sid) */
        }

        /* Otherwise, break it up if it is too large? */
      } else if (scheduler_doforcesplit && ci->split && cj->split &&
                 (ci->count > space_maxsize / cj->count)) {

        // message( "force splitting pair with %i and %i parts." , ci->count ,
        // cj->count );

        /* Replace the current task. */
        t->type = task_type_none;

        for (int j = 0; j < 8; j++)
          if (ci->progeny[j] != NULL && ci->progeny[j]->count)
            for (int k = 0; k < 8; k++)
              if (cj->progeny[k] != NULL && cj->progeny[k]->count) {
                struct task *tl =
                    scheduler_addtask(s, task_type_pair, t->subtype, 0, 0,
                                      ci->progeny[j], cj->progeny[k]);
                scheduler_splittask_hydro(tl, s);
                tl->flags = space_getsid(s->space, &t->ci, &t->cj, shift);
              }
      }
    } /* pair interaction? */
  }   /* iterate over the current task. */
}

/**
 * @brief Split a gravity task if too large.
 *
 * @param t The #task
 * @param s The #scheduler we are working in.
 */
static void scheduler_splittask_gravity(struct task *t, struct scheduler *s) {

  /* Iterate on this task until we're done with it. */
  int redo = 1;
  while (redo) {

    /* Reset the redo flag. */
    redo = 0;

    /* Non-splittable task? */
    if ((t->ci == NULL) || (t->type == task_type_pair && t->cj == NULL)) {
      t->type = task_type_none;
      t->subtype = task_subtype_none;
      t->cj = NULL;
      t->skip = 1;
      break;
    }

    /* Self-interaction? */
    if (t->type == task_type_self) {

      /* Get a handle on the cell involved. */
      struct cell *ci = t->ci;

      /* Foreign task? */
      if (ci->nodeID != s->nodeID) {
        t->skip = 1;
        break;
      }

      /* Should we split this task? */
      if (ci->split && ci->gcount > space_subsize_self_grav) {

        /* Take a step back (we're going to recycle the current task)... */
        redo = 1;

        /* Add the self tasks. */
        int first_child = 0;
        while (ci->progeny[first_child] == NULL) first_child++;
        t->ci = ci->progeny[first_child];
        for (int k = first_child + 1; k < 8; k++)
          if (ci->progeny[k] != NULL)
            scheduler_splittask_gravity(
                scheduler_addtask(s, task_type_self, t->subtype, 0, 0,
                                  ci->progeny[k], NULL),
                s);

        /* Make a task for each pair of progeny */
        if (t->subtype != task_subtype_external_grav) {
          for (int j = 0; j < 8; j++)
            if (ci->progeny[j] != NULL)
              for (int k = j + 1; k < 8; k++)
                if (ci->progeny[k] != NULL)
                  scheduler_splittask_gravity(
                      scheduler_addtask(s, task_type_pair, t->subtype,
                                        sub_sid_flag[j][k], 0, ci->progeny[j],
                                        ci->progeny[k]),
                      s);
        }
      } /* Cell is split */

    } /* Self interaction */

    /* Pair interaction? */
    else if (t->type == task_type_pair) {

      /* Get a handle on the cells involved. */
      struct cell *ci = t->ci;
      struct cell *cj = t->cj;

      /* Foreign task? */
      if (ci->nodeID != s->nodeID && cj->nodeID != s->nodeID) {
        t->skip = 1;
        break;
      }
    } /* pair interaction? */
  }   /* iterate over the current task. */
}

/**
 * @brief Mapper function to split tasks that may be too large.
 *
 * @param map_data the tasks to process
 * @param num_elements the number of tasks.
 * @param extra_data The #scheduler we are working in.
 */
void scheduler_splittasks_mapper(void *map_data, int num_elements,
                                 void *extra_data) {

  /* Extract the parameters. */
  struct scheduler *s = (struct scheduler *)extra_data;
  struct task *tasks = (struct task *)map_data;

  for (int ind = 0; ind < num_elements; ind++) {
    struct task *t = &tasks[ind];

    /* Invoke the correct splitting strategy */
    if (t->subtype == task_subtype_density) {
      scheduler_splittask_hydro(t, s);
    } else if (t->subtype == task_subtype_external_grav) {
      scheduler_splittask_gravity(t, s);
    } else if (t->subtype == task_subtype_grav) {
      scheduler_splittask_gravity(t, s);
    } else if (t->type == task_type_grav_mesh) {
      /* For future use */
    } else {
      error("Unexpected task sub-type");
    }
  }
}

/**
 * @brief Splits all the tasks in the scheduler that are too large.
 *
 * @param s The #scheduler.
 */
void scheduler_splittasks(struct scheduler *s) {

  /* Call the mapper on each current task. */
  threadpool_map(s->threadpool, scheduler_splittasks_mapper, s->tasks,
                 s->nr_tasks, sizeof(struct task), 0, s);
}

/**
 * @brief Add a #task to the #scheduler.
 *
 * @param s The #scheduler we are working in.
 * @param type The type of the task.
 * @param subtype The sub-type of the task.
 * @param flags The flags of the task.
 * @param implicit If true, only use this task to unlock dependencies, i.e.
 *        this task is never enqueued.
 * @param ci The first cell to interact.
 * @param cj The second cell to interact.
 */
struct task *scheduler_addtask(struct scheduler *s, enum task_types type,
                               enum task_subtypes subtype, int flags,
                               int implicit, struct cell *ci, struct cell *cj) {

  /* Get the next free task. */
  const int ind = atomic_inc(&s->tasks_next);

  /* Overflow? */
  if (ind >= s->size)
    error(
        "Task list overflow (%d). Need to increase "
        "Scheduler:tasks_per_cell.",
        ind);

  /* Get a pointer to the new task. */
  struct task *t = &s->tasks[ind];

  /* Copy the data. */
  t->type = type;
  t->subtype = subtype;
  t->flags = flags;
  t->wait = 0;
  t->ci = ci;
  t->cj = cj;
  t->skip = 1; /* Mark tasks as skip by default. */
  t->implicit = implicit;
  t->weight = 0;
  t->rank = 0;
  t->nr_unlock_tasks = 0;
#ifdef SWIFT_DEBUG_TASKS
  t->rid = -1;
  t->tic = 0;
  t->toc = 0;
#endif

  /* Add an index for it. */
  // lock_lock( &s->lock );
  s->tasks_ind[atomic_inc(&s->nr_tasks)] = ind;
  // lock_unlock_blind( &s->lock );

  /* Return a pointer to the new task. */
  return t;
}

/**
 * @brief Set the unlock pointers in each task.
 *
 * @param s The #scheduler.
 */
void scheduler_set_unlocks(struct scheduler *s) {

  /* Store the counts for each task. */
  short int *counts;
  if ((counts = (short int *)malloc(sizeof(short int) * s->nr_tasks)) == NULL)
    error("Failed to allocate temporary counts array.");
  bzero(counts, sizeof(short int) * s->nr_tasks);
  for (int k = 0; k < s->nr_unlocks; k++) {
    counts[s->unlock_ind[k]] += 1;

#ifdef SWIFT_DEBUG_CHECKS
    /* Check that we are not overflowing */
    if (counts[s->unlock_ind[k]] < 0)
      error("Task (type=%s/%s) unlocking more than %d other tasks!",
            taskID_names[s->tasks[s->unlock_ind[k]].type],
            subtaskID_names[s->tasks[s->unlock_ind[k]].subtype],
            (1 << (8 * sizeof(short int) - 1)) - 1);
#endif
  }

  /* Compute the offset for each unlock block. */
  int *offsets;
  if ((offsets = (int *)malloc(sizeof(int) * (s->nr_tasks + 1))) == NULL)
    error("Failed to allocate temporary offsets array.");
  offsets[0] = 0;
  for (int k = 0; k < s->nr_tasks; k++) {
    offsets[k + 1] = offsets[k] + counts[k];

#ifdef SWIFT_DEBUG_CHECKS
    /* Check that we are not overflowing */
    if (offsets[k + 1] < 0) error("Task unlock offset array overflowing");
#endif
  }

  /* Create and fill a temporary array with the sorted unlocks. */
  struct task **unlocks;
  if ((unlocks = (struct task **)malloc(sizeof(struct task *) *
                                        s->size_unlocks)) == NULL)
    error("Failed to allocate temporary unlocks array.");
  for (int k = 0; k < s->nr_unlocks; k++) {
    const int ind = s->unlock_ind[k];
    unlocks[offsets[ind]] = s->unlocks[k];
    offsets[ind] += 1;
  }

  /* Swap the unlocks. */
  free(s->unlocks);
  s->unlocks = unlocks;

  /* Re-set the offsets. */
  offsets[0] = 0;
  for (int k = 1; k < s->nr_tasks; k++)
    offsets[k] = offsets[k - 1] + counts[k - 1];

  /* Set the unlocks in the tasks. */
  for (int k = 0; k < s->nr_tasks; k++) {
    struct task *t = &s->tasks[k];
    t->nr_unlock_tasks = counts[k];
    t->unlock_tasks = &s->unlocks[offsets[k]];
  }

#ifdef SWIFT_DEBUG_CHECKS
  /* Verify that there are no duplicate unlocks. */
  for (int k = 0; k < s->nr_tasks; k++) {
    struct task *t = &s->tasks[k];
    for (int i = 0; i < t->nr_unlock_tasks; i++) {
      for (int j = i + 1; j < t->nr_unlock_tasks; j++) {
        if (t->unlock_tasks[i] == t->unlock_tasks[j])
          error("duplicate unlock! t->type=%s/%s unlocking type=%s/%s",
                taskID_names[t->type], subtaskID_names[t->subtype],
                taskID_names[t->unlock_tasks[i]->type],
                subtaskID_names[t->unlock_tasks[i]->subtype]);
      }
    }
  }
#endif

  /* Clean up. */
  free(counts);
  free(offsets);
}

/**
 * @brief Sort the tasks in topological order over all queues.
 *
 * @param s The #scheduler.
 */
void scheduler_ranktasks(struct scheduler *s) {

  struct task *tasks = s->tasks;
  int *tid = s->tasks_ind;
  const int nr_tasks = s->nr_tasks;

  /* Run through the tasks and get all the waits right. */
  for (int i = 0; i < nr_tasks; i++) {
    struct task *t = &tasks[i];

    // Increment the waits of the dependances
    for (int k = 0; k < t->nr_unlock_tasks; k++) {
      t->unlock_tasks[k]->wait++;
    }
  }

  /* Load the tids of tasks with no waits. */
  int left = 0;
  for (int k = 0; k < nr_tasks; k++)
    if (tasks[k].wait == 0) {
      tid[left] = k;
      left += 1;
    }

  /* Main loop. */
  for (int j = 0, rank = 0; j < nr_tasks; rank++) {

    /* Did we get anything? */
    if (j == left) error("Unsatisfiable task dependencies detected.");

    /* Unlock the next layer of tasks. */
    const int left_old = left;
    for (; j < left_old; j++) {
      struct task *t = &tasks[tid[j]];
      t->rank = rank;
      /* message( "task %i of type %s has rank %i." , i ,
          (t->type == task_type_self) ? "self" : (t->type == task_type_pair) ?
         "pair" : "sort" , rank ); */
      for (int k = 0; k < t->nr_unlock_tasks; k++) {
        struct task *u = t->unlock_tasks[k];
        if (--u->wait == 0) {
          tid[left] = u - tasks;
          left += 1;
        }
      }
    }

    /* Move back to the old left (like Sanders!). */
    j = left_old;
  }

#ifdef SWIFT_DEBUG_CHECKS
  /* Verify that the tasks were ranked correctly. */
  for (int k = 1; k < s->nr_tasks; k++)
    if (tasks[tid[k - 1]].rank > tasks[tid[k]].rank)
      error("Task ranking failed.");
#endif
}

/**
 * @brief (Re)allocate the task arrays.
 *
 * @param s The #scheduler.
 * @param size The maximum number of tasks in the #scheduler.
 */
void scheduler_reset(struct scheduler *s, int size) {

  /* Do we need to re-allocate? */
  if (size > s->size) {

    /* Free existing task lists if necessary. */
    scheduler_free_tasks(s);

    /* Allocate the new lists. */
    if (posix_memalign((void **)&s->tasks, task_align,
                       size * sizeof(struct task)) != 0)
      error("Failed to allocate task array.");

    if ((s->tasks_ind = (int *)malloc(sizeof(int) * size)) == NULL)
      error("Failed to allocate task lists.");

    if ((s->tid_active = (int *)malloc(sizeof(int) * size)) == NULL)
      error("Failed to allocate aactive task lists.");
  }

  /* Reset the counters. */
  s->size = size;
  s->nr_tasks = 0;
  s->tasks_next = 0;
  s->waiting = 0;
  s->nr_unlocks = 0;
  s->completed_unlock_writes = 0;
  s->active_count = 0;

  /* Set the task pointers in the queues. */
  for (int k = 0; k < s->nr_queues; k++) s->queues[k].tasks = s->tasks;
}

/**
 * @brief Compute the task weights
 *
 * @param s The #scheduler.
 * @param verbose Are we talkative?
 */
void scheduler_reweight(struct scheduler *s, int verbose) {

  const int nr_tasks = s->nr_tasks;
  int *tid = s->tasks_ind;
  struct task *tasks = s->tasks;
  const int nodeID = s->nodeID;
  const float wscale = 0.001f;
  const ticks tic = getticks();

  /* Run through the tasks backwards and set their weights. */
  for (int k = nr_tasks - 1; k >= 0; k--) {
    struct task *t = &tasks[tid[k]];
    t->weight = 0.f;
    for (int j = 0; j < t->nr_unlock_tasks; j++)
      if (t->unlock_tasks[j]->weight > t->weight)
        t->weight = t->unlock_tasks[j]->weight;
    float cost = 0.f;

    const float count_i = (t->ci != NULL) ? t->ci->count : 0.f;
    const float count_j = (t->cj != NULL) ? t->cj->count : 0.f;
    const float gcount_i = (t->ci != NULL) ? t->ci->gcount : 0.f;
    const float gcount_j = (t->cj != NULL) ? t->cj->gcount : 0.f;

    switch (t->type) {
      case task_type_sort:
        cost = wscale * intrinsics_popcount(t->flags) * count_i *
               (sizeof(int) * 8 - intrinsics_clz(t->ci->count));
        break;

      case task_type_self:
        if (t->subtype == task_subtype_grav)
          cost = 1.f * (wscale * gcount_i) * gcount_i;
        else if (t->subtype == task_subtype_external_grav)
          cost = 1.f * wscale * gcount_i;
        else
          cost = 1.f * (wscale * count_i) * count_i;
        break;

      case task_type_pair:
        if (t->subtype == task_subtype_grav) {
          if (t->ci->nodeID != nodeID || t->cj->nodeID != nodeID)
            cost = 3.f * (wscale * gcount_i) * gcount_j;
          else
            cost = 2.f * (wscale * gcount_i) * gcount_j;
        } else {
          if (t->ci->nodeID != nodeID || t->cj->nodeID != nodeID)
            cost = 3.f * (wscale * count_i) * count_j * sid_scale[t->flags];
          else
            cost = 2.f * (wscale * count_i) * count_j * sid_scale[t->flags];
        }
        break;

      case task_type_sub_pair:
        if (t->ci->nodeID != nodeID || t->cj->nodeID != nodeID) {
          if (t->flags < 0)
            cost = 3.f * (wscale * count_i) * count_j;
          else
            cost = 3.f * (wscale * count_i) * count_j * sid_scale[t->flags];
        } else {
          if (t->flags < 0)
            cost = 2.f * (wscale * count_i) * count_j;
          else
            cost = 2.f * (wscale * count_i) * count_j * sid_scale[t->flags];
        }
        break;

      case task_type_sub_self:
        cost = 1.f * (wscale * count_i) * count_i;
        break;
      case task_type_ghost:
        if (t->ci == t->ci->super_hydro) cost = wscale * count_i;
        break;
      case task_type_extra_ghost:
        if (t->ci == t->ci->super_hydro) cost = wscale * count_i;
        break;
      case task_type_drift_part:
        cost = wscale * count_i;
        break;
      case task_type_drift_gpart:
        cost = wscale * gcount_i;
        break;
      case task_type_init_grav:
        cost = wscale * gcount_i;
        break;
      case task_type_grav_down:
        cost = wscale * gcount_i;
        break;
      case task_type_grav_long_range:
        cost = wscale * gcount_i;
        break;
      case task_type_end_force:
        cost = wscale * count_i + wscale * gcount_i;
        break;
      case task_type_kick1:
        cost = wscale * count_i + wscale * gcount_i;
        break;
      case task_type_kick2:
        cost = wscale * count_i + wscale * gcount_i;
        break;
      case task_type_timestep:
        cost = wscale * count_i + wscale * gcount_i;
        break;
      case task_type_send:
        if (count_i < 1e5)
          cost = 10.f * (wscale * count_i) * count_i;
        else
          cost = 2e9;
        break;
      case task_type_recv:
        if (count_i < 1e5)
          cost = 5.f * (wscale * count_i) * count_i;
        else
          cost = 1e9;
        break;
      default:
        cost = 0;
        break;
    }
<<<<<<< HEAD
#if defined(WITH_MPI) && defined(HAVE_PARMETIS)
=======

#if defined(WITH_MPI) && defined(HAVE_METIS)
>>>>>>> e9d05916
    t->cost = cost;
#endif
    t->weight += cost;
  }

  if (verbose)
    message("took %.3f %s.", clocks_from_ticks(getticks() - tic),
            clocks_getunit());

  /* int min = tasks[0].weight, max = tasks[0].weight;
  for ( int k = 1 ; k < nr_tasks ; k++ )
      if ( tasks[k].weight < min )
          min = tasks[k].weight;
      else if ( tasks[k].weight > max )
          max = tasks[k].weight;
  message( "task weights are in [ %i , %i ]." , min , max ); */
}

/**
 * @brief #threadpool_map function which runs through the task
 *        graph and re-computes the task wait counters.
 */
void scheduler_rewait_mapper(void *map_data, int num_elements,
                             void *extra_data) {

  struct scheduler *s = (struct scheduler *)extra_data;
  const int *tid = (int *)map_data;

  for (int ind = 0; ind < num_elements; ind++) {
    struct task *t = &s->tasks[tid[ind]];

    /* Ignore skipped tasks. */
    if (t->skip) continue;

    /* Increment the task's own wait counter for the enqueueing. */
    atomic_inc(&t->wait);

#ifdef SWIFT_DEBUG_CHECKS
    /* Check that we don't have more waits that what can be stored. */
    if (t->wait < 0)
      error("Task unlocked by more than %d tasks!",
            (1 << (8 * sizeof(t->wait) - 1)) - 1);
#endif

    /* Sets the waits of the dependances */
    for (int k = 0; k < t->nr_unlock_tasks; k++) {
      struct task *u = t->unlock_tasks[k];
      atomic_inc(&u->wait);
    }
  }
}

void scheduler_enqueue_mapper(void *map_data, int num_elements,
                              void *extra_data) {
  struct scheduler *s = (struct scheduler *)extra_data;
  const int *tid = (int *)map_data;
  struct task *tasks = s->tasks;
  for (int ind = 0; ind < num_elements; ind++) {
    struct task *t = &tasks[tid[ind]];
    if (atomic_dec(&t->wait) == 1 && !t->skip) {
      scheduler_enqueue(s, t);
    }
  }
  pthread_cond_broadcast(&s->sleep_cond);
}

/**
 * @brief Start the scheduler, i.e. fill the queues with ready tasks.
 *
 * @param s The #scheduler.
 */
void scheduler_start(struct scheduler *s) {

/* Reset all task debugging timers */
#ifdef SWIFT_DEBUG_TASKS
  for (int i = 0; i < s->nr_tasks; ++i) {
    s->tasks[i].tic = 0;
    s->tasks[i].toc = 0;
    s->tasks[i].rid = -1;
  }
#endif

  /* Re-wait the tasks. */
  if (s->active_count > 1000) {
    threadpool_map(s->threadpool, scheduler_rewait_mapper, s->tid_active,
                   s->active_count, sizeof(int), 0, s);
  } else {
    scheduler_rewait_mapper(s->tid_active, s->active_count, s);
  }

  /* Loop over the tasks and enqueue whoever is ready. */
  if (s->active_count > 1000) {
    threadpool_map(s->threadpool, scheduler_enqueue_mapper, s->tid_active,
                   s->active_count, sizeof(int), 0, s);
  } else {
    scheduler_enqueue_mapper(s->tid_active, s->active_count, s);
  }

  /* Clear the list of active tasks. */
  s->active_count = 0;

  /* To be safe, fire of one last sleep_cond in a safe way. */
  pthread_mutex_lock(&s->sleep_mutex);
  pthread_cond_broadcast(&s->sleep_cond);
  pthread_mutex_unlock(&s->sleep_mutex);
}

/**
 * @brief Put a task on one of the queues.
 *
 * @param s The #scheduler.
 * @param t The #task.
 */
void scheduler_enqueue(struct scheduler *s, struct task *t) {

  /* The target queue for this task. */
  int qid = -1;

  /* Ignore skipped tasks */
  if (t->skip) return;

  /* If this is an implicit task, just pretend it's done. */
  if (t->implicit) {
#ifdef SWIFT_DEBUG_CHECKS
    t->ti_run = s->space->e->ti_current;
#endif
    t->skip = 1;
    for (int j = 0; j < t->nr_unlock_tasks; j++) {
      struct task *t2 = t->unlock_tasks[j];
      if (atomic_dec(&t2->wait) == 1) scheduler_enqueue(s, t2);
    }
  }

  /* Otherwise, look for a suitable queue. */
  else {
#ifdef WITH_MPI
    int err = MPI_SUCCESS;
#endif

    /* Find the previous owner for each task type, and do
       any pre-processing needed. */
    switch (t->type) {
      case task_type_self:
      case task_type_sub_self:
        if (t->subtype == task_subtype_grav ||
            t->subtype == task_subtype_external_grav)
          qid = t->ci->super_gravity->owner;
        else
          qid = t->ci->super_hydro->owner;
        break;
      case task_type_sort:
      case task_type_ghost:
      case task_type_drift_part:
        qid = t->ci->super_hydro->owner;
        break;
      case task_type_drift_gpart:
        qid = t->ci->super_gravity->owner;
        break;
      case task_type_kick1:
      case task_type_kick2:
      case task_type_timestep:
        qid = t->ci->super->owner;
        break;
      case task_type_pair:
      case task_type_sub_pair:
        qid = t->ci->super->owner;
        if (qid < 0 ||
            s->queues[qid].count > s->queues[t->cj->super->owner].count)
          qid = t->cj->super->owner;
        break;
      case task_type_recv:
#ifdef WITH_MPI
        if (t->subtype == task_subtype_tend) {
          t->buff = (struct pcell_step *)malloc(sizeof(struct pcell_step) *
                                                t->ci->pcell_size);
          err = MPI_Irecv(
              t->buff, t->ci->pcell_size * sizeof(struct pcell_step), MPI_BYTE,
              t->ci->nodeID, t->flags, MPI_COMM_WORLD, &t->req);
        } else if (t->subtype == task_subtype_xv ||
                   t->subtype == task_subtype_rho ||
                   t->subtype == task_subtype_gradient) {
          err = MPI_Irecv(t->ci->parts, t->ci->count, part_mpi_type,
                          t->ci->nodeID, t->flags, MPI_COMM_WORLD, &t->req);
          // message( "receiving %i parts with tag=%i from %i to %i." ,
          //     t->ci->count , t->flags , t->ci->nodeID , s->nodeID );
          // fflush(stdout);
        } else if (t->subtype == task_subtype_gpart) {
          err = MPI_Irecv(t->ci->gparts, t->ci->gcount, gpart_mpi_type,
                          t->ci->nodeID, t->flags, MPI_COMM_WORLD, &t->req);
        } else if (t->subtype == task_subtype_spart) {
          err = MPI_Irecv(t->ci->sparts, t->ci->scount, spart_mpi_type,
                          t->ci->nodeID, t->flags, MPI_COMM_WORLD, &t->req);
        } else if (t->subtype == task_subtype_multipole) {
          t->buff = (struct gravity_tensors *)malloc(
              sizeof(struct gravity_tensors) * t->ci->pcell_size);
          err = MPI_Irecv(
              t->buff, sizeof(struct gravity_tensors) * t->ci->pcell_size,
              MPI_BYTE, t->ci->nodeID, t->flags, MPI_COMM_WORLD, &t->req);
        } else {
          error("Unknown communication sub-type");
        }
        if (err != MPI_SUCCESS) {
          mpi_error(err, "Failed to emit irecv for particle data.");
        }
        qid = 1 % s->nr_queues;
#else
        error("SWIFT was not compiled with MPI support.");
#endif
        break;
      case task_type_send:
#ifdef WITH_MPI
        if (t->subtype == task_subtype_tend) {
          t->buff = (struct pcell_step *)malloc(sizeof(struct pcell_step) *
                                                t->ci->pcell_size);
          cell_pack_end_step(t->ci, (struct pcell_step *)t->buff);
          if ((t->ci->pcell_size * sizeof(struct pcell_step)) >
              s->mpi_message_limit)
            err = MPI_Isend(
                t->buff, t->ci->pcell_size * sizeof(struct pcell_step),
                MPI_BYTE, t->cj->nodeID, t->flags, MPI_COMM_WORLD, &t->req);
          else
            err = MPI_Issend(
                t->buff, t->ci->pcell_size * sizeof(struct pcell_step),
                MPI_BYTE, t->cj->nodeID, t->flags, MPI_COMM_WORLD, &t->req);
        } else if (t->subtype == task_subtype_xv ||
                   t->subtype == task_subtype_rho ||
                   t->subtype == task_subtype_gradient) {
          if ((t->ci->count * sizeof(struct part)) > s->mpi_message_limit)
            err = MPI_Isend(t->ci->parts, t->ci->count, part_mpi_type,
                            t->cj->nodeID, t->flags, MPI_COMM_WORLD, &t->req);
          else
            err = MPI_Issend(t->ci->parts, t->ci->count, part_mpi_type,
                             t->cj->nodeID, t->flags, MPI_COMM_WORLD, &t->req);
          // message( "sending %i parts with tag=%i from %i to %i." ,
          //     t->ci->count , t->flags , s->nodeID , t->cj->nodeID );
          // fflush(stdout);
        } else if (t->subtype == task_subtype_gpart) {
          if ((t->ci->gcount * sizeof(struct gpart)) > s->mpi_message_limit)
            err = MPI_Isend(t->ci->gparts, t->ci->gcount, gpart_mpi_type,
                            t->cj->nodeID, t->flags, MPI_COMM_WORLD, &t->req);
          else
            err = MPI_Issend(t->ci->gparts, t->ci->gcount, gpart_mpi_type,
                             t->cj->nodeID, t->flags, MPI_COMM_WORLD, &t->req);
        } else if (t->subtype == task_subtype_spart) {
          if ((t->ci->scount * sizeof(struct spart)) > s->mpi_message_limit)
            err = MPI_Isend(t->ci->sparts, t->ci->scount, spart_mpi_type,
                            t->cj->nodeID, t->flags, MPI_COMM_WORLD, &t->req);
          else
            err = MPI_Issend(t->ci->sparts, t->ci->scount, spart_mpi_type,
                             t->cj->nodeID, t->flags, MPI_COMM_WORLD, &t->req);
        } else if (t->subtype == task_subtype_multipole) {
          t->buff = (struct gravity_tensors *)malloc(
              sizeof(struct gravity_tensors) * t->ci->pcell_size);
          cell_pack_multipoles(t->ci, (struct gravity_tensors *)t->buff);
          err = MPI_Isend(
              t->buff, t->ci->pcell_size * sizeof(struct gravity_tensors),
              MPI_BYTE, t->cj->nodeID, t->flags, MPI_COMM_WORLD, &t->req);
        } else {
          error("Unknown communication sub-type");
        }
        if (err != MPI_SUCCESS) {
          mpi_error(err, "Failed to emit isend for particle data.");
        }
        qid = 0;
#else
        error("SWIFT was not compiled with MPI support.");
#endif
        break;
      default:
        qid = -1;
    }

    if (qid >= s->nr_queues) error("Bad computed qid.");

    /* If no previous owner, pick a random queue. */
    /* Note that getticks() is random enough */
    if (qid < 0) qid = getticks() % s->nr_queues;

    /* Increase the waiting counter. */
    atomic_inc(&s->waiting);

    /* Insert the task into that queue. */
    queue_insert(&s->queues[qid], t);
  }
}

/**
 * @brief Take care of a tasks dependencies.
 *
 * @param s The #scheduler.
 * @param t The finished #task.
 *
 * @return A pointer to the next task, if a suitable one has
 *         been identified.
 */
struct task *scheduler_done(struct scheduler *s, struct task *t) {

  /* Release whatever locks this task held. */
  if (!t->implicit) task_unlock(t);

  /* Loop through the dependencies and add them to a queue if
     they are ready. */
  for (int k = 0; k < t->nr_unlock_tasks; k++) {
    struct task *t2 = t->unlock_tasks[k];
    if (t2->skip) continue;

    const int res = atomic_dec(&t2->wait);
    if (res < 1) {
      error("Negative wait!");
    } else if (res == 1) {
      scheduler_enqueue(s, t2);
    }
  }

  /* Task definitely done, signal any sleeping runners. */
  if (!t->implicit) {
#ifdef SWIFT_DEBUG_TASKS
    t->toc = getticks();
#endif
    pthread_mutex_lock(&s->sleep_mutex);
    atomic_dec(&s->waiting);
    pthread_cond_broadcast(&s->sleep_cond);
    pthread_mutex_unlock(&s->sleep_mutex);
  }

  /* Mark the task as skip. */
  t->skip = 1;

  /* Return the next best task. Note that we currently do not
     implement anything that does this, as getting it to respect
     priorities is too tricky and currently unnecessary. */
  return NULL;
}

/**
 * @brief Resolve a single dependency by hand.
 *
 * @param s The #scheduler.
 * @param t The dependent #task.
 *
 * @return A pointer to the next task, if a suitable one has
 *         been identified.
 */
struct task *scheduler_unlock(struct scheduler *s, struct task *t) {

  /* Loop through the dependencies and add them to a queue if
     they are ready. */
  for (int k = 0; k < t->nr_unlock_tasks; k++) {
    struct task *t2 = t->unlock_tasks[k];
    const int res = atomic_dec(&t2->wait);
    if (res < 1) {
      error("Negative wait!");
    } else if (res == 1) {
      scheduler_enqueue(s, t2);
    }
  }

  /* Task definitely done. */
  if (!t->implicit) {
#ifdef SWIFT_DEBUG_TASKS
    t->toc = getticks();
#endif
    pthread_mutex_lock(&s->sleep_mutex);
    atomic_dec(&s->waiting);
    pthread_cond_broadcast(&s->sleep_cond);
    pthread_mutex_unlock(&s->sleep_mutex);
  }

  /* Return the next best task. Note that we currently do not
     implement anything that does this, as getting it to respect
     priorities is too tricky and currently unnecessary. */
  return NULL;
}

/**
 * @brief Get a task, preferably from the given queue.
 *
 * @param s The #scheduler.
 * @param qid The ID of the preferred #queue.
 * @param prev the previous task that was run.
 *
 * @return A pointer to a #task or @c NULL if there are no available tasks.
 */
struct task *scheduler_gettask(struct scheduler *s, int qid,
                               const struct task *prev) {

  struct task *res = NULL;
  const int nr_queues = s->nr_queues;
  unsigned int seed = qid;

  /* Check qid. */
  if (qid >= nr_queues || qid < 0) error("Bad queue ID.");

  /* Loop as long as there are tasks... */
  while (s->waiting > 0 && res == NULL) {

    /* Try more than once before sleeping. */
    for (int tries = 0; res == NULL && s->waiting && tries < scheduler_maxtries;
         tries++) {

      /* Try to get a task from the suggested queue. */
      if (s->queues[qid].count > 0 || s->queues[qid].count_incoming > 0) {
        TIMER_TIC
        res = queue_gettask(&s->queues[qid], prev, 0);
        TIMER_TOC(timer_qget);
        if (res != NULL) break;
      }

      /* If unsuccessful, try stealing from the other queues. */
      if (s->flags & scheduler_flag_steal) {
        int count = 0, qids[nr_queues];
        for (int k = 0; k < nr_queues; k++)
          if (s->queues[k].count > 0 || s->queues[k].count_incoming > 0) {
            qids[count++] = k;
          }
        for (int k = 0; k < scheduler_maxsteal && count > 0; k++) {
          const int ind = rand_r(&seed) % count;
          TIMER_TIC
          res = queue_gettask(&s->queues[qids[ind]], prev, 0);
          TIMER_TOC(timer_qsteal);
          if (res != NULL)
            break;
          else
            qids[ind] = qids[--count];
        }
        if (res != NULL) break;
      }
    }

/* If we failed, take a short nap. */
#ifdef WITH_MPI
    if (res == NULL && qid > 1)
#else
    if (res == NULL)
#endif
    {
      pthread_mutex_lock(&s->sleep_mutex);
      res = queue_gettask(&s->queues[qid], prev, 1);
      if (res == NULL && s->waiting > 0) {
        pthread_cond_wait(&s->sleep_cond, &s->sleep_mutex);
      }
      pthread_mutex_unlock(&s->sleep_mutex);
    }
  }

#ifdef SWIFT_DEBUG_TASKS
  /* Start the timer on this task, if we got one. */
  if (res != NULL) {
    res->tic = getticks();
    res->rid = qid;
  }
#endif

  /* No milk today. */
  return res;
}

/**
 * @brief Initialize the #scheduler.
 *
 * @param s The #scheduler.
 * @param space The #space we are working with
 * @param nr_tasks The number of tasks to allocate initially.
 * @param nr_queues The number of queues in this scheduler.
 * @param flags The #scheduler flags.
 * @param nodeID The MPI rank
 * @param tp Parallel processing threadpool.
 */
void scheduler_init(struct scheduler *s, struct space *space, int nr_tasks,
                    int nr_queues, unsigned int flags, int nodeID,
                    struct threadpool *tp) {

  /* Init the lock. */
  lock_init(&s->lock);

  /* Allocate the queues. */
  if (posix_memalign((void **)&s->queues, queue_struct_align,
                     sizeof(struct queue) * nr_queues) != 0)
    error("Failed to allocate queues.");

  /* Initialize each queue. */
  for (int k = 0; k < nr_queues; k++) queue_init(&s->queues[k], NULL);

  /* Init the sleep mutex and cond. */
  if (pthread_cond_init(&s->sleep_cond, NULL) != 0 ||
      pthread_mutex_init(&s->sleep_mutex, NULL) != 0)
    error("Failed to initialize sleep barrier.");

  /* Init the unlocks. */
  if ((s->unlocks = (struct task **)malloc(
           sizeof(struct task *) * scheduler_init_nr_unlocks)) == NULL ||
      (s->unlock_ind =
           (int *)malloc(sizeof(int) * scheduler_init_nr_unlocks)) == NULL)
    error("Failed to allocate unlocks.");
  s->nr_unlocks = 0;
  s->size_unlocks = scheduler_init_nr_unlocks;

  /* Set the scheduler variables. */
  s->nr_queues = nr_queues;
  s->flags = flags;
  s->space = space;
  s->nodeID = nodeID;
  s->threadpool = tp;

  /* Init the tasks array. */
  s->size = 0;
  s->tasks = NULL;
  s->tasks_ind = NULL;
  pthread_key_create(&s->local_seed_pointer, NULL);
  scheduler_reset(s, nr_tasks);
}

/**
 * @brief Prints the list of tasks to a file
 *
 * @param s The #scheduler
 * @param fileName Name of the file to write to
 */
void scheduler_print_tasks(const struct scheduler *s, const char *fileName) {

  const int nr_tasks = s->nr_tasks, *tid = s->tasks_ind;
  struct task *t, *tasks = s->tasks;

  FILE *file = fopen(fileName, "w");

  fprintf(file, "# Rank  Name  Subname  unlocks  waits\n");

  for (int k = nr_tasks - 1; k >= 0; k--) {
    t = &tasks[tid[k]];
    if (t->skip) continue;
    fprintf(file, "%d %s %s %d %d\n", k, taskID_names[t->type],
            subtaskID_names[t->subtype], t->nr_unlock_tasks, t->wait);
  }

  fclose(file);
}

/**
 * @brief Frees up the memory allocated for this #scheduler
 */
void scheduler_clean(struct scheduler *s) {

  scheduler_free_tasks(s);
  free(s->unlocks);
  free(s->unlock_ind);
  for (int i = 0; i < s->nr_queues; ++i) queue_clean(&s->queues[i]);
  free(s->queues);
}

/**
 * @brief Free the task arrays allocated by this #scheduler.
 */
void scheduler_free_tasks(struct scheduler *s) {

  if (s->tasks != NULL) {
    free(s->tasks);
    s->tasks = NULL;
  }
  if (s->tasks_ind != NULL) {
    free(s->tasks_ind);
    s->tasks_ind = NULL;
  }
  if (s->tid_active != NULL) {
    free(s->tid_active);
    s->tid_active = NULL;
  }
  s->size = 0;
}<|MERGE_RESOLUTION|>--- conflicted
+++ resolved
@@ -1291,12 +1291,7 @@
         cost = 0;
         break;
     }
-<<<<<<< HEAD
 #if defined(WITH_MPI) && defined(HAVE_PARMETIS)
-=======
-
-#if defined(WITH_MPI) && defined(HAVE_METIS)
->>>>>>> e9d05916
     t->cost = cost;
 #endif
     t->weight += cost;
