/*******************************************************************************
 * This file is part of SWIFT.
 * Copyright (c) 2012 Pedro Gonnet (pedro.gonnet@durham.ac.uk)
 *                    Matthieu Schaller (matthieu.schaller@durham.ac.uk)
 *               2015 Peter W. Draper (p.w.draper@durham.ac.uk)
 *               2016 John A. Regan (john.a.regan@durham.ac.uk)
 *                    Tom Theuns (tom.theuns@durham.ac.uk)
 *
 * This program is free software: you can redistribute it and/or modify
 * it under the terms of the GNU Lesser General Public License as published
 * by the Free Software Foundation, either version 3 of the License, or
 * (at your option) any later version.
 *
 * This program is distributed in the hope that it will be useful,
 * but WITHOUT ANY WARRANTY; without even the implied warranty of
 * MERCHANTABILITY or FITNESS FOR A PARTICULAR PURPOSE.  See the
 * GNU General Public License for more details.
 *
 * You should have received a copy of the GNU Lesser General Public License
 * along with this program.  If not, see <http://www.gnu.org/licenses/>.
 *
 ******************************************************************************/

/* Config parameters. */
#include "../config.h"

/* Some standard headers. */
#include <float.h>
#include <limits.h>
#include <math.h>
#include <stdlib.h>
#include <string.h>

/* MPI headers. */
#ifdef WITH_MPI
#include <mpi.h>
#endif

/* This object's header. */
#include "space.h"

/* Local headers. */
#include "atomic.h"
#include "const.h"
#include "cooling.h"
#include "engine.h"
#include "error.h"
#include "gravity.h"
#include "hydro.h"
#include "kernel_hydro.h"
#include "lock.h"
#include "memswap.h"
#include "minmax.h"
#include "runner.h"
#include "stars.h"
#include "threadpool.h"
#include "tools.h"

/* Split size. */
int space_splitsize = space_splitsize_default;
int space_subsize = space_subsize_default;
int space_maxsize = space_maxsize_default;
int space_maxcount = space_maxcount_default;

/* Map shift vector to sortlist. */
const int sortlistID[27] = {
    /* ( -1 , -1 , -1 ) */ 0,
    /* ( -1 , -1 ,  0 ) */ 1,
    /* ( -1 , -1 ,  1 ) */ 2,
    /* ( -1 ,  0 , -1 ) */ 3,
    /* ( -1 ,  0 ,  0 ) */ 4,
    /* ( -1 ,  0 ,  1 ) */ 5,
    /* ( -1 ,  1 , -1 ) */ 6,
    /* ( -1 ,  1 ,  0 ) */ 7,
    /* ( -1 ,  1 ,  1 ) */ 8,
    /* (  0 , -1 , -1 ) */ 9,
    /* (  0 , -1 ,  0 ) */ 10,
    /* (  0 , -1 ,  1 ) */ 11,
    /* (  0 ,  0 , -1 ) */ 12,
    /* (  0 ,  0 ,  0 ) */ 0,
    /* (  0 ,  0 ,  1 ) */ 12,
    /* (  0 ,  1 , -1 ) */ 11,
    /* (  0 ,  1 ,  0 ) */ 10,
    /* (  0 ,  1 ,  1 ) */ 9,
    /* (  1 , -1 , -1 ) */ 8,
    /* (  1 , -1 ,  0 ) */ 7,
    /* (  1 , -1 ,  1 ) */ 6,
    /* (  1 ,  0 , -1 ) */ 5,
    /* (  1 ,  0 ,  0 ) */ 4,
    /* (  1 ,  0 ,  1 ) */ 3,
    /* (  1 ,  1 , -1 ) */ 2,
    /* (  1 ,  1 ,  0 ) */ 1,
    /* (  1 ,  1 ,  1 ) */ 0};

/**
 * @brief Interval stack necessary for parallel particle sorting.
 */
struct qstack {
  volatile ptrdiff_t i, j;
  volatile int min, max;
  volatile int ready;
};

/**
 * @brief Parallel particle-sorting stack
 */
struct parallel_sort {
  struct part *parts;
  struct gpart *gparts;
  struct xpart *xparts;
  struct spart *sparts;
  int *ind;
  struct qstack *stack;
  unsigned int stack_size;
  volatile unsigned int first, last, waiting;
};

/**
 * @brief Information required to compute the particle cell indices.
 */
struct index_data {
  struct space *s;
  struct cell *cells;
  int *ind;
};

/**
 * @brief Get the shift-id of the given pair of cells, swapping them
 *      if need be.
 *
 * @param s The space
 * @param ci Pointer to first #cell.
 * @param cj Pointer second #cell.
 * @param shift Vector from ci to cj.
 *
 * @return The shift ID and set shift, may or may not swap ci and cj.
 */
int space_getsid(struct space *s, struct cell **ci, struct cell **cj,
                 double *shift) {

  /* Get the relative distance between the pairs, wrapping. */
  const int periodic = s->periodic;
  double dx[3];
  for (int k = 0; k < 3; k++) {
    dx[k] = (*cj)->loc[k] - (*ci)->loc[k];
    if (periodic && dx[k] < -s->dim[k] / 2)
      shift[k] = s->dim[k];
    else if (periodic && dx[k] > s->dim[k] / 2)
      shift[k] = -s->dim[k];
    else
      shift[k] = 0.0;
    dx[k] += shift[k];
  }

  /* Get the sorting index. */
  int sid = 0;
  for (int k = 0; k < 3; k++)
    sid = 3 * sid + ((dx[k] < 0.0) ? 0 : ((dx[k] > 0.0) ? 2 : 1));

  /* Switch the cells around? */
  if (runner_flip[sid]) {
    struct cell *temp = *ci;
    *ci = *cj;
    *cj = temp;
    for (int k = 0; k < 3; k++) shift[k] = -shift[k];
  }
  sid = sortlistID[sid];

  /* Return the sort ID. */
  return sid;
}

/**
 * @brief Recursively dismantle a cell tree.
 *
 * @param s The #space.
 * @param c The #cell to recycle.
 * @param rec_begin Pointer to the start of the list of cells to recycle.
 * @param rec_end Pointer to the end of the list of cells to recycle.
 */
void space_rebuild_recycle_rec(struct space *s, struct cell *c,
                               struct cell **rec_begin, struct cell **rec_end) {
  if (c->split)
    for (int k = 0; k < 8; k++)
      if (c->progeny[k] != NULL) {
        space_rebuild_recycle_rec(s, c->progeny[k], rec_begin, rec_end);
        c->progeny[k]->next = *rec_begin;
        *rec_begin = c->progeny[k];
        if (*rec_end == NULL) *rec_end = *rec_begin;
        c->progeny[k] = NULL;
      }
}

void space_rebuild_recycle_mapper(void *map_data, int num_elements,
                                  void *extra_data) {

  struct space *s = (struct space *)extra_data;
  struct cell *cells = (struct cell *)map_data;

  for (int k = 0; k < num_elements; k++) {
    struct cell *c = &cells[k];
    struct cell *rec_begin = NULL, *rec_end = NULL;
    space_rebuild_recycle_rec(s, c, &rec_begin, &rec_end);
    if (rec_begin != NULL) space_recycle_list(s, rec_begin, rec_end);
    c->sorts = NULL;
    c->nr_tasks = 0;
    c->density = NULL;
    c->gradient = NULL;
    c->force = NULL;
    c->grav = NULL;
    c->dx_max = 0.0f;
    c->sorted = 0;
    c->count = 0;
    c->gcount = 0;
    c->scount = 0;
    c->init = NULL;
    c->extra_ghost = NULL;
    c->ghost = NULL;
    c->kick1 = NULL;
    c->kick2 = NULL;
    c->timestep = NULL;
    c->drift = NULL;
    c->cooling = NULL;
    c->sourceterms = NULL;
    c->super = c;
    if (c->sort != NULL) {
      free(c->sort);
      c->sort = NULL;
    }
#if WITH_MPI
    c->recv_xv = NULL;
    c->recv_rho = NULL;
    c->recv_gradient = NULL;
    c->recv_ti = NULL;

    c->send_xv = NULL;
    c->send_rho = NULL;
    c->send_gradient = NULL;
    c->send_ti = NULL;
#endif
  }
}

/**
 * @brief Re-build the top-level cell grid.
 *
 * @param s The #space.
 * @param verbose Print messages to stdout or not.
 */
void space_regrid(struct space *s, int verbose) {

  const size_t nr_parts = s->nr_parts;
  const ticks tic = getticks();
  const integertime_t ti_current = (s->e != NULL) ? s->e->ti_current : 0;

  /* Run through the cells and get the current h_max. */
  // tic = getticks();
  float h_max = s->cell_min / kernel_gamma / space_stretch;
  if (nr_parts > 0) {
    if (s->cells_top != NULL) {
      for (int k = 0; k < s->nr_cells; k++) {
        if (s->cells_top[k].nodeID == engine_rank &&
            s->cells_top[k].h_max > h_max) {
          h_max = s->cells_top[k].h_max;
        }
      }
    } else {
      for (size_t k = 0; k < nr_parts; k++) {
        if (s->parts[k].h > h_max) h_max = s->parts[k].h;
      }
    }
  }

/* If we are running in parallel, make sure everybody agrees on
   how large the largest cell should be. */
#ifdef WITH_MPI
  {
    float buff;
    if (MPI_Allreduce(&h_max, &buff, 1, MPI_FLOAT, MPI_MAX, MPI_COMM_WORLD) !=
        MPI_SUCCESS)
      error("Failed to aggregate the rebuild flag across nodes.");
    h_max = buff;
  }
#endif
  if (verbose) message("h_max is %.3e (cell_min=%.3e).", h_max, s->cell_min);

  /* Get the new putative cell dimensions. */
  const int cdim[3] = {
      floor(s->dim[0] /
            fmax(h_max * kernel_gamma * space_stretch, s->cell_min)),
      floor(s->dim[1] /
            fmax(h_max * kernel_gamma * space_stretch, s->cell_min)),
      floor(s->dim[2] /
            fmax(h_max * kernel_gamma * space_stretch, s->cell_min))};

  /* Check if we have enough cells for periodicity. */
  if (s->periodic && (cdim[0] < 3 || cdim[1] < 3 || cdim[2] < 3))
    error(
        "Must have at least 3 cells in each spatial dimension when periodicity "
        "is switched on.\nThis error is often caused by any of the "
        "followings:\n"
        " - too few particles to generate a sensible grid,\n"
        " - the initial value of 'Scheduler:max_top_level_cells' is too "
        "small,\n"
        " - the (minimal) time-step is too large leading to particles with "
        "predicted smoothing lengths too large for the box size,\n"
        " - particle with velocities so large that they move by more than two "
        "box sizes per time-step.\n");

  /* Check if we have enough cells for gravity. */
  if (s->gravity && (cdim[0] < 8 || cdim[1] < 8 || cdim[2] < 8))
    error(
        "Must have at least 8 cells in each spatial dimension when gravity "
        "is switched on.");

/* In MPI-Land, changing the top-level cell size requires that the
 * global partition is recomputed and the particles redistributed.
 * Be prepared to do that. */
#ifdef WITH_MPI
  double oldwidth[3];
  double oldcdim[3];
  int *oldnodeIDs = NULL;
  if (cdim[0] < s->cdim[0] || cdim[1] < s->cdim[1] || cdim[2] < s->cdim[2]) {

    /* Capture state of current space. */
    oldcdim[0] = s->cdim[0];
    oldcdim[1] = s->cdim[1];
    oldcdim[2] = s->cdim[2];
    oldwidth[0] = s->width[0];
    oldwidth[1] = s->width[1];
    oldwidth[2] = s->width[2];

    if ((oldnodeIDs = (int *)malloc(sizeof(int) * s->nr_cells)) == NULL)
      error("Failed to allocate temporary nodeIDs.");

    int cid = 0;
    for (int i = 0; i < s->cdim[0]; i++) {
      for (int j = 0; j < s->cdim[1]; j++) {
        for (int k = 0; k < s->cdim[2]; k++) {
          cid = cell_getid(oldcdim, i, j, k);
          oldnodeIDs[cid] = s->cells_top[cid].nodeID;
        }
      }
    }
  }

#endif

  /* Do we need to re-build the upper-level cells? */
  // tic = getticks();
  if (s->cells_top == NULL || cdim[0] < s->cdim[0] || cdim[1] < s->cdim[1] ||
      cdim[2] < s->cdim[2]) {

/* Be verbose about this. */
#ifdef SWIFT_DEBUG_CHECKS
    message("re)griding space cdim=(%d %d %d)", cdim[0], cdim[1], cdim[2]);
    fflush(stdout);
#endif

    /* Free the old cells, if they were allocated. */
    if (s->cells_top != NULL) {
      threadpool_map(&s->e->threadpool, space_rebuild_recycle_mapper,
                     s->cells_top, s->nr_cells, sizeof(struct cell), 100, s);
      free(s->cells_top);
      s->maxdepth = 0;
    }

    /* Set the new cell dimensions only if smaller. */
    for (int k = 0; k < 3; k++) {
      s->cdim[k] = cdim[k];
      s->width[k] = s->dim[k] / cdim[k];
      s->iwidth[k] = 1.0 / s->width[k];
    }
    const float dmin = min(s->width[0], min(s->width[1], s->width[2]));

    /* Allocate the highest level of cells. */
    s->tot_cells = s->nr_cells = cdim[0] * cdim[1] * cdim[2];
    if (posix_memalign((void *)&s->cells_top, cell_align,
                       s->nr_cells * sizeof(struct cell)) != 0)
      error("Failed to allocate cells.");
    bzero(s->cells_top, s->nr_cells * sizeof(struct cell));

    /* Set the cells' locks */
    for (int k = 0; k < s->nr_cells; k++)
      if (lock_init(&s->cells_top[k].lock) != 0)
        error("Failed to init spinlock.");

    /* Set the cell location and sizes. */
    for (int i = 0; i < cdim[0]; i++)
      for (int j = 0; j < cdim[1]; j++)
        for (int k = 0; k < cdim[2]; k++) {
          struct cell *restrict c = &s->cells_top[cell_getid(cdim, i, j, k)];
          c->loc[0] = i * s->width[0];
          c->loc[1] = j * s->width[1];
          c->loc[2] = k * s->width[2];
          c->width[0] = s->width[0];
          c->width[1] = s->width[1];
          c->width[2] = s->width[2];
          c->dmin = dmin;
          c->depth = 0;
          c->count = 0;
          c->gcount = 0;
          c->scount = 0;
          c->super = c;
          c->ti_old = ti_current;
          lock_init(&c->lock);
        }

    /* Be verbose about the change. */
    if (verbose)
      message("set cell dimensions to [ %i %i %i ].", cdim[0], cdim[1],
              cdim[2]);

#ifdef WITH_MPI
    if (oldnodeIDs != NULL) {
      /* We have changed the top-level cell dimension, so need to redistribute
       * cells around the nodes. We repartition using the old space node
       * positions as a grid to resample. */
      if (s->e->nodeID == 0)
        message(
            "basic cell dimensions have increased - recalculating the "
            "global partition.");

      if (!partition_space_to_space(oldwidth, oldcdim, oldnodeIDs, s)) {

        /* Failed, try another technique that requires no settings. */
        message("Failed to get a new partition, trying less optimal method");
        struct partition initial_partition;
#ifdef HAVE_METIS
        initial_partition.type = INITPART_METIS_NOWEIGHT;
#else
        initial_partition.type = INITPART_VECTORIZE;
#endif
        partition_initial_partition(&initial_partition, s->e->nodeID,
                                    s->e->nr_nodes, s);
      }

      /* Re-distribute the particles to their new nodes. */
      engine_redistribute(s->e);

      /* Make the proxies. */
      engine_makeproxies(s->e);

      /* Finished with these. */
      free(oldnodeIDs);
    }
#endif /* WITH_MPI */

    // message( "rebuilding upper-level cells took %.3f %s." ,
    // clocks_from_ticks(double)(getticks() - tic), clocks_getunit());

  }      /* re-build upper-level cells? */
  else { /* Otherwise, just clean up the cells. */

    /* Free the old cells, if they were allocated. */
    threadpool_map(&s->e->threadpool, space_rebuild_recycle_mapper,
                   s->cells_top, s->nr_cells, sizeof(struct cell), 100, s);
    s->maxdepth = 0;
  }

  if (verbose)
    message("took %.3f %s.", clocks_from_ticks(getticks() - tic),
            clocks_getunit());
}

/**
 * @brief Re-build the cells as well as the tasks.
 *
 * @param s The #space in which to update the cells.
 * @param verbose Print messages to stdout or not
 *
 */
void space_rebuild(struct space *s, int verbose) {

  const ticks tic = getticks();

/* Be verbose about this. */
#ifdef SWIFT_DEBUG_CHECKS
  if (s->e->nodeID == 0 || verbose) message("re)building space");
  fflush(stdout);
#endif

  /* Re-grid if necessary, or just re-set the cell data. */
  space_regrid(s, verbose);

  size_t nr_parts = s->nr_parts;
  size_t nr_gparts = s->nr_gparts;
  size_t nr_sparts = s->nr_sparts;
  struct cell *restrict cells_top = s->cells_top;
  const integertime_t ti_current = (s->e != NULL) ? s->e->ti_current : 0;

  /* Run through the particles and get their cell index. Allocates
     an index that is larger than the number of particles to avoid
     re-allocating after shuffling. */
  const size_t ind_size = s->size_parts + 100;
  int *ind;
  if ((ind = (int *)malloc(sizeof(int) * ind_size)) == NULL)
    error("Failed to allocate temporary particle indices.");
  if (s->size_parts > 0) space_parts_get_cell_index(s, ind, cells_top, verbose);

  /* Run through the gravity particles and get their cell index. */
  const size_t gind_size = s->size_gparts + 100;
  int *gind;
  if ((gind = (int *)malloc(sizeof(int) * gind_size)) == NULL)
    error("Failed to allocate temporary g-particle indices.");
  if (s->size_gparts > 0)
    space_gparts_get_cell_index(s, gind, cells_top, verbose);

  /* Run through the star particles and get their cell index. */
  const size_t sind_size = s->size_sparts + 100;
  int *sind;
  if ((sind = (int *)malloc(sizeof(int) * sind_size)) == NULL)
    error("Failed to allocate temporary s-particle indices.");
  if (s->size_sparts > 0)
    space_sparts_get_cell_index(s, sind, cells_top, verbose);

#ifdef WITH_MPI
  const int local_nodeID = s->e->nodeID;

  /* Move non-local parts to the end of the list. */
  for (size_t k = 0; k < nr_parts;) {
    if (cells_top[ind[k]].nodeID != local_nodeID) {
      nr_parts -= 1;
      /* Swap the particle */
      const struct part tp = s->parts[k];
      s->parts[k] = s->parts[nr_parts];
      s->parts[nr_parts] = tp;
      /* Swap the link with the gpart */
      if (s->parts[k].gpart != NULL) {
        s->parts[k].gpart->id_or_neg_offset = -k;
      }
      if (s->parts[nr_parts].gpart != NULL) {
        s->parts[nr_parts].gpart->id_or_neg_offset = -nr_parts;
      }
      /* Swap the xpart */
      const struct xpart txp = s->xparts[k];
      s->xparts[k] = s->xparts[nr_parts];
      s->xparts[nr_parts] = txp;
      /* Swap the index */
      const int t = ind[k];
      ind[k] = ind[nr_parts];
      ind[nr_parts] = t;
    } else {
      /* Increment when not exchanging otherwise we need to retest "k".*/
      k++;
    }
  }

#ifdef SWIFT_DEBUG_CHECKS
  /* Check that all parts are in the correct places. */
  for (size_t k = 0; k < nr_parts; k++) {
    if (cells_top[ind[k]].nodeID != local_nodeID) {
      error("Failed to move all non-local parts to send list");
    }
  }
  for (size_t k = nr_parts; k < s->nr_parts; k++) {
    if (cells_top[ind[k]].nodeID == local_nodeID) {
      error("Failed to remove local parts from send list");
    }
  }
#endif

  /* Move non-local sparts to the end of the list. */
  for (size_t k = 0; k < nr_sparts;) {
    if (cells_top[sind[k]].nodeID != local_nodeID) {
      nr_sparts -= 1;
      /* Swap the particle */
      const struct spart tp = s->sparts[k];
      s->sparts[k] = s->sparts[nr_sparts];
      s->sparts[nr_sparts] = tp;
      /* Swap the link with the gpart */
      if (s->sparts[k].gpart != NULL) {
        s->sparts[k].gpart->id_or_neg_offset = -k;
      }
      if (s->sparts[nr_sparts].gpart != NULL) {
        s->sparts[nr_sparts].gpart->id_or_neg_offset = -nr_sparts;
      }
      /* Swap the index */
      const int t = sind[k];
      sind[k] = sind[nr_sparts];
      sind[nr_sparts] = t;
    } else {
      /* Increment when not exchanging otherwise we need to retest "k".*/
      k++;
    }
  }

#ifdef SWIFT_DEBUG_CHECKS
  /* Check that all sparts are in the correct place (untested). */
  for (size_t k = 0; k < nr_sparts; k++) {
    if (cells_top[sind[k]].nodeID != local_nodeID) {
      error("Failed to move all non-local sparts to send list");
    }
  }
  for (size_t k = nr_sparts; k < s->nr_sparts; k++) {
    if (cells_top[sind[k]].nodeID == local_nodeID) {
      error("Failed to remove local sparts from send list");
    }
  }
#endif

  /* Move non-local gparts to the end of the list. */
  for (size_t k = 0; k < nr_gparts;) {
    if (cells_top[gind[k]].nodeID != local_nodeID) {
      nr_gparts -= 1;
      /* Swap the particle */
      const struct gpart tp = s->gparts[k];
      s->gparts[k] = s->gparts[nr_gparts];
      s->gparts[nr_gparts] = tp;
      /* Swap the link with part/spart */
      if (s->gparts[k].type == swift_type_gas) {
        s->parts[-s->gparts[k].id_or_neg_offset].gpart = &s->gparts[k];
      } else if (s->gparts[k].type == swift_type_star) {
        s->sparts[-s->gparts[k].id_or_neg_offset].gpart = &s->gparts[k];
      }
      if (s->gparts[nr_gparts].type == swift_type_gas) {
        s->parts[-s->gparts[nr_gparts].id_or_neg_offset].gpart =
            &s->gparts[nr_gparts];
      } else if (s->gparts[nr_gparts].type == swift_type_star) {
        s->sparts[-s->gparts[nr_gparts].id_or_neg_offset].gpart =
            &s->gparts[nr_gparts];
      }
      /* Swap the index */
      const int t = gind[k];
      gind[k] = gind[nr_gparts];
      gind[nr_gparts] = t;
    } else {
      /* Increment when not exchanging otherwise we need to retest "k".*/
      k++;
    }
  }

#ifdef SWIFT_DEBUG_CHECKS
  /* Check that all gparts are in the correct place (untested). */
  for (size_t k = 0; k < nr_gparts; k++) {
    if (cells_top[gind[k]].nodeID != local_nodeID) {
      error("Failed to move all non-local gparts to send list");
    }
  }
  for (size_t k = nr_gparts; k < s->nr_gparts; k++) {
    if (cells_top[gind[k]].nodeID == local_nodeID) {
      error("Failed to remove local gparts from send list");
    }
  }
#endif

  /* Exchange the strays, note that this potentially re-allocates
     the parts arrays. */
  size_t nr_parts_exchanged = s->nr_parts - nr_parts;
  size_t nr_gparts_exchanged = s->nr_gparts - nr_gparts;
  size_t nr_sparts_exchanged = s->nr_sparts - nr_sparts;
  engine_exchange_strays(s->e, nr_parts, &ind[nr_parts], &nr_parts_exchanged,
                         nr_gparts, &gind[nr_gparts], &nr_gparts_exchanged,
                         nr_sparts, &sind[nr_sparts], &nr_sparts_exchanged);

  /* Set the new particle counts. */
  s->nr_parts = nr_parts + nr_parts_exchanged;
  s->nr_gparts = nr_gparts + nr_gparts_exchanged;
  s->nr_sparts = nr_sparts + nr_sparts_exchanged;

  /* Re-allocate the index array for the parts if needed.. */
  if (s->nr_parts + 1 > ind_size) {
    int *ind_new;
    if ((ind_new = (int *)malloc(sizeof(int) * (s->nr_parts + 1))) == NULL)
      error("Failed to allocate temporary particle indices.");
    memcpy(ind_new, ind, sizeof(int) * nr_parts);
    free(ind);
    ind = ind_new;
  }

  /* Re-allocate the index array for the sparts if needed.. */
  if (s->nr_sparts + 1 > sind_size) {
    int *sind_new;
    if ((sind_new = (int *)malloc(sizeof(int) * (s->nr_sparts + 1))) == NULL)
      error("Failed to allocate temporary s-particle indices.");
    memcpy(sind_new, sind, sizeof(int) * nr_sparts);
    free(sind);
    sind = sind_new;
  }

  const int cdim[3] = {s->cdim[0], s->cdim[1], s->cdim[2]};
  const double ih[3] = {s->iwidth[0], s->iwidth[1], s->iwidth[2]};

  /* Assign each received part to its cell. */
  for (size_t k = nr_parts; k < s->nr_parts; k++) {
    const struct part *const p = &s->parts[k];
    ind[k] =
        cell_getid(cdim, p->x[0] * ih[0], p->x[1] * ih[1], p->x[2] * ih[2]);
#ifdef SWIFT_DEBUG_CHECKS
    if (cells_top[ind[k]].nodeID != local_nodeID)
      error("Received part that does not belong to me (nodeID=%i).",
            cells_top[ind[k]].nodeID);
#endif
  }
  nr_parts = s->nr_parts;

  /* Assign each received spart to its cell. */
  for (size_t k = nr_sparts; k < s->nr_sparts; k++) {
    const struct spart *const sp = &s->sparts[k];
    sind[k] =
        cell_getid(cdim, sp->x[0] * ih[0], sp->x[1] * ih[1], sp->x[2] * ih[2]);
#ifdef SWIFT_DEBUG_CHECKS
    if (cells_top[sind[k]].nodeID != local_nodeID)
      error("Received s-part that does not belong to me (nodeID=%i).",
            cells_top[sind[k]].nodeID);
#endif
  }
  nr_sparts = s->nr_sparts;

#endif /* WITH_MPI */

  /* Sort the parts according to their cells. */
  if (nr_parts > 0)
    space_parts_sort(s, ind, nr_parts, 0, s->nr_cells - 1, verbose);

#ifdef SWIFT_DEBUG_CHECKS
  /* Verify that the part have been sorted correctly. */
  for (size_t k = 0; k < nr_parts; k++) {
    const struct part *p = &s->parts[k];

    /* New cell index */
    const int new_ind =
        cell_getid(s->cdim, p->x[0] * s->iwidth[0], p->x[1] * s->iwidth[1],
                   p->x[2] * s->iwidth[2]);

    /* New cell of this part */
    const struct cell *c = &s->cells_top[new_ind];

    if (ind[k] != new_ind)
      error("part's new cell index not matching sorted index.");

    if (p->x[0] < c->loc[0] || p->x[0] > c->loc[0] + c->width[0] ||
        p->x[1] < c->loc[1] || p->x[1] > c->loc[1] + c->width[1] ||
        p->x[2] < c->loc[2] || p->x[2] > c->loc[2] + c->width[2])
      error("part not sorted into the right top-level cell!");
  }
#endif

  /* Sort the sparts according to their cells. */
  if (nr_sparts > 0)
    space_sparts_sort(s, sind, nr_sparts, 0, s->nr_cells - 1, verbose);

#ifdef SWIFT_DEBUG_CHECKS
  /* Verify that the spart have been sorted correctly. */
  for (size_t k = 0; k < nr_sparts; k++) {
    const struct spart *sp = &s->sparts[k];

    /* New cell index */
    const int new_sind =
        cell_getid(s->cdim, sp->x[0] * s->iwidth[0], sp->x[1] * s->iwidth[1],
                   sp->x[2] * s->iwidth[2]);

    /* New cell of this spart */
    const struct cell *c = &s->cells_top[new_sind];

    if (sind[k] != new_sind)
      error("spart's new cell index not matching sorted index.");

    if (sp->x[0] < c->loc[0] || sp->x[0] > c->loc[0] + c->width[0] ||
        sp->x[1] < c->loc[1] || sp->x[1] > c->loc[1] + c->width[1] ||
        sp->x[2] < c->loc[2] || sp->x[2] > c->loc[2] + c->width[2])
      error("spart not sorted into the right top-level cell!");
  }
#endif

  /* Re-link the gparts to their (s-)particles. */
  if (nr_parts > 0 && nr_gparts > 0)
    part_relink_gparts_to_parts(s->parts, nr_parts, 0);
  if (nr_sparts > 0 && nr_gparts > 0)
    part_relink_gparts_to_sparts(s->sparts, nr_sparts, 0);

  /* Extract the cell counts from the sorted indices. */
  size_t last_index = 0;
  ind[nr_parts] = s->nr_cells;  // sentinel.
  for (size_t k = 0; k < nr_parts; k++) {
    if (ind[k] < ind[k + 1]) {
      cells_top[ind[k]].count = k - last_index + 1;
      last_index = k + 1;
    }
  }

  /* Extract the cell counts from the sorted indices. */
  size_t last_sindex = 0;
  sind[nr_sparts] = s->nr_cells;  // sentinel.
  for (size_t k = 0; k < nr_sparts; k++) {
    if (sind[k] < sind[k + 1]) {
      cells_top[sind[k]].scount = k - last_sindex + 1;
      last_sindex = k + 1;
    }
  }

  /* We no longer need the indices as of here. */
  free(ind);
  free(sind);

#ifdef WITH_MPI

  /* Re-allocate the index array for the gparts if needed.. */
  if (s->nr_gparts + 1 > gind_size) {
    int *gind_new;
    if ((gind_new = (int *)malloc(sizeof(int) * (s->nr_gparts + 1))) == NULL)
      error("Failed to allocate temporary g-particle indices.");
    memcpy(gind_new, gind, sizeof(int) * nr_gparts);
    free(gind);
    gind = gind_new;
  }

  /* Assign each received gpart to its cell. */
  for (size_t k = nr_gparts; k < s->nr_gparts; k++) {
    const struct gpart *const p = &s->gparts[k];
    gind[k] =
        cell_getid(cdim, p->x[0] * ih[0], p->x[1] * ih[1], p->x[2] * ih[2]);

#ifdef SWIFT_DEBUG_CHECKS
    if (cells_top[gind[k]].nodeID != s->e->nodeID)
      error("Received g-part that does not belong to me (nodeID=%i).",
            cells_top[gind[k]].nodeID);
#endif
  }
  nr_gparts = s->nr_gparts;

#endif /* WITH_MPI */

  /* Sort the gparts according to their cells. */
  if (nr_gparts > 0)
    space_gparts_sort(s, gind, nr_gparts, 0, s->nr_cells - 1, verbose);

#ifdef SWIFT_DEBUG_CHECKS
  /* Verify that the gpart have been sorted correctly. */
  for (size_t k = 0; k < nr_gparts; k++) {
    const struct gpart *gp = &s->gparts[k];

    /* New cell index */
    const int new_gind =
        cell_getid(s->cdim, gp->x[0] * s->iwidth[0], gp->x[1] * s->iwidth[1],
                   gp->x[2] * s->iwidth[2]);

    /* New cell of this gpart */
    const struct cell *c = &s->cells_top[new_gind];

    if (gind[k] != new_gind)
      error("gpart's new cell index not matching sorted index.");

    if (gp->x[0] < c->loc[0] || gp->x[0] > c->loc[0] + c->width[0] ||
        gp->x[1] < c->loc[1] || gp->x[1] > c->loc[1] + c->width[1] ||
        gp->x[2] < c->loc[2] || gp->x[2] > c->loc[2] + c->width[2])
      error("gpart not sorted into the right top-level cell!");
  }
#endif

  /* Re-link the parts. */
  if (nr_parts > 0 && nr_gparts > 0)
    part_relink_parts_to_gparts(s->gparts, nr_gparts, s->parts);

  /* Re-link the sparts. */
  if (nr_sparts > 0 && nr_gparts > 0)
    part_relink_sparts_to_gparts(s->gparts, nr_gparts, s->sparts);

  /* Extract the cell counts from the sorted indices. */
  size_t last_gindex = 0;
  gind[nr_gparts] = s->nr_cells;
  for (size_t k = 0; k < nr_gparts; k++) {
    if (gind[k] < gind[k + 1]) {
      cells_top[gind[k]].gcount = k - last_gindex + 1;
      last_gindex = k + 1;
    }
  }

  /* We no longer need the indices as of here. */
  free(gind);

#ifdef SWIFT_DEBUG_CHECKS
  /* Verify that the links are correct */
  part_verify_links(s->parts, s->gparts, s->sparts, nr_parts, nr_gparts,
                    nr_sparts, verbose);
#endif

  /* Hook the cells up to the parts. */
  // tic = getticks();
  struct part *finger = s->parts;
  struct xpart *xfinger = s->xparts;
  struct gpart *gfinger = s->gparts;
  struct spart *sfinger = s->sparts;
  for (int k = 0; k < s->nr_cells; k++) {
    struct cell *restrict c = &cells_top[k];
    c->ti_old = ti_current;
    c->parts = finger;
    c->xparts = xfinger;
    c->gparts = gfinger;
    c->sparts = sfinger;
    finger = &finger[c->count];
    xfinger = &xfinger[c->count];
    gfinger = &gfinger[c->gcount];
    sfinger = &sfinger[c->scount];
  }
  // message( "hooking up cells took %.3f %s." ,
  // clocks_from_ticks(getticks() - tic), clocks_getunit());

  /* At this point, we have the upper-level cells, old or new. Now make
     sure that the parts in each cell are ok. */
  space_split(s, cells_top, s->nr_cells, verbose);

  if (verbose)
    message("took %.3f %s.", clocks_from_ticks(getticks() - tic),
            clocks_getunit());
}

/**
 * @brief Split particles between cells of a hierarchy
 *
 * This is done in parallel using threads in the #threadpool.
 *
 * @param s The #space.
 * @param cells The cell hierarchy.
 * @param nr_cells The number of cells.
 * @param verbose Are we talkative ?
 */
void space_split(struct space *s, struct cell *cells, int nr_cells,
                 int verbose) {

  const ticks tic = getticks();

  threadpool_map(&s->e->threadpool, space_split_mapper, cells, nr_cells,
                 sizeof(struct cell), 1, s);

  if (verbose)
    message("took %.3f %s.", clocks_from_ticks(getticks() - tic),
            clocks_getunit());
}

/**
 * @brief Runs through the top-level cells and checks whether tasks associated
 * with them can be split. If not, try to sanitize the cells.
 *
 * @param s The #space to act upon.
 */
void space_sanitize(struct space *s) {

  s->sanitized = 1;

  for (int k = 0; k < s->nr_cells; k++) {

    struct cell *c = &s->cells_top[k];
    const double min_width = c->dmin;

    /* Do we have a problem ? */
    if (c->h_max * kernel_gamma * space_stretch > min_width * 0.5 &&
        c->count > space_maxcount) {

      /* Ok, clean-up the mess */
      cell_sanitize(c);
    }
  }
}

/**
 * @brief #threadpool mapper function to compute the particle cell indices.
 *
 * @param map_data Pointer towards the particles.
 * @param nr_parts The number of particles to treat.
 * @param extra_data Pointers to the space and index list
 */
void space_parts_get_cell_index_mapper(void *map_data, int nr_parts,
                                       void *extra_data) {

  /* Unpack the data */
  struct part *restrict parts = (struct part *)map_data;
  struct index_data *data = (struct index_data *)extra_data;
  struct space *s = data->s;
  int *const ind = data->ind + (ptrdiff_t)(parts - s->parts);

  /* Get some constants */
  const double dim_x = s->dim[0];
  const double dim_y = s->dim[1];
  const double dim_z = s->dim[2];
  const int cdim[3] = {s->cdim[0], s->cdim[1], s->cdim[2]};
  const double ih_x = s->iwidth[0];
  const double ih_y = s->iwidth[1];
  const double ih_z = s->iwidth[2];

  for (int k = 0; k < nr_parts; k++) {

    /* Get the particle */
    struct part *restrict p = &parts[k];

    const double old_pos_x = p->x[0];
    const double old_pos_y = p->x[1];
    const double old_pos_z = p->x[2];

    /* Put it back into the simulation volume */
    const double pos_x = box_wrap(old_pos_x, 0.0, dim_x);
    const double pos_y = box_wrap(old_pos_y, 0.0, dim_y);
    const double pos_z = box_wrap(old_pos_z, 0.0, dim_z);

    /* Get its cell index */
    const int index =
        cell_getid(cdim, pos_x * ih_x, pos_y * ih_y, pos_z * ih_z);
    ind[k] = index;

#ifdef SWIFT_DEBUG_CHECKS
    if (pos_x > dim_x || pos_y > dim_y || pos_z > pos_z || pos_x < 0. ||
        pos_y < 0. || pos_z < 0.)
      error("Particle outside of simulation box. p->x=[%e %e %e]", pos_x, pos_y,
            pos_z);
#endif

    /* Update the position */
    p->x[0] = pos_x;
    p->x[1] = pos_y;
    p->x[2] = pos_z;
  }
}

/**
 * @brief #threadpool mapper function to compute the g-particle cell indices.
 *
 * @param map_data Pointer towards the g-particles.
 * @param nr_gparts The number of g-particles to treat.
 * @param extra_data Pointers to the space and index list
 */
void space_gparts_get_cell_index_mapper(void *map_data, int nr_gparts,
                                        void *extra_data) {

  /* Unpack the data */
  struct gpart *restrict gparts = (struct gpart *)map_data;
  struct index_data *data = (struct index_data *)extra_data;
  struct space *s = data->s;
  int *const ind = data->ind + (ptrdiff_t)(gparts - s->gparts);

  /* Get some constants */
  const double dim_x = s->dim[0];
  const double dim_y = s->dim[1];
  const double dim_z = s->dim[2];
  const int cdim[3] = {s->cdim[0], s->cdim[1], s->cdim[2]};
  const double ih_x = s->iwidth[0];
  const double ih_y = s->iwidth[1];
  const double ih_z = s->iwidth[2];

  for (int k = 0; k < nr_gparts; k++) {

    /* Get the particle */
    struct gpart *restrict gp = &gparts[k];

    const double old_pos_x = gp->x[0];
    const double old_pos_y = gp->x[1];
    const double old_pos_z = gp->x[2];

    /* Put it back into the simulation volume */
    const double pos_x = box_wrap(old_pos_x, 0.0, dim_x);
    const double pos_y = box_wrap(old_pos_y, 0.0, dim_y);
    const double pos_z = box_wrap(old_pos_z, 0.0, dim_z);

    /* Get its cell index */
    const int index =
        cell_getid(cdim, pos_x * ih_x, pos_y * ih_y, pos_z * ih_z);
    ind[k] = index;

    /* Update the position */
    gp->x[0] = pos_x;
    gp->x[1] = pos_y;
    gp->x[2] = pos_z;
  }
}

/**
 * @brief #threadpool mapper function to compute the s-particle cell indices.
 *
 * @param map_data Pointer towards the s-particles.
 * @param nr_sparts The number of s-particles to treat.
 * @param extra_data Pointers to the space and index list
 */
void space_sparts_get_cell_index_mapper(void *map_data, int nr_sparts,
                                        void *extra_data) {

  /* Unpack the data */
  struct spart *restrict sparts = (struct spart *)map_data;
  struct index_data *data = (struct index_data *)extra_data;
  struct space *s = data->s;
  int *const ind = data->ind + (ptrdiff_t)(sparts - s->sparts);

  /* Get some constants */
  const double dim_x = s->dim[0];
  const double dim_y = s->dim[1];
  const double dim_z = s->dim[2];
  const int cdim[3] = {s->cdim[0], s->cdim[1], s->cdim[2]};
  const double ih_x = s->iwidth[0];
  const double ih_y = s->iwidth[1];
  const double ih_z = s->iwidth[2];

  for (int k = 0; k < nr_sparts; k++) {

    /* Get the particle */
    struct spart *restrict sp = &sparts[k];

    const double old_pos_x = sp->x[0];
    const double old_pos_y = sp->x[1];
    const double old_pos_z = sp->x[2];

    /* Put it back into the simulation volume */
    const double pos_x = box_wrap(old_pos_x, 0.0, dim_x);
    const double pos_y = box_wrap(old_pos_y, 0.0, dim_y);
    const double pos_z = box_wrap(old_pos_z, 0.0, dim_z);

    /* Get its cell index */
    const int index =
        cell_getid(cdim, pos_x * ih_x, pos_y * ih_y, pos_z * ih_z);
    ind[k] = index;

    /* Update the position */
    sp->x[0] = pos_x;
    sp->x[1] = pos_y;
    sp->x[2] = pos_z;
  }
}

/**
 * @brief Computes the cell index of all the particles.
 *
 * @param s The #space.
 * @param ind The array of indices to fill.
 * @param cells The array of #cell to update.
 * @param verbose Are we talkative ?
 */
void space_parts_get_cell_index(struct space *s, int *ind, struct cell *cells,
                                int verbose) {

  const ticks tic = getticks();

  /* Pack the extra information */
  struct index_data data;
  data.s = s;
  data.cells = cells;
  data.ind = ind;

  threadpool_map(&s->e->threadpool, space_parts_get_cell_index_mapper, s->parts,
                 s->nr_parts, sizeof(struct part), 1000, &data);

  if (verbose)
    message("took %.3f %s.", clocks_from_ticks(getticks() - tic),
            clocks_getunit());
}

/**
 * @brief Computes the cell index of all the g-particles.
 *
 * @param s The #space.
 * @param gind The array of indices to fill.
 * @param cells The array of #cell to update.
 * @param verbose Are we talkative ?
 */
void space_gparts_get_cell_index(struct space *s, int *gind, struct cell *cells,
                                 int verbose) {

  const ticks tic = getticks();

  /* Pack the extra information */
  struct index_data data;
  data.s = s;
  data.cells = cells;
  data.ind = gind;

  threadpool_map(&s->e->threadpool, space_gparts_get_cell_index_mapper,
                 s->gparts, s->nr_gparts, sizeof(struct gpart), 1000, &data);

  if (verbose)
    message("took %.3f %s.", clocks_from_ticks(getticks() - tic),
            clocks_getunit());
}

/**
 * @brief Computes the cell index of all the s-particles.
 *
 * @param s The #space.
 * @param sind The array of indices to fill.
 * @param cells The array of #cell to update.
 * @param verbose Are we talkative ?
 */
void space_sparts_get_cell_index(struct space *s, int *sind, struct cell *cells,
                                 int verbose) {

  const ticks tic = getticks();

  /* Pack the extra information */
  struct index_data data;
  data.s = s;
  data.cells = cells;
  data.ind = sind;

  threadpool_map(&s->e->threadpool, space_sparts_get_cell_index_mapper,
                 s->sparts, s->nr_sparts, sizeof(struct spart), 1000, &data);

  if (verbose)
    message("took %.3f %s.", clocks_from_ticks(getticks() - tic),
            clocks_getunit());
}

/**
 * @brief Sort the particles and condensed particles according to the given
 * indices.
 *
 * @param s The #space.
 * @param ind The indices with respect to which the parts are sorted.
 * @param N The number of parts
 * @param min Lowest index.
 * @param max highest index.
 * @param verbose Are we talkative ?
 */
void space_parts_sort(struct space *s, int *ind, size_t N, int min, int max,
                      int verbose) {

  const ticks tic = getticks();

  /* Populate a parallel_sort structure with the input data */
  struct parallel_sort sort_struct;
  sort_struct.parts = s->parts;
  sort_struct.xparts = s->xparts;
  sort_struct.ind = ind;
  sort_struct.stack_size = 2 * (max - min + 1) + 10 + s->e->nr_threads;
  if ((sort_struct.stack =
           malloc(sizeof(struct qstack) * sort_struct.stack_size)) == NULL)
    error("Failed to allocate sorting stack.");
  for (unsigned int i = 0; i < sort_struct.stack_size; i++)
    sort_struct.stack[i].ready = 0;

  /* Add the first interval. */
  sort_struct.stack[0].i = 0;
  sort_struct.stack[0].j = N - 1;
  sort_struct.stack[0].min = min;
  sort_struct.stack[0].max = max;
  sort_struct.stack[0].ready = 1;
  sort_struct.first = 0;
  sort_struct.last = 1;
  sort_struct.waiting = 1;

  /* Launch the sorting tasks with a stride of zero such that the same
     map data is passed to each thread. */
  threadpool_map(&s->e->threadpool, space_parts_sort_mapper, &sort_struct,
                 s->e->threadpool.num_threads, 0, 1, NULL);

#ifdef SWIFT_DEBUG_CHECKS
  /* Verify space_sort_struct. */
  for (size_t i = 1; i < N; i++)
    if (ind[i - 1] > ind[i])
      error("Sorting failed (ind[%zu]=%i,ind[%zu]=%i), min=%i, max=%i.", i - 1,
            ind[i - 1], i, ind[i], min, max);
  if (s->e->nodeID == 0 || verbose) message("Sorting succeeded.");
#endif

  /* Clean up. */
  free(sort_struct.stack);

  if (verbose)
    message("took %.3f %s.", clocks_from_ticks(getticks() - tic),
            clocks_getunit());
}

void space_parts_sort_mapper(void *map_data, int num_elements,
                             void *extra_data) {

  /* Unpack the mapping data. */
  struct parallel_sort *sort_struct = (struct parallel_sort *)map_data;

  /* Pointers to the sorting data. */
  int *ind = sort_struct->ind;
  struct part *parts = sort_struct->parts;
  struct xpart *xparts = sort_struct->xparts;

  /* Main loop. */
  while (sort_struct->waiting) {

    /* Grab an interval off the queue. */
    int qid = atomic_inc(&sort_struct->first) % sort_struct->stack_size;

    /* Wait for the entry to be ready, or for the sorting do be done. */
    while (!sort_struct->stack[qid].ready)
      if (!sort_struct->waiting) return;

    /* Get the stack entry. */
    ptrdiff_t i = sort_struct->stack[qid].i;
    ptrdiff_t j = sort_struct->stack[qid].j;
    int min = sort_struct->stack[qid].min;
    int max = sort_struct->stack[qid].max;
    sort_struct->stack[qid].ready = 0;

    /* Loop over sub-intervals. */
    while (1) {

      /* Bring beer. */
      const int pivot = (min + max) / 2;
      /* message("Working on interval [%i,%i] with min=%i, max=%i, pivot=%i.",
              i, j, min, max, pivot); */

      /* One pass of QuickSort's partitioning. */
      ptrdiff_t ii = i;
      ptrdiff_t jj = j;
      while (ii < jj) {
        while (ii <= j && ind[ii] <= pivot) ii++;
        while (jj >= i && ind[jj] > pivot) jj--;
        if (ii < jj) {
          memswap(&ind[ii], &ind[jj], sizeof(int));
          memswap(&parts[ii], &parts[jj], sizeof(struct part));
          memswap(&xparts[ii], &xparts[jj], sizeof(struct xpart));
        }
      }

#ifdef SWIFT_DEBUG_CHECKS
      /* Verify space_sort_struct. */
      if (i != j) {
        for (int k = i; k <= jj; k++) {
          if (ind[k] > pivot) {
            message(
                "sorting failed at k=%i, ind[k]=%i, pivot=%i, i=%li, j=%li.", k,
                ind[k], pivot, i, j);
            error("Partition failed (<=pivot).");
          }
<<<<<<< HEAD
=======
        }
        for (int k = jj + 1; k <= j; k++) {
          if (ind[k] <= pivot) {
            message(
                "sorting failed at k=%i, ind[k]=%i, pivot=%i, i=%li, j=%li.", k,
                ind[k], pivot, i, j);
            error("Partition failed (>pivot).");
          }
        }
      }
#endif

      /* Split-off largest interval. */
      if (jj - i > j - jj + 1) {

        /* Recurse on the left? */
        if (jj > i && pivot > min) {
          qid = atomic_inc(&sort_struct->last) % sort_struct->stack_size;
          while (sort_struct->stack[qid].ready)
            ;
          sort_struct->stack[qid].i = i;
          sort_struct->stack[qid].j = jj;
          sort_struct->stack[qid].min = min;
          sort_struct->stack[qid].max = pivot;
          if (atomic_inc(&sort_struct->waiting) >= sort_struct->stack_size)
            error("Qstack overflow.");
          sort_struct->stack[qid].ready = 1;
        }

        /* Recurse on the right? */
        if (jj + 1 < j && pivot + 1 < max) {
          i = jj + 1;
          min = pivot + 1;
        } else
          break;

      } else {

        /* Recurse on the right? */
        if (pivot + 1 < max) {
          qid = atomic_inc(&sort_struct->last) % sort_struct->stack_size;
          while (sort_struct->stack[qid].ready)
            ;
          sort_struct->stack[qid].i = jj + 1;
          sort_struct->stack[qid].j = j;
          sort_struct->stack[qid].min = pivot + 1;
          sort_struct->stack[qid].max = max;
          if (atomic_inc(&sort_struct->waiting) >= sort_struct->stack_size)
            error("Qstack overflow.");
          sort_struct->stack[qid].ready = 1;
        }

        /* Recurse on the left? */
        if (jj > i && pivot > min) {
          j = jj;
          max = pivot;
        } else
          break;
      }

    } /* loop over sub-intervals. */

    atomic_dec(&sort_struct->waiting);

  } /* main loop. */
}

/**
 * @brief Sort the s-particles according to the given indices.
 *
 * @param s The #space.
 * @param ind The indices with respect to which the #spart are sorted.
 * @param N The number of parts
 * @param min Lowest index.
 * @param max highest index.
 * @param verbose Are we talkative ?
 */
void space_sparts_sort(struct space *s, int *ind, size_t N, int min, int max,
                       int verbose) {

  const ticks tic = getticks();

  /* Populate a parallel_sort structure with the input data */
  struct parallel_sort sort_struct;
  sort_struct.sparts = s->sparts;
  sort_struct.ind = ind;
  sort_struct.stack_size = 2 * (max - min + 1) + 10 + s->e->nr_threads;
  if ((sort_struct.stack =
           malloc(sizeof(struct qstack) * sort_struct.stack_size)) == NULL)
    error("Failed to allocate sorting stack.");
  for (unsigned int i = 0; i < sort_struct.stack_size; i++)
    sort_struct.stack[i].ready = 0;

  /* Add the first interval. */
  sort_struct.stack[0].i = 0;
  sort_struct.stack[0].j = N - 1;
  sort_struct.stack[0].min = min;
  sort_struct.stack[0].max = max;
  sort_struct.stack[0].ready = 1;
  sort_struct.first = 0;
  sort_struct.last = 1;
  sort_struct.waiting = 1;

  /* Launch the sorting tasks with a stride of zero such that the same
     map data is passed to each thread. */
  threadpool_map(&s->e->threadpool, space_sparts_sort_mapper, &sort_struct,
                 s->e->threadpool.num_threads, 0, 1, NULL);

#ifdef SWIFT_DEBUG_CHECKS
  /* Verify space_sort_struct. */
  for (size_t i = 1; i < N; i++)
    if (ind[i - 1] > ind[i])
      error("Sorting failed (ind[%zu]=%i,ind[%zu]=%i), min=%i, max=%i.", i - 1,
            ind[i - 1], i, ind[i], min, max);
  if (s->e->nodeID == 0 || verbose)  message("Sorting succeeded.");
#endif

  /* Clean up. */
  free(sort_struct.stack);

  if (verbose)
    message("took %.3f %s.", clocks_from_ticks(getticks() - tic),
            clocks_getunit());
}

void space_sparts_sort_mapper(void *map_data, int num_elements,
                              void *extra_data) {

  /* Unpack the mapping data. */
  struct parallel_sort *sort_struct = (struct parallel_sort *)map_data;

  /* Pointers to the sorting data. */
  int *ind = sort_struct->ind;
  struct spart *sparts = sort_struct->sparts;

  /* Main loop. */
  while (sort_struct->waiting) {

    /* Grab an interval off the queue. */
    int qid = atomic_inc(&sort_struct->first) % sort_struct->stack_size;

    /* Wait for the entry to be ready, or for the sorting do be done. */
    while (!sort_struct->stack[qid].ready)
      if (!sort_struct->waiting) return;

    /* Get the stack entry. */
    ptrdiff_t i = sort_struct->stack[qid].i;
    ptrdiff_t j = sort_struct->stack[qid].j;
    int min = sort_struct->stack[qid].min;
    int max = sort_struct->stack[qid].max;
    sort_struct->stack[qid].ready = 0;

    /* Loop over sub-intervals. */
    while (1) {

      /* Bring beer. */
      const int pivot = (min + max) / 2;
      /* message("Working on interval [%i,%i] with min=%i, max=%i, pivot=%i.",
              i, j, min, max, pivot); */

      /* One pass of QuickSort's partitioning. */
      ptrdiff_t ii = i;
      ptrdiff_t jj = j;
      while (ii < jj) {
        while (ii <= j && ind[ii] <= pivot) ii++;
        while (jj >= i && ind[jj] > pivot) jj--;
        if (ii < jj) {
          memswap(&ind[ii], &ind[jj], sizeof(int));
          memswap(&sparts[ii], &sparts[jj], sizeof(struct spart));
        }
      }

#ifdef SWIFT_DEBUG_CHECKS
      /* Verify space_sort_struct. */
      if (i != j) {
        for (int k = i; k <= jj; k++) {
          if (ind[k] > pivot) {
            message(
                "sorting failed at k=%i, ind[k]=%i, pivot=%i, i=%li, j=%li "
                "min=%i max=%i.",
                k, ind[k], pivot, i, j, min, max);
            error("Partition failed (<=pivot).");
          }
>>>>>>> 53b04e19
        }
        for (int k = jj + 1; k <= j; k++) {
          if (ind[k] <= pivot) {
            message(
                "sorting failed at k=%i, ind[k]=%i, pivot=%i, i=%li, j=%li.", k,
                ind[k], pivot, i, j);
            error("Partition failed (>pivot).");
          }
        }
      }
<<<<<<< HEAD
#endif

      /* Split-off largest interval. */
      if (jj - i > j - jj + 1) {

        /* Recurse on the left? */
        if (jj > i && pivot > min) {
          qid = atomic_inc(&sort_struct->last) % sort_struct->stack_size;
          while (sort_struct->stack[qid].ready)
            ;
          sort_struct->stack[qid].i = i;
          sort_struct->stack[qid].j = jj;
          sort_struct->stack[qid].min = min;
          sort_struct->stack[qid].max = pivot;
          if (atomic_inc(&sort_struct->waiting) >= sort_struct->stack_size)
            error("Qstack overflow.");
          sort_struct->stack[qid].ready = 1;
        }

        /* Recurse on the right? */
        if (jj + 1 < j && pivot + 1 < max) {
          i = jj + 1;
          min = pivot + 1;
        } else
          break;

      } else {

        /* Recurse on the right? */
        if (pivot + 1 < max) {
          qid = atomic_inc(&sort_struct->last) % sort_struct->stack_size;
          while (sort_struct->stack[qid].ready)
            ;
          sort_struct->stack[qid].i = jj + 1;
          sort_struct->stack[qid].j = j;
          sort_struct->stack[qid].min = pivot + 1;
          sort_struct->stack[qid].max = max;
          if (atomic_inc(&sort_struct->waiting) >= sort_struct->stack_size)
            error("Qstack overflow.");
          sort_struct->stack[qid].ready = 1;
        }

        /* Recurse on the left? */
        if (jj > i && pivot > min) {
          j = jj;
          max = pivot;
        } else
          break;
      }

    } /* loop over sub-intervals. */

    atomic_dec(&sort_struct->waiting);

  } /* main loop. */
}

/**
 * @brief Sort the s-particles according to the given indices.
 *
 * @param s The #space.
 * @param ind The indices with respect to which the #spart are sorted.
 * @param N The number of parts
 * @param min Lowest index.
 * @param max highest index.
 * @param verbose Are we talkative ?
 */
void space_sparts_sort(struct space *s, int *ind, size_t N, int min, int max,
                       int verbose) {

  const ticks tic = getticks();

  /* Populate a parallel_sort structure with the input data */
  struct parallel_sort sort_struct;
  sort_struct.sparts = s->sparts;
  sort_struct.ind = ind;
  sort_struct.stack_size = 2 * (max - min + 1) + 10 + s->e->nr_threads;
  if ((sort_struct.stack =
           malloc(sizeof(struct qstack) * sort_struct.stack_size)) == NULL)
    error("Failed to allocate sorting stack.");
  for (unsigned int i = 0; i < sort_struct.stack_size; i++)
    sort_struct.stack[i].ready = 0;

  /* Add the first interval. */
  sort_struct.stack[0].i = 0;
  sort_struct.stack[0].j = N - 1;
  sort_struct.stack[0].min = min;
  sort_struct.stack[0].max = max;
  sort_struct.stack[0].ready = 1;
  sort_struct.first = 0;
  sort_struct.last = 1;
  sort_struct.waiting = 1;

  /* Launch the sorting tasks with a stride of zero such that the same
     map data is passed to each thread. */
  threadpool_map(&s->e->threadpool, space_sparts_sort_mapper, &sort_struct,
                 s->e->threadpool.num_threads, 0, 1, NULL);

#ifdef SWIFT_DEBUG_CHECKS
  /* Verify space_sort_struct. */
  for (size_t i = 1; i < N; i++)
    if (ind[i - 1] > ind[i])
      error("Sorting failed (ind[%zu]=%i,ind[%zu]=%i), min=%i, max=%i.", i - 1,
            ind[i - 1], i, ind[i], min, max);
  message("Sorting succeeded.");
#endif

  /* Clean up. */
  free(sort_struct.stack);

  if (verbose)
    message("took %.3f %s.", clocks_from_ticks(getticks() - tic),
            clocks_getunit());
}

void space_sparts_sort_mapper(void *map_data, int num_elements,
                              void *extra_data) {

  /* Unpack the mapping data. */
  struct parallel_sort *sort_struct = (struct parallel_sort *)map_data;

  /* Pointers to the sorting data. */
  int *ind = sort_struct->ind;
  struct spart *sparts = sort_struct->sparts;

  /* Main loop. */
  while (sort_struct->waiting) {

    /* Grab an interval off the queue. */
    int qid = atomic_inc(&sort_struct->first) % sort_struct->stack_size;

    /* Wait for the entry to be ready, or for the sorting do be done. */
    while (!sort_struct->stack[qid].ready)
      if (!sort_struct->waiting) return;

    /* Get the stack entry. */
    ptrdiff_t i = sort_struct->stack[qid].i;
    ptrdiff_t j = sort_struct->stack[qid].j;
    int min = sort_struct->stack[qid].min;
    int max = sort_struct->stack[qid].max;
    sort_struct->stack[qid].ready = 0;

    /* Loop over sub-intervals. */
    while (1) {

      /* Bring beer. */
      const int pivot = (min + max) / 2;
      /* message("Working on interval [%i,%i] with min=%i, max=%i, pivot=%i.",
              i, j, min, max, pivot); */

      /* One pass of QuickSort's partitioning. */
      ptrdiff_t ii = i;
      ptrdiff_t jj = j;
      while (ii < jj) {
        while (ii <= j && ind[ii] <= pivot) ii++;
        while (jj >= i && ind[jj] > pivot) jj--;
        if (ii < jj) {
          memswap(&ind[ii], &ind[jj], sizeof(int));
          memswap(&sparts[ii], &sparts[jj], sizeof(struct spart));
        }
      }

#ifdef SWIFT_DEBUG_CHECKS
      /* Verify space_sort_struct. */
      if (i != j) {
        for (int k = i; k <= jj; k++) {
          if (ind[k] > pivot) {
            message(
                "sorting failed at k=%i, ind[k]=%i, pivot=%i, i=%li, j=%li "
                "min=%i max=%i.",
                k, ind[k], pivot, i, j, min, max);
            error("Partition failed (<=pivot).");
          }
        }
        for (int k = jj + 1; k <= j; k++) {
          if (ind[k] <= pivot) {
            message(
                "sorting failed at k=%i, ind[k]=%i, pivot=%i, i=%li, j=%li.", k,
                ind[k], pivot, i, j);
            error("Partition failed (>pivot).");
          }
        }
      }
=======
>>>>>>> 53b04e19
#endif

      /* Split-off largest interval. */
      if (jj - i > j - jj + 1) {

        /* Recurse on the left? */
        if (jj > i && pivot > min) {
          qid = atomic_inc(&sort_struct->last) % sort_struct->stack_size;
          while (sort_struct->stack[qid].ready)
            ;
          sort_struct->stack[qid].i = i;
          sort_struct->stack[qid].j = jj;
          sort_struct->stack[qid].min = min;
          sort_struct->stack[qid].max = pivot;
          if (atomic_inc(&sort_struct->waiting) >= sort_struct->stack_size)
            error("Qstack overflow.");
          sort_struct->stack[qid].ready = 1;
        }

        /* Recurse on the right? */
        if (jj + 1 < j && pivot + 1 < max) {
          i = jj + 1;
          min = pivot + 1;
        } else
          break;

      } else {

        /* Recurse on the right? */
        if (pivot + 1 < max) {
          qid = atomic_inc(&sort_struct->last) % sort_struct->stack_size;
          while (sort_struct->stack[qid].ready)
            ;
          sort_struct->stack[qid].i = jj + 1;
          sort_struct->stack[qid].j = j;
          sort_struct->stack[qid].min = pivot + 1;
          sort_struct->stack[qid].max = max;
          if (atomic_inc(&sort_struct->waiting) >= sort_struct->stack_size)
            error("Qstack overflow.");
          sort_struct->stack[qid].ready = 1;
        }

        /* Recurse on the left? */
        if (jj > i && pivot > min) {
          j = jj;
          max = pivot;
        } else
          break;
      }

    } /* loop over sub-intervals. */

    atomic_dec(&sort_struct->waiting);

  } /* main loop. */
}

/**
 * @brief Sort the g-particles according to the given indices.
 *
 * @param s The #space.
 * @param ind The indices with respect to which the gparts are sorted.
 * @param N The number of gparts
 * @param min Lowest index.
 * @param max highest index.
 * @param verbose Are we talkative ?
 */
void space_gparts_sort(struct space *s, int *ind, size_t N, int min, int max,
                       int verbose) {

  const ticks tic = getticks();

  /*Populate a global parallel_sort structure with the input data */
  struct parallel_sort sort_struct;
  sort_struct.gparts = s->gparts;
  sort_struct.ind = ind;
  sort_struct.stack_size = 2 * (max - min + 1) + 10 + s->e->nr_threads;
  if ((sort_struct.stack =
           malloc(sizeof(struct qstack) * sort_struct.stack_size)) == NULL)
    error("Failed to allocate sorting stack.");
  for (unsigned int i = 0; i < sort_struct.stack_size; i++)
    sort_struct.stack[i].ready = 0;

  /* Add the first interval. */
  sort_struct.stack[0].i = 0;
  sort_struct.stack[0].j = N - 1;
  sort_struct.stack[0].min = min;
  sort_struct.stack[0].max = max;
  sort_struct.stack[0].ready = 1;
  sort_struct.first = 0;
  sort_struct.last = 1;
  sort_struct.waiting = 1;

  /* Launch the sorting tasks with a stride of zero such that the same
     map data is passed to each thread. */
  threadpool_map(&s->e->threadpool, space_gparts_sort_mapper, &sort_struct,
                 s->e->threadpool.num_threads, 0, 1, NULL);

#ifdef SWIFT_DEBUG_CHECKS
  /* Verify space_sort_struct. */
  for (size_t i = 1; i < N; i++)
    if (ind[i - 1] > ind[i])
      error("Sorting failed (ind[%zu]=%i,ind[%zu]=%i), min=%i, max=%i.", i - 1,
            ind[i - 1], i, ind[i], min, max);
  if (s->e->nodeID == 0 || verbose) message("Sorting succeeded.");
#endif

  /* Clean up. */
  free(sort_struct.stack);

  if (verbose)
    message("took %.3f %s.", clocks_from_ticks(getticks() - tic),
            clocks_getunit());
}

void space_gparts_sort_mapper(void *map_data, int num_elements,
                              void *extra_data) {

  /* Unpack the mapping data. */
  struct parallel_sort *sort_struct = (struct parallel_sort *)map_data;

  /* Pointers to the sorting data. */
  int *ind = sort_struct->ind;
  struct gpart *gparts = sort_struct->gparts;

  /* Main loop. */
  while (sort_struct->waiting) {

    /* Grab an interval off the queue. */
    int qid = atomic_inc(&sort_struct->first) % sort_struct->stack_size;

    /* Wait for the entry to be ready, or for the sorting do be done. */
    while (!sort_struct->stack[qid].ready)
      if (!sort_struct->waiting) return;

    /* Get the stack entry. */
    ptrdiff_t i = sort_struct->stack[qid].i;
    ptrdiff_t j = sort_struct->stack[qid].j;
    int min = sort_struct->stack[qid].min;
    int max = sort_struct->stack[qid].max;
    sort_struct->stack[qid].ready = 0;

    /* Loop over sub-intervals. */
    while (1) {

      /* Bring beer. */
      const int pivot = (min + max) / 2;
      /* message("Working on interval [%i,%i] with min=%i, max=%i, pivot=%i.",
              i, j, min, max, pivot); */

      /* One pass of QuickSort's partitioning. */
      ptrdiff_t ii = i;
      ptrdiff_t jj = j;
      while (ii < jj) {
        while (ii <= j && ind[ii] <= pivot) ii++;
        while (jj >= i && ind[jj] > pivot) jj--;
        if (ii < jj) {
          memswap(&ind[ii], &ind[jj], sizeof(int));
          memswap(&gparts[ii], &gparts[jj], sizeof(struct gpart));
        }
      }

#ifdef SWIFT_DEBUG_CHECKS
      /* Verify space_sort_struct. */
      if (i != j) {
        for (int k = i; k <= jj; k++) {
          if (ind[k] > pivot) {
            message(
                "sorting failed at k=%i, ind[k]=%i, pivot=%i, i=%li, j=%li.", k,
                ind[k], pivot, i, j);
            error("Partition failed (<=pivot).");
          }
        }
        for (int k = jj + 1; k <= j; k++) {
          if (ind[k] <= pivot) {
            message(
                "sorting failed at k=%i, ind[k]=%i, pivot=%i, i=%li, j=%li.", k,
                ind[k], pivot, i, j);
            error("Partition failed (>pivot).");
          }
        }
      }
#endif

      /* Split-off largest interval. */
      if (jj - i > j - jj + 1) {

        /* Recurse on the left? */
        if (jj > i && pivot > min) {
          qid = atomic_inc(&sort_struct->last) % sort_struct->stack_size;
          while (sort_struct->stack[qid].ready)
            ;
          sort_struct->stack[qid].i = i;
          sort_struct->stack[qid].j = jj;
          sort_struct->stack[qid].min = min;
          sort_struct->stack[qid].max = pivot;
          if (atomic_inc(&sort_struct->waiting) >= sort_struct->stack_size)
            error("Qstack overflow.");
          sort_struct->stack[qid].ready = 1;
        }

        /* Recurse on the right? */
        if (jj + 1 < j && pivot + 1 < max) {
          i = jj + 1;
          min = pivot + 1;
        } else
          break;

      } else {

        /* Recurse on the right? */
        if (pivot + 1 < max) {
          qid = atomic_inc(&sort_struct->last) % sort_struct->stack_size;
          while (sort_struct->stack[qid].ready)
            ;
          sort_struct->stack[qid].i = jj + 1;
          sort_struct->stack[qid].j = j;
          sort_struct->stack[qid].min = pivot + 1;
          sort_struct->stack[qid].max = max;
          if (atomic_inc(&sort_struct->waiting) >= sort_struct->stack_size)
            error("Qstack overflow.");
          sort_struct->stack[qid].ready = 1;
        }

        /* Recurse on the left? */
        if (jj > i && pivot > min) {
          j = jj;
          max = pivot;
        } else
          break;
      }

    } /* loop over sub-intervals. */

    atomic_dec(&sort_struct->waiting);

  } /* main loop. */
}

/**
 * @brief Mapping function to free the sorted indices buffers.
 */
void space_map_clearsort(struct cell *c, void *data) {

  if (c->sort != NULL) {
    free(c->sort);
    c->sort = NULL;
  }
}

/**
 * @brief Map a function to all particles in a cell recursively.
 *
 * @param c The #cell we are working in.
 * @param fun Function pointer to apply on the cells.
 * @param data Data passed to the function fun.
 */
static void rec_map_parts(struct cell *c,
                          void (*fun)(struct part *p, struct cell *c,
                                      void *data),
                          void *data) {
  /* No progeny? */
  if (!c->split)
    for (int k = 0; k < c->count; k++) fun(&c->parts[k], c, data);

  /* Otherwise, recurse. */
  else
    for (int k = 0; k < 8; k++)
      if (c->progeny[k] != NULL) rec_map_parts(c->progeny[k], fun, data);
}

/**
 * @brief Map a function to all particles in a space.
 *
 * @param s The #space we are working in.
 * @param fun Function pointer to apply on the cells.
 * @param data Data passed to the function fun.
 */
void space_map_parts(struct space *s,
                     void (*fun)(struct part *p, struct cell *c, void *data),
                     void *data) {

  /* Call the recursive function on all higher-level cells. */
  for (int cid = 0; cid < s->nr_cells; cid++)
    rec_map_parts(&s->cells_top[cid], fun, data);
}

/**
 * @brief Map a function to all particles in a cell recursively.
 *
 * @param c The #cell we are working in.
 * @param fun Function pointer to apply on the cells.
 */
static void rec_map_parts_xparts(struct cell *c,
                                 void (*fun)(struct part *p, struct xpart *xp,
                                             struct cell *c)) {

  /* No progeny? */
  if (!c->split)
    for (int k = 0; k < c->count; k++) fun(&c->parts[k], &c->xparts[k], c);

  /* Otherwise, recurse. */
  else
    for (int k = 0; k < 8; k++)
      if (c->progeny[k] != NULL) rec_map_parts_xparts(c->progeny[k], fun);
}

/**
 * @brief Map a function to all particles (#part and #xpart) in a space.
 *
 * @param s The #space we are working in.
 * @param fun Function pointer to apply on the particles in the cells.
 */
void space_map_parts_xparts(struct space *s,
                            void (*fun)(struct part *p, struct xpart *xp,
                                        struct cell *c)) {

  /* Call the recursive function on all higher-level cells. */
  for (int cid = 0; cid < s->nr_cells; cid++)
    rec_map_parts_xparts(&s->cells_top[cid], fun);
}

/**
 * @brief Map a function to all particles in a cell recursively.
 *
 * @param c The #cell we are working in.
 * @param full Map to all cells, including cells with sub-cells.
 * @param fun Function pointer to apply on the cells.
 * @param data Data passed to the function fun.
 */
static void rec_map_cells_post(struct cell *c, int full,
                               void (*fun)(struct cell *c, void *data),
                               void *data) {
  /* Recurse. */
  if (c->split)
    for (int k = 0; k < 8; k++)
      if (c->progeny[k] != NULL)
        rec_map_cells_post(c->progeny[k], full, fun, data);

  /* No progeny? */
  if (full || !c->split) fun(c, data);
}

/**
 * @brief Map a function to all particles in a aspace.
 *
 * @param s The #space we are working in.
 * @param full Map to all cells, including cells with sub-cells.
 * @param fun Function pointer to apply on the cells.
 * @param data Data passed to the function fun.
 */
void space_map_cells_post(struct space *s, int full,
                          void (*fun)(struct cell *c, void *data), void *data) {

  /* Call the recursive function on all higher-level cells. */
  for (int cid = 0; cid < s->nr_cells; cid++)
    rec_map_cells_post(&s->cells_top[cid], full, fun, data);
}

static void rec_map_cells_pre(struct cell *c, int full,
                              void (*fun)(struct cell *c, void *data),
                              void *data) {

  /* No progeny? */
  if (full || !c->split) fun(c, data);

  /* Recurse. */
  if (c->split)
    for (int k = 0; k < 8; k++)
      if (c->progeny[k] != NULL)
        rec_map_cells_pre(c->progeny[k], full, fun, data);
}

/**
 * @brief Calls function fun on the cells in the space s
 *
 * @param s The #space
 * @param full If true calls the function on all cells and not just on leaves
 * @param fun The function to call.
 * @param data Additional data passed to fun() when called
 */
void space_map_cells_pre(struct space *s, int full,
                         void (*fun)(struct cell *c, void *data), void *data) {

  /* Call the recursive function on all higher-level cells. */
  for (int cid = 0; cid < s->nr_cells; cid++)
    rec_map_cells_pre(&s->cells_top[cid], full, fun, data);
}

/**
 * @brief Recursively split a cell.
 *
 * @param s The #space in which the cell lives.
 * @param c The #cell to split recursively.
 * @param buff A buffer for particle sorting, should be of size at least
 *        c->count or @c NULL.
 * @param sbuff A buffer for particle sorting, should be of size at least
 *        c->scount or @c NULL.
 * @param gbuff A buffer for particle sorting, should be of size at least
 *        c->gcount or @c NULL.
 */
void space_split_recursive(struct space *s, struct cell *c,
                           struct cell_buff *buff, struct cell_buff *sbuff,
                           struct cell_buff *gbuff) {

  const int count = c->count;
  const int gcount = c->gcount;
  const int scount = c->scount;
  const int depth = c->depth;
  int maxdepth = 0;
  float h_max = 0.0f;
  integertime_t ti_end_min = max_nr_timesteps, ti_end_max = 0;
  struct part *parts = c->parts;
  struct gpart *gparts = c->gparts;
  struct spart *sparts = c->sparts;
  struct xpart *xparts = c->xparts;
  struct engine *e = s->e;

  /* If the buff is NULL, allocate it, and remember to free it. */
  const int allocate_buffer = (buff == NULL && gbuff == NULL && sbuff == NULL);
  if (allocate_buffer) {
    if (count > 0) {
      if (posix_memalign((void *)&buff, SWIFT_STRUCT_ALIGNMENT,
                         sizeof(struct cell_buff) * count) != 0)
        error("Failed to allocate temporary indices.");
      for (int k = 0; k < count; k++) {
        buff[k].x[0] = parts[k].x[0];
        buff[k].x[1] = parts[k].x[1];
        buff[k].x[2] = parts[k].x[2];
      }
    }
    if (gcount > 0) {
      if (posix_memalign((void *)&gbuff, SWIFT_STRUCT_ALIGNMENT,
                         sizeof(struct cell_buff) * gcount) != 0)
        error("Failed to allocate temporary indices.");
      for (int k = 0; k < gcount; k++) {
        gbuff[k].x[0] = gparts[k].x[0];
        gbuff[k].x[1] = gparts[k].x[1];
        gbuff[k].x[2] = gparts[k].x[2];
      }
    }
    if (scount > 0) {
      if (posix_memalign((void *)&sbuff, SWIFT_STRUCT_ALIGNMENT,
                         sizeof(struct cell_buff) * scount) != 0)
        error("Failed to allocate temporary indices.");
      for (int k = 0; k < scount; k++) {
        sbuff[k].x[0] = sparts[k].x[0];
        sbuff[k].x[1] = sparts[k].x[1];
        sbuff[k].x[2] = sparts[k].x[2];
      }
    }
  }

  /* Check the depth. */
  while (depth > (maxdepth = s->maxdepth)) {
    atomic_cas(&s->maxdepth, maxdepth, depth);
  }

  /* If the depth is too large, we have a problem and should stop. */
  if (maxdepth > space_cell_maxdepth) {
    error("Exceeded maximum depth (%d) when splitting cells, aborting",
          space_cell_maxdepth);
  }

  /* Split or let it be? */
  if (count > space_splitsize || gcount > space_splitsize ||
      scount > space_splitsize) {

    /* No longer just a leaf. */
    c->split = 1;

    /* Create the cell's progeny. */
    space_getcells(s, 8, c->progeny);
    for (int k = 0; k < 8; k++) {
      struct cell *cp = c->progeny[k];
      cp->count = 0;
      cp->gcount = 0;
      cp->scount = 0;
      cp->ti_old = c->ti_old;
      cp->loc[0] = c->loc[0];
      cp->loc[1] = c->loc[1];
      cp->loc[2] = c->loc[2];
      cp->width[0] = c->width[0] / 2;
      cp->width[1] = c->width[1] / 2;
      cp->width[2] = c->width[2] / 2;
      cp->dmin = c->dmin / 2;
      if (k & 4) cp->loc[0] += cp->width[0];
      if (k & 2) cp->loc[1] += cp->width[1];
      if (k & 1) cp->loc[2] += cp->width[2];
      cp->depth = c->depth + 1;
      cp->split = 0;
      cp->h_max = 0.0;
      cp->dx_max = 0.f;
      cp->nodeID = c->nodeID;
      cp->parent = c;
      cp->super = NULL;
    }

    /* Split the cell data. */
    cell_split(c, c->parts - s->parts, c->sparts - s->sparts, buff, sbuff,
               gbuff);

    /* Remove any progeny with zero parts. */
    struct cell_buff *progeny_buff = buff, *progeny_gbuff = gbuff,
                     *progeny_sbuff = sbuff;
    for (int k = 0; k < 8; k++)
      if (c->progeny[k]->count == 0 && c->progeny[k]->gcount == 0 &&
          c->progeny[k]->scount == 0) {
        space_recycle(s, c->progeny[k]);
        c->progeny[k] = NULL;
      } else {
        space_split_recursive(s, c->progeny[k], progeny_buff, progeny_sbuff,
                              progeny_gbuff);
        progeny_buff += c->progeny[k]->count;
        progeny_gbuff += c->progeny[k]->gcount;
        progeny_sbuff += c->progeny[k]->scount;
        h_max = max(h_max, c->progeny[k]->h_max);
        ti_end_min = min(ti_end_min, c->progeny[k]->ti_end_min);
        ti_end_max = max(ti_end_max, c->progeny[k]->ti_end_max);
        if (c->progeny[k]->maxdepth > maxdepth)
          maxdepth = c->progeny[k]->maxdepth;
      }

  }

  /* Otherwise, collect the data for this cell. */
  else {

    /* Clear the progeny. */
    bzero(c->progeny, sizeof(struct cell *) * 8);
    c->split = 0;
    maxdepth = c->depth;

    /* Get dt_min/dt_max. */
    for (int k = 0; k < count; k++) {
      struct part *p = &parts[k];
      struct xpart *xp = &xparts[k];
      const float h = p->h;
      const integertime_t ti_end =
          get_integer_time_end(e->ti_current, p->time_bin);
      xp->x_diff[0] = 0.f;
      xp->x_diff[1] = 0.f;
      xp->x_diff[2] = 0.f;
      if (h > h_max) h_max = h;
      if (ti_end < ti_end_min) ti_end_min = ti_end;
      if (ti_end > ti_end_max) ti_end_max = ti_end;
    }
    for (int k = 0; k < gcount; k++) {
      struct gpart *gp = &gparts[k];
      const integertime_t ti_end =
          get_integer_time_end(e->ti_current, gp->time_bin);
      gp->x_diff[0] = 0.f;
      gp->x_diff[1] = 0.f;
      gp->x_diff[2] = 0.f;
      if (ti_end < ti_end_min) ti_end_min = ti_end;
      if (ti_end > ti_end_max) ti_end_max = ti_end;
    }
    for (int k = 0; k < scount; k++) {
      struct spart *sp = &sparts[k];
      const integertime_t ti_end =
          get_integer_time_end(e->ti_current, sp->time_bin);
      if (ti_end < ti_end_min) ti_end_min = ti_end;
      if (ti_end > ti_end_max) ti_end_max = ti_end;
    }
  }

  /* Set the values for this cell. */
  c->h_max = h_max;
  c->ti_end_min = ti_end_min;
  c->ti_end_max = ti_end_max;
  c->maxdepth = maxdepth;

  /* Set ownership according to the start of the parts array. */
  if (s->nr_parts > 0)
    c->owner =
        ((c->parts - s->parts) % s->nr_parts) * s->nr_queues / s->nr_parts;
  else if (s->nr_sparts > 0)
    c->owner =
        ((c->sparts - s->sparts) % s->nr_sparts) * s->nr_queues / s->nr_sparts;
  else if (s->nr_gparts > 0)
    c->owner =
        ((c->gparts - s->gparts) % s->nr_gparts) * s->nr_queues / s->nr_gparts;
  else
    c->owner = 0; /* Ok, there is really nothing on this rank... */

  /* Clean up. */
  if (allocate_buffer) {
    if (buff != NULL) free(buff);
    if (gbuff != NULL) free(gbuff);
    if (sbuff != NULL) free(sbuff);
  }
}

/**
 * @brief #threadpool mapper function to split cells if they contain
 *        too many particles.
 *
 * @param map_data Pointer towards the top-cells.
 * @param num_cells The number of cells to treat.
 * @param extra_data Pointers to the #space.
 */
void space_split_mapper(void *map_data, int num_cells, void *extra_data) {

  /* Unpack the inputs. */
  struct space *s = (struct space *)extra_data;
  struct cell *restrict cells_top = (struct cell *)map_data;

  for (int ind = 0; ind < num_cells; ind++) {
    struct cell *c = &cells_top[ind];
    space_split_recursive(s, c, NULL, NULL, NULL);
  }

#ifdef SWIFT_DEBUG_CHECKS
  /* All cells and particles should have consistent h_max values. */
  for (int ind = 0; ind < num_cells; ind++) {
    int depth = 0;
    if (!checkCellhdxmax(&cells_top[ind], &depth))
      message("    at cell depth %d", depth);
  }
#endif
}

/**
 * @brief Return a used cell to the buffer of unused sub-cells.
 *
 * @param s The #space.
 * @param c The #cell.
 */
void space_recycle(struct space *s, struct cell *c) {

  /* Clear the cell. */
  if (lock_destroy(&c->lock) != 0 || lock_destroy(&c->glock) != 0)
    error("Failed to destroy spinlock.");

  /* Clear this cell's sort arrays. */
  if (c->sort != NULL) free(c->sort);

  /* Lock the space. */
  lock_lock(&s->lock);

  /* Hook this cell into the buffer. */
  c->next = s->cells_sub;
  s->cells_sub = c;
  s->tot_cells -= 1;

  /* Unlock the space. */
  lock_unlock_blind(&s->lock);
}

/**
 * @brief Return a list of used cells to the buffer of unused sub-cells.
 *
 * @param s The #space.
 * @param list_begin Pointer to the first #cell in the linked list of
 *        cells joined by their @c next pointers.
 * @param list_end Pointer to the last #cell in the linked list of
 *        cells joined by their @c next pointers. It is assumed that this
 *        cell's @c next pointer is @c NULL.
 */
void space_recycle_list(struct space *s, struct cell *list_begin,
                        struct cell *list_end) {

  int count = 0;

  /* Clean up the list of cells. */
  for (struct cell *c = list_begin; c != NULL; c = c->next) {
    /* Clear the cell. */
    if (lock_destroy(&c->lock) != 0 || lock_destroy(&c->glock) != 0)
      error("Failed to destroy spinlock.");

    /* Clear this cell's sort arrays. */
    if (c->sort != NULL) free(c->sort);

    /* Count this cell. */
    count += 1;
  }

  /* Lock the space. */
  lock_lock(&s->lock);

  /* Hook this cell into the buffer. */
  list_end->next = s->cells_sub;
  s->cells_sub = list_begin;
  s->tot_cells -= count;

  /* Unlock the space. */
  lock_unlock_blind(&s->lock);
}

/**
 * @brief Get a new empty (sub-)#cell.
 *
 * If there are cells in the buffer, use the one at the end of the linked list.
 * If we have no cells, allocate a new chunk of memory and pick one from there.
 *
 * @param s The #space.
 * @param nr_cells Number of #cell to pick up.
 * @param cells Array of @c nr_cells #cell pointers in which to store the
 *        new cells.
 */
void space_getcells(struct space *s, int nr_cells, struct cell **cells) {

  /* Lock the space. */
  lock_lock(&s->lock);

  /* For each requested cell... */
  for (int j = 0; j < nr_cells; j++) {

    /* Is the buffer empty? */
    if (s->cells_sub == NULL) {
      if (posix_memalign((void *)&s->cells_sub, cell_align,
                         space_cellallocchunk * sizeof(struct cell)) != 0)
        error("Failed to allocate more cells.");

      /* Constructed a linked list */
      for (int k = 0; k < space_cellallocchunk - 1; k++)
        s->cells_sub[k].next = &s->cells_sub[k + 1];
      s->cells_sub[space_cellallocchunk - 1].next = NULL;
    }

    /* Pick off the next cell. */
    cells[j] = s->cells_sub;
    s->cells_sub = cells[j]->next;
    s->tot_cells += 1;
  }

  /* Unlock the space. */
  lock_unlock_blind(&s->lock);

  /* Init some things in the cell we just got. */
  for (int j = 0; j < nr_cells; j++) {
    bzero(cells[j], sizeof(struct cell));
    cells[j]->nodeID = -1;
    if (lock_init(&cells[j]->lock) != 0 || lock_init(&cells[j]->glock) != 0)
      error("Failed to initialize cell spinlocks.");
  }
}

/**
 * @brief Initialises all the particles by setting them into a valid state
 *
 * Calls hydro_first_init_part() on all the particles
 */
void space_init_parts(struct space *s) {

  const size_t nr_parts = s->nr_parts;
  struct part *restrict p = s->parts;
  struct xpart *restrict xp = s->xparts;

  for (size_t i = 0; i < nr_parts; ++i) {

#ifdef HYDRO_DIMENSION_2D
    p[i].x[2] = 0.f;
    p[i].v[2] = 0.f;
#endif

#ifdef HYDRO_DIMENSION_1D
    p[i].x[1] = p[i].x[2] = 0.f;
    p[i].v[1] = p[i].v[2] = 0.f;
#endif

    hydro_first_init_part(&p[i], &xp[i]);

#ifdef SWIFT_DEBUG_CHECKS
    p->ti_drift = 0;
    p->ti_kick = 0;
#endif
  }
}

/**
 * @brief Initialises all the extra particle data
 *
 * Calls cooling_init_xpart() on all the particles
 */
void space_init_xparts(struct space *s) {

  const size_t nr_parts = s->nr_parts;
  struct part *restrict p = s->parts;
  struct xpart *restrict xp = s->xparts;

  for (size_t i = 0; i < nr_parts; ++i) {

    cooling_init_part(&p[i], &xp[i]);
  }
}

/**
 * @brief Initialises all the g-particles by setting them into a valid state
 *
 * Calls gravity_first_init_gpart() on all the particles
 */
void space_init_gparts(struct space *s) {

  const size_t nr_gparts = s->nr_gparts;
  struct gpart *restrict gp = s->gparts;

  for (size_t i = 0; i < nr_gparts; ++i) {

#ifdef HYDRO_DIMENSION_2D
    gp[i].x[2] = 0.f;
    gp[i].v_full[2] = 0.f;
#endif

#ifdef HYDRO_DIMENSION_1D
    gp[i].x[1] = gp[i].x[2] = 0.f;
    gp[i].v_full[1] = gp[i].v_full[2] = 0.f;
#endif

    gravity_first_init_gpart(&gp[i]);
  }
}

/**
 * @brief Initialises all the s-particles by setting them into a valid state
 *
 * Calls star_first_init_spart() on all the particles
 */
void space_init_sparts(struct space *s) {

  const size_t nr_sparts = s->nr_sparts;
  struct spart *restrict sp = s->sparts;

  for (size_t i = 0; i < nr_sparts; ++i) {

#ifdef HYDRO_DIMENSION_2D
    sp[i].x[2] = 0.f;
    sp[i].v[2] = 0.f;
#endif

#ifdef HYDRO_DIMENSION_1D
    sp[i].x[1] = sp[i].x[2] = 0.f;
    sp[i].v[1] = sp[i].v[2] = 0.f;
#endif

    star_first_init_spart(&sp[i]);
  }
}

/**
 * @brief Split the space into cells given the array of particles.
 *
 * @param s The #space to initialize.
 * @param params The parsed parameter file.
 * @param dim Spatial dimensions of the domain.
 * @param parts Array of Gas particles.
 * @param gparts Array of Gravity particles.
 * @param sparts Array of star particles.
 * @param Npart The number of Gas particles in the space.
 * @param Ngpart The number of Gravity particles in the space.
 * @param Nspart The number of star particles in the space.
 * @param periodic flag whether the domain is periodic or not.
 * @param gravity flag whether we are doing gravity or not.
 * @param verbose Print messages to stdout or not.
 * @param dry_run If 1, just initialise stuff, don't do anything with the parts.
 *
 * Makes a grid of edge length > r_max and fills the particles
 * into the respective cells. Cells containing more than #space_splitsize
 * parts with a cutoff below half the cell width are then split
 * recursively.
 */
void space_init(struct space *s, const struct swift_params *params,
                double dim[3], struct part *parts, struct gpart *gparts,
                struct spart *sparts, size_t Npart, size_t Ngpart,
                size_t Nspart, int periodic, int gravity, int verbose,
                int dry_run) {

  /* Clean-up everything */
  bzero(s, sizeof(struct space));

  /* Store everything in the space. */
  s->dim[0] = dim[0];
  s->dim[1] = dim[1];
  s->dim[2] = dim[2];
  s->sanitized = 0;
  s->periodic = periodic;
  s->gravity = gravity;
  s->nr_parts = Npart;
  s->size_parts = Npart;
  s->parts = parts;
  s->nr_gparts = Ngpart;
  s->size_gparts = Ngpart;
  s->gparts = gparts;
  s->nr_sparts = Nspart;
  s->size_sparts = Nspart;
  s->sparts = sparts;
  s->nr_queues = 1; /* Temporary value until engine construction */

  /* Decide on the minimal top-level cell size */
  const double dmax = max(max(dim[0], dim[1]), dim[2]);
  int maxtcells =
      parser_get_opt_param_int(params, "Scheduler:max_top_level_cells",
                               space_max_top_level_cells_default);
  s->cell_min = 0.99 * dmax / maxtcells;

  /* Check that it is big enough. */
  const double dmin = min(min(dim[0], dim[1]), dim[2]);
  int needtcells = 3 * dmax / dmin;
  if (maxtcells < needtcells)
    error(
        "Scheduler:max_top_level_cells is too small %d, needs to be at "
        "least %d",
        maxtcells, needtcells);

  /* Get the constants for the scheduler */
  space_maxsize = parser_get_opt_param_int(params, "Scheduler:cell_max_size",
                                           space_maxsize_default);
  space_subsize = parser_get_opt_param_int(params, "Scheduler:cell_sub_size",
                                           space_subsize_default);
  space_splitsize = parser_get_opt_param_int(
      params, "Scheduler:cell_split_size", space_splitsize_default);
  space_maxcount = parser_get_opt_param_int(params, "Scheduler:cell_max_count",
                                            space_maxcount_default);
  if (verbose)
    message("max_size set to %d, sub_size set to %d, split_size set to %d",
            space_maxsize, space_subsize, space_splitsize);

  /* Apply h scaling */
  const double scaling =
      parser_get_opt_param_double(params, "InitialConditions:h_scaling", 1.0);
  if (scaling != 1.0 && !dry_run) {
    message("Re-scaling smoothing lengths by a factor %e", scaling);
    for (size_t k = 0; k < Npart; k++) parts[k].h *= scaling;
  }

  /* Apply shift */
  double shift[3] = {0.0, 0.0, 0.0};
  shift[0] =
      parser_get_opt_param_double(params, "InitialConditions:shift_x", 0.0);
  shift[1] =
      parser_get_opt_param_double(params, "InitialConditions:shift_y", 0.0);
  shift[2] =
      parser_get_opt_param_double(params, "InitialConditions:shift_z", 0.0);
  if ((shift[0] != 0. || shift[1] != 0. || shift[2] != 0.) && !dry_run) {
    message("Shifting particles by [%e %e %e]", shift[0], shift[1], shift[2]);
    for (size_t k = 0; k < Npart; k++) {
      parts[k].x[0] += shift[0];
      parts[k].x[1] += shift[1];
      parts[k].x[2] += shift[2];
    }
    for (size_t k = 0; k < Ngpart; k++) {
      gparts[k].x[0] += shift[0];
      gparts[k].x[1] += shift[1];
      gparts[k].x[2] += shift[2];
    }
    for (size_t k = 0; k < Nspart; k++) {
      sparts[k].x[0] += shift[0];
      sparts[k].x[1] += shift[1];
      sparts[k].x[2] += shift[2];
    }
  }

  if (!dry_run) {

    /* Check that all the part positions are reasonable, wrap if periodic. */
    if (periodic) {
      for (size_t k = 0; k < Npart; k++)
        for (int j = 0; j < 3; j++) {
          while (parts[k].x[j] < 0) parts[k].x[j] += dim[j];
          while (parts[k].x[j] >= dim[j]) parts[k].x[j] -= dim[j];
        }
    } else {
      for (size_t k = 0; k < Npart; k++)
        for (int j = 0; j < 3; j++)
          if (parts[k].x[j] < 0 || parts[k].x[j] >= dim[j])
            error("Not all particles are within the specified domain.");
    }

    /* Same for the gparts */
    if (periodic) {
      for (size_t k = 0; k < Ngpart; k++)
        for (int j = 0; j < 3; j++) {
          while (gparts[k].x[j] < 0) gparts[k].x[j] += dim[j];
          while (gparts[k].x[j] >= dim[j]) gparts[k].x[j] -= dim[j];
        }
    } else {
      for (size_t k = 0; k < Ngpart; k++)
        for (int j = 0; j < 3; j++)
          if (gparts[k].x[j] < 0 || gparts[k].x[j] >= dim[j])
            error("Not all g-particles are within the specified domain.");
    }

    /* Same for the sparts */
    if (periodic) {
      for (size_t k = 0; k < Nspart; k++)
        for (int j = 0; j < 3; j++) {
          while (sparts[k].x[j] < 0) sparts[k].x[j] += dim[j];
          while (sparts[k].x[j] >= dim[j]) sparts[k].x[j] -= dim[j];
        }
    } else {
      for (size_t k = 0; k < Nspart; k++)
        for (int j = 0; j < 3; j++)
          if (sparts[k].x[j] < 0 || sparts[k].x[j] >= dim[j])
            error("Not all s-particles are within the specified domain.");
    }
  }

  /* Allocate the extra parts array for the gas particles. */
  if (Npart > 0) {
    if (posix_memalign((void *)&s->xparts, xpart_align,
                       Npart * sizeof(struct xpart)) != 0)
      error("Failed to allocate xparts.");
    bzero(s->xparts, Npart * sizeof(struct xpart));
  }

  /* Set the particles in a state where they are ready for a run */
  space_init_parts(s);
  space_init_xparts(s);
  space_init_gparts(s);
  space_init_sparts(s);

  /* Init the space lock. */
  if (lock_init(&s->lock) != 0) error("Failed to create space spin-lock.");

  s->stragglers = malloc(sizeof(struct stragglers));

  /* Initialise empty stragglers array */
  stragglers_init(s->stragglers);

  /* Build the cells and the tasks. */
  if (!dry_run) space_regrid(s, verbose);
}

/**
 * @brief Cleans-up all the cell links in the space
 *
 * Expensive funtion. Should only be used for debugging purposes.
 *
 * @param s The #space to clean.
 */
void space_link_cleanup(struct space *s) {

  /* Recursively apply the cell link cleaning routine */
  space_map_cells_pre(s, 1, cell_clean_links, NULL);
}

/**
 * @brief Checks that all cells have been drifted to the current point in time
 *
 * Expensive function. Should only be used for debugging purposes.
 *
 * @param s The #space to check.
 * @param ti_current The (integer) time.
 */
void space_check_drift_point(struct space *s, integertime_t ti_current) {

  /* Recursively check all cells */
  space_map_cells_pre(s, 1, cell_check_drift_point, &ti_current);
}

/**
 * @brief Checks that all particles and local cells have a non-zero time-step.
 */
void space_check_timesteps(struct space *s) {
#ifdef SWIFT_DEBUG_CHECKS

  for (int i = 0; i < s->nr_cells; ++i) {
    cell_check_timesteps(&s->cells_top[i]);
  }

#endif
}

/**
 * @brief Frees up the memory allocated for this #space
 */
void space_clean(struct space *s) {

  for (int i = 0; i < s->nr_cells; ++i) cell_clean(&s->cells_top[i]);
  free(s->cells_top);
  free(s->parts);
  free(s->xparts);
  free(s->gparts);
  free(s->sparts);
<<<<<<< HEAD

  stragglers_clean(s->stragglers);
=======
>>>>>>> 53b04e19
}<|MERGE_RESOLUTION|>--- conflicted
+++ resolved
@@ -1313,8 +1313,6 @@
                 ind[k], pivot, i, j);
             error("Partition failed (<=pivot).");
           }
-<<<<<<< HEAD
-=======
         }
         for (int k = jj + 1; k <= j; k++) {
           if (ind[k] <= pivot) {
@@ -1430,191 +1428,6 @@
       error("Sorting failed (ind[%zu]=%i,ind[%zu]=%i), min=%i, max=%i.", i - 1,
             ind[i - 1], i, ind[i], min, max);
   if (s->e->nodeID == 0 || verbose)  message("Sorting succeeded.");
-#endif
-
-  /* Clean up. */
-  free(sort_struct.stack);
-
-  if (verbose)
-    message("took %.3f %s.", clocks_from_ticks(getticks() - tic),
-            clocks_getunit());
-}
-
-void space_sparts_sort_mapper(void *map_data, int num_elements,
-                              void *extra_data) {
-
-  /* Unpack the mapping data. */
-  struct parallel_sort *sort_struct = (struct parallel_sort *)map_data;
-
-  /* Pointers to the sorting data. */
-  int *ind = sort_struct->ind;
-  struct spart *sparts = sort_struct->sparts;
-
-  /* Main loop. */
-  while (sort_struct->waiting) {
-
-    /* Grab an interval off the queue. */
-    int qid = atomic_inc(&sort_struct->first) % sort_struct->stack_size;
-
-    /* Wait for the entry to be ready, or for the sorting do be done. */
-    while (!sort_struct->stack[qid].ready)
-      if (!sort_struct->waiting) return;
-
-    /* Get the stack entry. */
-    ptrdiff_t i = sort_struct->stack[qid].i;
-    ptrdiff_t j = sort_struct->stack[qid].j;
-    int min = sort_struct->stack[qid].min;
-    int max = sort_struct->stack[qid].max;
-    sort_struct->stack[qid].ready = 0;
-
-    /* Loop over sub-intervals. */
-    while (1) {
-
-      /* Bring beer. */
-      const int pivot = (min + max) / 2;
-      /* message("Working on interval [%i,%i] with min=%i, max=%i, pivot=%i.",
-              i, j, min, max, pivot); */
-
-      /* One pass of QuickSort's partitioning. */
-      ptrdiff_t ii = i;
-      ptrdiff_t jj = j;
-      while (ii < jj) {
-        while (ii <= j && ind[ii] <= pivot) ii++;
-        while (jj >= i && ind[jj] > pivot) jj--;
-        if (ii < jj) {
-          memswap(&ind[ii], &ind[jj], sizeof(int));
-          memswap(&sparts[ii], &sparts[jj], sizeof(struct spart));
-        }
-      }
-
-#ifdef SWIFT_DEBUG_CHECKS
-      /* Verify space_sort_struct. */
-      if (i != j) {
-        for (int k = i; k <= jj; k++) {
-          if (ind[k] > pivot) {
-            message(
-                "sorting failed at k=%i, ind[k]=%i, pivot=%i, i=%li, j=%li "
-                "min=%i max=%i.",
-                k, ind[k], pivot, i, j, min, max);
-            error("Partition failed (<=pivot).");
-          }
->>>>>>> 53b04e19
-        }
-        for (int k = jj + 1; k <= j; k++) {
-          if (ind[k] <= pivot) {
-            message(
-                "sorting failed at k=%i, ind[k]=%i, pivot=%i, i=%li, j=%li.", k,
-                ind[k], pivot, i, j);
-            error("Partition failed (>pivot).");
-          }
-        }
-      }
-<<<<<<< HEAD
-#endif
-
-      /* Split-off largest interval. */
-      if (jj - i > j - jj + 1) {
-
-        /* Recurse on the left? */
-        if (jj > i && pivot > min) {
-          qid = atomic_inc(&sort_struct->last) % sort_struct->stack_size;
-          while (sort_struct->stack[qid].ready)
-            ;
-          sort_struct->stack[qid].i = i;
-          sort_struct->stack[qid].j = jj;
-          sort_struct->stack[qid].min = min;
-          sort_struct->stack[qid].max = pivot;
-          if (atomic_inc(&sort_struct->waiting) >= sort_struct->stack_size)
-            error("Qstack overflow.");
-          sort_struct->stack[qid].ready = 1;
-        }
-
-        /* Recurse on the right? */
-        if (jj + 1 < j && pivot + 1 < max) {
-          i = jj + 1;
-          min = pivot + 1;
-        } else
-          break;
-
-      } else {
-
-        /* Recurse on the right? */
-        if (pivot + 1 < max) {
-          qid = atomic_inc(&sort_struct->last) % sort_struct->stack_size;
-          while (sort_struct->stack[qid].ready)
-            ;
-          sort_struct->stack[qid].i = jj + 1;
-          sort_struct->stack[qid].j = j;
-          sort_struct->stack[qid].min = pivot + 1;
-          sort_struct->stack[qid].max = max;
-          if (atomic_inc(&sort_struct->waiting) >= sort_struct->stack_size)
-            error("Qstack overflow.");
-          sort_struct->stack[qid].ready = 1;
-        }
-
-        /* Recurse on the left? */
-        if (jj > i && pivot > min) {
-          j = jj;
-          max = pivot;
-        } else
-          break;
-      }
-
-    } /* loop over sub-intervals. */
-
-    atomic_dec(&sort_struct->waiting);
-
-  } /* main loop. */
-}
-
-/**
- * @brief Sort the s-particles according to the given indices.
- *
- * @param s The #space.
- * @param ind The indices with respect to which the #spart are sorted.
- * @param N The number of parts
- * @param min Lowest index.
- * @param max highest index.
- * @param verbose Are we talkative ?
- */
-void space_sparts_sort(struct space *s, int *ind, size_t N, int min, int max,
-                       int verbose) {
-
-  const ticks tic = getticks();
-
-  /* Populate a parallel_sort structure with the input data */
-  struct parallel_sort sort_struct;
-  sort_struct.sparts = s->sparts;
-  sort_struct.ind = ind;
-  sort_struct.stack_size = 2 * (max - min + 1) + 10 + s->e->nr_threads;
-  if ((sort_struct.stack =
-           malloc(sizeof(struct qstack) * sort_struct.stack_size)) == NULL)
-    error("Failed to allocate sorting stack.");
-  for (unsigned int i = 0; i < sort_struct.stack_size; i++)
-    sort_struct.stack[i].ready = 0;
-
-  /* Add the first interval. */
-  sort_struct.stack[0].i = 0;
-  sort_struct.stack[0].j = N - 1;
-  sort_struct.stack[0].min = min;
-  sort_struct.stack[0].max = max;
-  sort_struct.stack[0].ready = 1;
-  sort_struct.first = 0;
-  sort_struct.last = 1;
-  sort_struct.waiting = 1;
-
-  /* Launch the sorting tasks with a stride of zero such that the same
-     map data is passed to each thread. */
-  threadpool_map(&s->e->threadpool, space_sparts_sort_mapper, &sort_struct,
-                 s->e->threadpool.num_threads, 0, 1, NULL);
-
-#ifdef SWIFT_DEBUG_CHECKS
-  /* Verify space_sort_struct. */
-  for (size_t i = 1; i < N; i++)
-    if (ind[i - 1] > ind[i])
-      error("Sorting failed (ind[%zu]=%i,ind[%zu]=%i), min=%i, max=%i.", i - 1,
-            ind[i - 1], i, ind[i], min, max);
-  message("Sorting succeeded.");
 #endif
 
   /* Clean up. */
@@ -1693,8 +1506,6 @@
           }
         }
       }
-=======
->>>>>>> 53b04e19
 #endif
 
       /* Split-off largest interval. */
@@ -2769,9 +2580,6 @@
   free(s->xparts);
   free(s->gparts);
   free(s->sparts);
-<<<<<<< HEAD
 
   stragglers_clean(s->stragglers);
-=======
->>>>>>> 53b04e19
 }