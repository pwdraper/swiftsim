/*******************************************************************************
 * This file is part of SWIFT.
 * Copyright (c) 2012 Pedro Gonnet (pedro.gonnet@durham.ac.uk)
 *                    Matthieu Schaller (matthieu.schaller@durham.ac.uk)
 *               2015 Peter W. Draper (p.w.draper@durham.ac.uk)
 *               2016 John A. Regan (john.a.regan@durham.ac.uk)
 *                    Tom Theuns (tom.theuns@durham.ac.uk)
 *
 * This program is free software: you can redistribute it and/or modify
 * it under the terms of the GNU Lesser General Public License as published
 * by the Free Software Foundation, either version 3 of the License, or
 * (at your option) any later version.
 *
 * This program is distributed in the hope that it will be useful,
 * but WITHOUT ANY WARRANTY; without even the implied warranty of
 * MERCHANTABILITY or FITNESS FOR A PARTICULAR PURPOSE.  See the
 * GNU General Public License for more details.
 *
 * You should have received a copy of the GNU Lesser General Public License
 * along with this program.  If not, see <http://www.gnu.org/licenses/>.
 *
 ******************************************************************************/

/* Config parameters. */
#include "../config.h"

/* Some standard headers. */
#include <float.h>
#include <limits.h>
#include <math.h>
#include <stdlib.h>
#include <string.h>

/* MPI headers. */
#ifdef WITH_MPI
#include <mpi.h>
#endif

/* This object's header. */
#include "space.h"

/* Local headers. */
#include "atomic.h"
#include "const.h"
#include "cooling.h"
#include "engine.h"
#include "error.h"
#include "gravity.h"
#include "hydro.h"
#include "kernel_hydro.h"
#include "lock.h"
#include "memswap.h"
#include "minmax.h"
#include "multipole.h"
#include "runner.h"
#include "sort_part.h"
#include "stars.h"
#include "threadpool.h"
#include "tools.h"

/* Split size. */
int space_splitsize = space_splitsize_default;
int space_subsize_pair = space_subsize_pair_default;
int space_subsize_self = space_subsize_self_default;
int space_subsize_self_grav = space_subsize_self_grav_default;
int space_maxsize = space_maxsize_default;
#ifdef SWIFT_DEBUG_CHECKS
int last_cell_id;
#endif

/**
 * @brief Interval stack necessary for parallel particle sorting.
 */
struct qstack {
  volatile ptrdiff_t i, j;
  volatile int min, max;
  volatile int ready;
};

/**
 * @brief Parallel particle-sorting stack
 */
struct parallel_sort {
  struct part *parts;
  struct gpart *gparts;
  struct xpart *xparts;
  struct spart *sparts;
  int *ind;
  struct qstack *stack;
  unsigned int stack_size;
  volatile unsigned int first, last, waiting;
};

/**
 * @brief Information required to compute the particle cell indices.
 */
struct index_data {
  struct space *s;
  struct cell *cells;
  int *ind;
};

/**
 * @brief Get the shift-id of the given pair of cells, swapping them
 *      if need be.
 *
 * @param s The space
 * @param ci Pointer to first #cell.
 * @param cj Pointer second #cell.
 * @param shift Vector from ci to cj.
 *
 * @return The shift ID and set shift, may or may not swap ci and cj.
 */
int space_getsid(struct space *s, struct cell **ci, struct cell **cj,
                 double *shift) {

  /* Get the relative distance between the pairs, wrapping. */
  const int periodic = s->periodic;
  double dx[3];
  for (int k = 0; k < 3; k++) {
    dx[k] = (*cj)->loc[k] - (*ci)->loc[k];
    if (periodic && dx[k] < -s->dim[k] / 2)
      shift[k] = s->dim[k];
    else if (periodic && dx[k] > s->dim[k] / 2)
      shift[k] = -s->dim[k];
    else
      shift[k] = 0.0;
    dx[k] += shift[k];
  }

  /* Get the sorting index. */
  int sid = 0;
  for (int k = 0; k < 3; k++)
    sid = 3 * sid + ((dx[k] < 0.0) ? 0 : ((dx[k] > 0.0) ? 2 : 1));

  /* Switch the cells around? */
  if (runner_flip[sid]) {
    struct cell *temp = *ci;
    *ci = *cj;
    *cj = temp;
    for (int k = 0; k < 3; k++) shift[k] = -shift[k];
  }
  sid = sortlistID[sid];

  /* Return the sort ID. */
  return sid;
}

/**
 * @brief Recursively dismantle a cell tree.
 *
 * @param s The #space.
 * @param c The #cell to recycle.
 * @param cell_rec_begin Pointer to the start of the list of cells to recycle.
 * @param cell_rec_end Pointer to the end of the list of cells to recycle.
 * @param multipole_rec_begin Pointer to the start of the list of multipoles to
 * recycle.
 * @param multipole_rec_end Pointer to the end of the list of multipoles to
 * recycle.
 */
void space_rebuild_recycle_rec(struct space *s, struct cell *c,
                               struct cell **cell_rec_begin,
                               struct cell **cell_rec_end,
                               struct gravity_tensors **multipole_rec_begin,
                               struct gravity_tensors **multipole_rec_end) {
  if (c->split)
    for (int k = 0; k < 8; k++)
      if (c->progeny[k] != NULL) {
        space_rebuild_recycle_rec(s, c->progeny[k], cell_rec_begin,
                                  cell_rec_end, multipole_rec_begin,
                                  multipole_rec_end);

        c->progeny[k]->next = *cell_rec_begin;
        *cell_rec_begin = c->progeny[k];

        if (s->gravity) {
          c->progeny[k]->multipole->next = *multipole_rec_begin;
          *multipole_rec_begin = c->progeny[k]->multipole;
        }

        if (*cell_rec_end == NULL) *cell_rec_end = *cell_rec_begin;
        if (s->gravity && *multipole_rec_end == NULL)
          *multipole_rec_end = *multipole_rec_begin;

        c->progeny[k]->multipole = NULL;
        c->progeny[k] = NULL;
      }
}

void space_rebuild_recycle_mapper(void *map_data, int num_elements,
                                  void *extra_data) {

  struct space *s = (struct space *)extra_data;
  struct cell *cells = (struct cell *)map_data;

  for (int k = 0; k < num_elements; k++) {
    struct cell *c = &cells[k];
    struct cell *cell_rec_begin = NULL, *cell_rec_end = NULL;
    struct gravity_tensors *multipole_rec_begin = NULL,
                           *multipole_rec_end = NULL;
    space_rebuild_recycle_rec(s, c, &cell_rec_begin, &cell_rec_end,
                              &multipole_rec_begin, &multipole_rec_end);
    if (cell_rec_begin != NULL)
      space_recycle_list(s, cell_rec_begin, cell_rec_end, multipole_rec_begin,
                         multipole_rec_end);
    c->sorts = NULL;
    c->nr_tasks = 0;
    c->density = NULL;
    c->gradient = NULL;
    c->force = NULL;
    c->limiter = NULL;
    c->grav = NULL;
    c->dx_max_part = 0.0f;
    c->dx_max_gpart = 0.0f;
    c->dx_max_sort = 0.0f;
    c->sorted = 0;
    c->count = 0;
    c->gcount = 0;
    c->scount = 0;
    c->init_grav = NULL;
    c->extra_ghost = NULL;
    c->ghost_in = NULL;
    c->ghost_out = NULL;
    c->ghost = NULL;
    c->kick1 = NULL;
    c->kick2 = NULL;
    c->timestep = NULL;
<<<<<<< HEAD
    c->timestep_limiter = NULL;
=======
    c->end_force = NULL;
>>>>>>> 19ca1efd
    c->drift_part = NULL;
    c->drift_gpart = NULL;
    c->cooling = NULL;
    c->sourceterms = NULL;
    c->grav_ghost_in = NULL;
    c->grav_ghost_out = NULL;
    c->grav_long_range = NULL;
    c->grav_down = NULL;
    c->super = c;
    c->super_hydro = c;
    c->super_gravity = c;
    c->parts = NULL;
    c->xparts = NULL;
    c->gparts = NULL;
    c->sparts = NULL;
    if (s->gravity) bzero(c->multipole, sizeof(struct gravity_tensors));
    for (int i = 0; i < 13; i++)
      if (c->sort[i] != NULL) {
        free(c->sort[i]);
        c->sort[i] = NULL;
      }
#if WITH_MPI
    c->recv_xv = NULL;
    c->recv_rho = NULL;
    c->recv_gradient = NULL;
    c->recv_grav = NULL;
    c->recv_ti = NULL;

    c->send_xv = NULL;
    c->send_rho = NULL;
    c->send_gradient = NULL;
    c->send_grav = NULL;
    c->send_ti = NULL;
#endif
  }
}

/**
 * @brief Free up any allocated cells.
 */
void space_free_cells(struct space *s) {
  threadpool_map(&s->e->threadpool, space_rebuild_recycle_mapper, s->cells_top,
                 s->nr_cells, sizeof(struct cell), 0, s);
  s->maxdepth = 0;
}

/**
 * @brief Re-build the top-level cell grid.
 *
 * @param s The #space.
 * @param verbose Print messages to stdout or not.
 */
void space_regrid(struct space *s, int verbose) {

  const size_t nr_parts = s->nr_parts;
  const ticks tic = getticks();
  const integertime_t ti_old = (s->e != NULL) ? s->e->ti_old : 0;

  /* Run through the cells and get the current h_max. */
  // tic = getticks();
  float h_max = s->cell_min / kernel_gamma / space_stretch;
  if (nr_parts > 0) {
    if (s->cells_top != NULL) {
      for (int k = 0; k < s->nr_cells; k++) {
        if (s->cells_top[k].nodeID == engine_rank &&
            s->cells_top[k].h_max > h_max) {
          h_max = s->cells_top[k].h_max;
        }
      }
    } else {
      for (size_t k = 0; k < nr_parts; k++) {
        if (s->parts[k].h > h_max) h_max = s->parts[k].h;
      }
    }
  }

/* If we are running in parallel, make sure everybody agrees on
   how large the largest cell should be. */
#ifdef WITH_MPI
  {
    float buff;
    if (MPI_Allreduce(&h_max, &buff, 1, MPI_FLOAT, MPI_MAX, MPI_COMM_WORLD) !=
        MPI_SUCCESS)
      error("Failed to aggregate the rebuild flag across nodes.");
    h_max = buff;
  }
#endif
  if (verbose) message("h_max is %.3e (cell_min=%.3e).", h_max, s->cell_min);

  /* Get the new putative cell dimensions. */
  const int cdim[3] = {
      floor(s->dim[0] /
            fmax(h_max * kernel_gamma * space_stretch, s->cell_min)),
      floor(s->dim[1] /
            fmax(h_max * kernel_gamma * space_stretch, s->cell_min)),
      floor(s->dim[2] /
            fmax(h_max * kernel_gamma * space_stretch, s->cell_min))};

  /* Check if we have enough cells for periodicity. */
  if (s->periodic && (cdim[0] < 3 || cdim[1] < 3 || cdim[2] < 3))
    error(
        "Must have at least 3 cells in each spatial dimension when periodicity "
        "is switched on.\nThis error is often caused by any of the "
        "followings:\n"
        " - too few particles to generate a sensible grid,\n"
        " - the initial value of 'Scheduler:max_top_level_cells' is too "
        "small,\n"
        " - the (minimal) time-step is too large leading to particles with "
        "predicted smoothing lengths too large for the box size,\n"
        " - particles with velocities so large that they move by more than two "
        "box sizes per time-step.\n");

  /* Check if we have enough cells for periodic gravity. */
  if (s->gravity && s->periodic && (cdim[0] < 8 || cdim[1] < 8 || cdim[2] < 8))
    error(
        "Must have at least 8 cells in each spatial dimension when periodic "
        "gravity is switched on.\nThis error is often caused by any of the "
        "followings:\n"
        " - too few particles to generate a sensible grid,\n"
        " - the initial value of 'Scheduler:max_top_level_cells' is too "
        "small,\n"
        " - the (minimal) time-step is too large leading to particles with "
        "predicted smoothing lengths too large for the box size,\n"
        " - particles with velocities so large that they move by more than two "
        "box sizes per time-step.\n");

/* In MPI-Land, changing the top-level cell size requires that the
 * global partition is recomputed and the particles redistributed.
 * Be prepared to do that. */
#ifdef WITH_MPI
  double oldwidth[3];
  double oldcdim[3];
  int *oldnodeIDs = NULL;
  if (cdim[0] < s->cdim[0] || cdim[1] < s->cdim[1] || cdim[2] < s->cdim[2]) {

    /* Capture state of current space. */
    oldcdim[0] = s->cdim[0];
    oldcdim[1] = s->cdim[1];
    oldcdim[2] = s->cdim[2];
    oldwidth[0] = s->width[0];
    oldwidth[1] = s->width[1];
    oldwidth[2] = s->width[2];

    if ((oldnodeIDs = (int *)malloc(sizeof(int) * s->nr_cells)) == NULL)
      error("Failed to allocate temporary nodeIDs.");

    int cid = 0;
    for (int i = 0; i < s->cdim[0]; i++) {
      for (int j = 0; j < s->cdim[1]; j++) {
        for (int k = 0; k < s->cdim[2]; k++) {
          cid = cell_getid(oldcdim, i, j, k);
          oldnodeIDs[cid] = s->cells_top[cid].nodeID;
        }
      }
    }
  }

#endif

  /* Do we need to re-build the upper-level cells? */
  // tic = getticks();
  if (s->cells_top == NULL || cdim[0] < s->cdim[0] || cdim[1] < s->cdim[1] ||
      cdim[2] < s->cdim[2]) {

/* Be verbose about this. */
#ifdef SWIFT_DEBUG_CHECKS
    message("(re)griding space cdim=(%d %d %d)", cdim[0], cdim[1], cdim[2]);
    fflush(stdout);
#endif

    /* Free the old cells, if they were allocated. */
    if (s->cells_top != NULL) {
      space_free_cells(s);
      free(s->local_cells_top);
      free(s->cells_top);
      free(s->multipoles_top);
    }

    /* Also free the task arrays, these will be regenerated and we can use the
     * memory while copying the particle arrays. */
    if (s->e != NULL) scheduler_free_tasks(&s->e->sched);

    /* Set the new cell dimensions only if smaller. */
    for (int k = 0; k < 3; k++) {
      s->cdim[k] = cdim[k];
      s->width[k] = s->dim[k] / cdim[k];
      s->iwidth[k] = 1.0 / s->width[k];
    }
    const float dmin = min3(s->width[0], s->width[1], s->width[2]);

    /* Allocate the highest level of cells. */
    s->tot_cells = s->nr_cells = cdim[0] * cdim[1] * cdim[2];
    if (posix_memalign((void *)&s->cells_top, cell_align,
                       s->nr_cells * sizeof(struct cell)) != 0)
      error("Failed to allocate top-level cells.");
    bzero(s->cells_top, s->nr_cells * sizeof(struct cell));

    /* Allocate the multipoles for the top-level cells. */
    if (s->gravity) {
      if (posix_memalign((void *)&s->multipoles_top, multipole_align,
                         s->nr_cells * sizeof(struct gravity_tensors)) != 0)
        error("Failed to allocate top-level multipoles.");
      bzero(s->multipoles_top, s->nr_cells * sizeof(struct gravity_tensors));
    }

    /* Allocate the indices of local cells */
    if (posix_memalign((void *)&s->local_cells_top, SWIFT_STRUCT_ALIGNMENT,
                       s->nr_cells * sizeof(int)) != 0)
      error("Failed to allocate indices of local top-level cells.");
    bzero(s->local_cells_top, s->nr_cells * sizeof(int));

    /* Set the cells' locks */
    for (int k = 0; k < s->nr_cells; k++) {
      if (lock_init(&s->cells_top[k].lock) != 0)
        error("Failed to init spinlock for hydro.");
      if (lock_init(&s->cells_top[k].glock) != 0)
        error("Failed to init spinlock for gravity.");
      if (lock_init(&s->cells_top[k].mlock) != 0)
        error("Failed to init spinlock for multipoles.");
      if (lock_init(&s->cells_top[k].slock) != 0)
        error("Failed to init spinlock for stars.");
    }

    /* Set the cell location and sizes. */
    for (int i = 0; i < cdim[0]; i++)
      for (int j = 0; j < cdim[1]; j++)
        for (int k = 0; k < cdim[2]; k++) {
          const size_t cid = cell_getid(cdim, i, j, k);
          struct cell *restrict c = &s->cells_top[cid];
          c->loc[0] = i * s->width[0];
          c->loc[1] = j * s->width[1];
          c->loc[2] = k * s->width[2];
          c->width[0] = s->width[0];
          c->width[1] = s->width[1];
          c->width[2] = s->width[2];
          c->dmin = dmin;
          c->depth = 0;
          c->count = 0;
          c->gcount = 0;
          c->scount = 0;
          c->super = c;
          c->super_hydro = c;
          c->super_gravity = c;
          c->ti_old_part = ti_old;
          c->ti_old_gpart = ti_old;
          c->ti_old_multipole = ti_old;
          if (s->gravity) c->multipole = &s->multipoles_top[cid];
        }

    /* Be verbose about the change. */
    if (verbose)
      message("set cell dimensions to [ %i %i %i ].", cdim[0], cdim[1],
              cdim[2]);

#ifdef WITH_MPI
    if (oldnodeIDs != NULL) {
      /* We have changed the top-level cell dimension, so need to redistribute
       * cells around the nodes. We repartition using the old space node
       * positions as a grid to resample. */
      if (s->e->nodeID == 0)
        message(
            "basic cell dimensions have increased - recalculating the "
            "global partition.");

      if (!partition_space_to_space(oldwidth, oldcdim, oldnodeIDs, s)) {

        /* Failed, try another technique that requires no settings. */
        message("Failed to get a new partition, trying less optimal method");
        struct partition initial_partition;
#ifdef HAVE_METIS
        initial_partition.type = INITPART_METIS_NOWEIGHT;
#else
        initial_partition.type = INITPART_VECTORIZE;
#endif
        partition_initial_partition(&initial_partition, s->e->nodeID,
                                    s->e->nr_nodes, s);
      }

      /* Re-distribute the particles to their new nodes. */
      engine_redistribute(s->e);

      /* Make the proxies. */
      engine_makeproxies(s->e);

      /* Finished with these. */
      free(oldnodeIDs);
    }
#endif /* WITH_MPI */

    // message( "rebuilding upper-level cells took %.3f %s." ,
    // clocks_from_ticks(double)(getticks() - tic), clocks_getunit());

  }      /* re-build upper-level cells? */
  else { /* Otherwise, just clean up the cells. */

    /* Free the old cells, if they were allocated. */
    space_free_cells(s);
  }

  if (verbose)
    message("took %.3f %s.", clocks_from_ticks(getticks() - tic),
            clocks_getunit());
}

/**
 * @brief Re-build the cells as well as the tasks.
 *
 * @param s The #space in which to update the cells.
 * @param verbose Print messages to stdout or not
 *
 */
void space_rebuild(struct space *s, int verbose) {

  const ticks tic = getticks();

/* Be verbose about this. */
#ifdef SWIFT_DEBUG_CHECKS
  if (s->e->nodeID == 0 || verbose) message("(re)building space");
  fflush(stdout);
#endif

  /* Re-grid if necessary, or just re-set the cell data. */
  space_regrid(s, verbose);

  size_t nr_parts = s->nr_parts;
  size_t nr_gparts = s->nr_gparts;
  size_t nr_sparts = s->nr_sparts;
  struct cell *restrict cells_top = s->cells_top;
  const integertime_t ti_old = (s->e != NULL) ? s->e->ti_old : 0;

  /* Run through the particles and get their cell index. Allocates
     an index that is larger than the number of particles to avoid
     re-allocating after shuffling. */
  const size_t ind_size = s->size_parts + 100;
  int *ind;
  if ((ind = (int *)malloc(sizeof(int) * ind_size)) == NULL)
    error("Failed to allocate temporary particle indices.");
  if (s->size_parts > 0) space_parts_get_cell_index(s, ind, cells_top, verbose);

  /* Run through the gravity particles and get their cell index. */
  const size_t gind_size = s->size_gparts + 100;
  int *gind;
  if ((gind = (int *)malloc(sizeof(int) * gind_size)) == NULL)
    error("Failed to allocate temporary g-particle indices.");
  if (s->size_gparts > 0)
    space_gparts_get_cell_index(s, gind, cells_top, verbose);

  /* Run through the star particles and get their cell index. */
  const size_t sind_size = s->size_sparts + 100;
  int *sind;
  if ((sind = (int *)malloc(sizeof(int) * sind_size)) == NULL)
    error("Failed to allocate temporary s-particle indices.");
  if (s->size_sparts > 0)
    space_sparts_get_cell_index(s, sind, cells_top, verbose);

#ifdef WITH_MPI
  const int local_nodeID = s->e->nodeID;

  /* Move non-local parts to the end of the list. */
  for (size_t k = 0; k < nr_parts;) {
    if (cells_top[ind[k]].nodeID != local_nodeID) {
      nr_parts -= 1;
      /* Swap the particle */
      const struct part tp = s->parts[k];
      s->parts[k] = s->parts[nr_parts];
      s->parts[nr_parts] = tp;
      /* Swap the link with the gpart */
      if (s->parts[k].gpart != NULL) {
        s->parts[k].gpart->id_or_neg_offset = -k;
      }
      if (s->parts[nr_parts].gpart != NULL) {
        s->parts[nr_parts].gpart->id_or_neg_offset = -nr_parts;
      }
      /* Swap the xpart */
      const struct xpart txp = s->xparts[k];
      s->xparts[k] = s->xparts[nr_parts];
      s->xparts[nr_parts] = txp;
      /* Swap the index */
      const int t = ind[k];
      ind[k] = ind[nr_parts];
      ind[nr_parts] = t;
    } else {
      /* Increment when not exchanging otherwise we need to retest "k".*/
      k++;
    }
  }

#ifdef SWIFT_DEBUG_CHECKS
  /* Check that all parts are in the correct places. */
  for (size_t k = 0; k < nr_parts; k++) {
    if (cells_top[ind[k]].nodeID != local_nodeID) {
      error("Failed to move all non-local parts to send list");
    }
  }
  for (size_t k = nr_parts; k < s->nr_parts; k++) {
    if (cells_top[ind[k]].nodeID == local_nodeID) {
      error("Failed to remove local parts from send list");
    }
  }
#endif

  /* Move non-local sparts to the end of the list. */
  for (size_t k = 0; k < nr_sparts;) {
    if (cells_top[sind[k]].nodeID != local_nodeID) {
      nr_sparts -= 1;
      /* Swap the particle */
      const struct spart tp = s->sparts[k];
      s->sparts[k] = s->sparts[nr_sparts];
      s->sparts[nr_sparts] = tp;
      /* Swap the link with the gpart */
      if (s->sparts[k].gpart != NULL) {
        s->sparts[k].gpart->id_or_neg_offset = -k;
      }
      if (s->sparts[nr_sparts].gpart != NULL) {
        s->sparts[nr_sparts].gpart->id_or_neg_offset = -nr_sparts;
      }
      /* Swap the index */
      const int t = sind[k];
      sind[k] = sind[nr_sparts];
      sind[nr_sparts] = t;
    } else {
      /* Increment when not exchanging otherwise we need to retest "k".*/
      k++;
    }
  }

#ifdef SWIFT_DEBUG_CHECKS
  /* Check that all sparts are in the correct place (untested). */
  for (size_t k = 0; k < nr_sparts; k++) {
    if (cells_top[sind[k]].nodeID != local_nodeID) {
      error("Failed to move all non-local sparts to send list");
    }
  }
  for (size_t k = nr_sparts; k < s->nr_sparts; k++) {
    if (cells_top[sind[k]].nodeID == local_nodeID) {
      error("Failed to remove local sparts from send list");
    }
  }
#endif

  /* Move non-local gparts to the end of the list. */
  for (size_t k = 0; k < nr_gparts;) {
    if (cells_top[gind[k]].nodeID != local_nodeID) {
      nr_gparts -= 1;
      /* Swap the particle */
      const struct gpart tp = s->gparts[k];
      s->gparts[k] = s->gparts[nr_gparts];
      s->gparts[nr_gparts] = tp;
      /* Swap the link with part/spart */
      if (s->gparts[k].type == swift_type_gas) {
        s->parts[-s->gparts[k].id_or_neg_offset].gpart = &s->gparts[k];
      } else if (s->gparts[k].type == swift_type_star) {
        s->sparts[-s->gparts[k].id_or_neg_offset].gpart = &s->gparts[k];
      }
      if (s->gparts[nr_gparts].type == swift_type_gas) {
        s->parts[-s->gparts[nr_gparts].id_or_neg_offset].gpart =
            &s->gparts[nr_gparts];
      } else if (s->gparts[nr_gparts].type == swift_type_star) {
        s->sparts[-s->gparts[nr_gparts].id_or_neg_offset].gpart =
            &s->gparts[nr_gparts];
      }
      /* Swap the index */
      const int t = gind[k];
      gind[k] = gind[nr_gparts];
      gind[nr_gparts] = t;
    } else {
      /* Increment when not exchanging otherwise we need to retest "k".*/
      k++;
    }
  }

#ifdef SWIFT_DEBUG_CHECKS
  /* Check that all gparts are in the correct place (untested). */
  for (size_t k = 0; k < nr_gparts; k++) {
    if (cells_top[gind[k]].nodeID != local_nodeID) {
      error("Failed to move all non-local gparts to send list");
    }
  }
  for (size_t k = nr_gparts; k < s->nr_gparts; k++) {
    if (cells_top[gind[k]].nodeID == local_nodeID) {
      error("Failed to remove local gparts from send list");
    }
  }
#endif

  /* Exchange the strays, note that this potentially re-allocates
     the parts arrays. */
  size_t nr_parts_exchanged = s->nr_parts - nr_parts;
  size_t nr_gparts_exchanged = s->nr_gparts - nr_gparts;
  size_t nr_sparts_exchanged = s->nr_sparts - nr_sparts;
  engine_exchange_strays(s->e, nr_parts, &ind[nr_parts], &nr_parts_exchanged,
                         nr_gparts, &gind[nr_gparts], &nr_gparts_exchanged,
                         nr_sparts, &sind[nr_sparts], &nr_sparts_exchanged);

  /* Set the new particle counts. */
  s->nr_parts = nr_parts + nr_parts_exchanged;
  s->nr_gparts = nr_gparts + nr_gparts_exchanged;
  s->nr_sparts = nr_sparts + nr_sparts_exchanged;

  /* Re-allocate the index array for the parts if needed.. */
  if (s->nr_parts + 1 > ind_size) {
    int *ind_new;
    if ((ind_new = (int *)malloc(sizeof(int) * (s->nr_parts + 1))) == NULL)
      error("Failed to allocate temporary particle indices.");
    memcpy(ind_new, ind, sizeof(int) * nr_parts);
    free(ind);
    ind = ind_new;
  }

  /* Re-allocate the index array for the sparts if needed.. */
  if (s->nr_sparts + 1 > sind_size) {
    int *sind_new;
    if ((sind_new = (int *)malloc(sizeof(int) * (s->nr_sparts + 1))) == NULL)
      error("Failed to allocate temporary s-particle indices.");
    memcpy(sind_new, sind, sizeof(int) * nr_sparts);
    free(sind);
    sind = sind_new;
  }

  const int cdim[3] = {s->cdim[0], s->cdim[1], s->cdim[2]};
  const double ih[3] = {s->iwidth[0], s->iwidth[1], s->iwidth[2]};

  /* Assign each received part to its cell. */
  for (size_t k = nr_parts; k < s->nr_parts; k++) {
    const struct part *const p = &s->parts[k];
    ind[k] =
        cell_getid(cdim, p->x[0] * ih[0], p->x[1] * ih[1], p->x[2] * ih[2]);
#ifdef SWIFT_DEBUG_CHECKS
    if (cells_top[ind[k]].nodeID != local_nodeID)
      error("Received part that does not belong to me (nodeID=%i).",
            cells_top[ind[k]].nodeID);
#endif
  }
  nr_parts = s->nr_parts;

  /* Assign each received spart to its cell. */
  for (size_t k = nr_sparts; k < s->nr_sparts; k++) {
    const struct spart *const sp = &s->sparts[k];
    sind[k] =
        cell_getid(cdim, sp->x[0] * ih[0], sp->x[1] * ih[1], sp->x[2] * ih[2]);
#ifdef SWIFT_DEBUG_CHECKS
    if (cells_top[sind[k]].nodeID != local_nodeID)
      error("Received s-part that does not belong to me (nodeID=%i).",
            cells_top[sind[k]].nodeID);
#endif
  }
  nr_sparts = s->nr_sparts;

#endif /* WITH_MPI */

  /* Sort the parts according to their cells. */
  if (nr_parts > 0)
    space_parts_sort(s, ind, nr_parts, 0, s->nr_cells - 1, verbose);

#ifdef SWIFT_DEBUG_CHECKS
  /* Verify that the part have been sorted correctly. */
  for (size_t k = 0; k < nr_parts; k++) {
    const struct part *p = &s->parts[k];

    /* New cell index */
    const int new_ind =
        cell_getid(s->cdim, p->x[0] * s->iwidth[0], p->x[1] * s->iwidth[1],
                   p->x[2] * s->iwidth[2]);

    /* New cell of this part */
    const struct cell *c = &s->cells_top[new_ind];

    if (ind[k] != new_ind)
      error("part's new cell index not matching sorted index.");

    if (p->x[0] < c->loc[0] || p->x[0] > c->loc[0] + c->width[0] ||
        p->x[1] < c->loc[1] || p->x[1] > c->loc[1] + c->width[1] ||
        p->x[2] < c->loc[2] || p->x[2] > c->loc[2] + c->width[2])
      error("part not sorted into the right top-level cell!");
  }
#endif

  /* Sort the sparts according to their cells. */
  if (nr_sparts > 0)
    space_sparts_sort(s, sind, nr_sparts, 0, s->nr_cells - 1, verbose);

#ifdef SWIFT_DEBUG_CHECKS
  /* Verify that the spart have been sorted correctly. */
  for (size_t k = 0; k < nr_sparts; k++) {
    const struct spart *sp = &s->sparts[k];

    /* New cell index */
    const int new_sind =
        cell_getid(s->cdim, sp->x[0] * s->iwidth[0], sp->x[1] * s->iwidth[1],
                   sp->x[2] * s->iwidth[2]);

    /* New cell of this spart */
    const struct cell *c = &s->cells_top[new_sind];

    if (sind[k] != new_sind)
      error("spart's new cell index not matching sorted index.");

    if (sp->x[0] < c->loc[0] || sp->x[0] > c->loc[0] + c->width[0] ||
        sp->x[1] < c->loc[1] || sp->x[1] > c->loc[1] + c->width[1] ||
        sp->x[2] < c->loc[2] || sp->x[2] > c->loc[2] + c->width[2])
      error("spart not sorted into the right top-level cell!");
  }
#endif

  /* Re-link the gparts to their (s-)particles. */
  if (nr_parts > 0 && nr_gparts > 0)
    part_relink_gparts_to_parts(s->parts, nr_parts, 0);
  if (nr_sparts > 0 && nr_gparts > 0)
    part_relink_gparts_to_sparts(s->sparts, nr_sparts, 0);

  /* Extract the cell counts from the sorted indices. */
  size_t last_index = 0;
  ind[nr_parts] = s->nr_cells;  // sentinel.
  for (size_t k = 0; k < nr_parts; k++) {
    if (ind[k] < ind[k + 1]) {
      cells_top[ind[k]].count = k - last_index + 1;
      last_index = k + 1;
    }
  }

  /* Extract the cell counts from the sorted indices. */
  size_t last_sindex = 0;
  sind[nr_sparts] = s->nr_cells;  // sentinel.
  for (size_t k = 0; k < nr_sparts; k++) {
    if (sind[k] < sind[k + 1]) {
      cells_top[sind[k]].scount = k - last_sindex + 1;
      last_sindex = k + 1;
    }
  }

  /* We no longer need the indices as of here. */
  free(ind);
  free(sind);

#ifdef WITH_MPI

  /* Re-allocate the index array for the gparts if needed.. */
  if (s->nr_gparts + 1 > gind_size) {
    int *gind_new;
    if ((gind_new = (int *)malloc(sizeof(int) * (s->nr_gparts + 1))) == NULL)
      error("Failed to allocate temporary g-particle indices.");
    memcpy(gind_new, gind, sizeof(int) * nr_gparts);
    free(gind);
    gind = gind_new;
  }

  /* Assign each received gpart to its cell. */
  for (size_t k = nr_gparts; k < s->nr_gparts; k++) {
    const struct gpart *const p = &s->gparts[k];
    gind[k] =
        cell_getid(cdim, p->x[0] * ih[0], p->x[1] * ih[1], p->x[2] * ih[2]);

#ifdef SWIFT_DEBUG_CHECKS
    if (cells_top[gind[k]].nodeID != s->e->nodeID)
      error("Received g-part that does not belong to me (nodeID=%i).",
            cells_top[gind[k]].nodeID);
#endif
  }
  nr_gparts = s->nr_gparts;

#endif /* WITH_MPI */

  /* Sort the gparts according to their cells. */
  if (nr_gparts > 0)
    space_gparts_sort(s, gind, nr_gparts, 0, s->nr_cells - 1, verbose);

#ifdef SWIFT_DEBUG_CHECKS
  /* Verify that the gpart have been sorted correctly. */
  for (size_t k = 0; k < nr_gparts; k++) {
    const struct gpart *gp = &s->gparts[k];

    /* New cell index */
    const int new_gind =
        cell_getid(s->cdim, gp->x[0] * s->iwidth[0], gp->x[1] * s->iwidth[1],
                   gp->x[2] * s->iwidth[2]);

    /* New cell of this gpart */
    const struct cell *c = &s->cells_top[new_gind];

    if (gind[k] != new_gind)
      error("gpart's new cell index not matching sorted index.");

    if (gp->x[0] < c->loc[0] || gp->x[0] > c->loc[0] + c->width[0] ||
        gp->x[1] < c->loc[1] || gp->x[1] > c->loc[1] + c->width[1] ||
        gp->x[2] < c->loc[2] || gp->x[2] > c->loc[2] + c->width[2])
      error("gpart not sorted into the right top-level cell!");
  }
#endif

  /* Re-link the parts. */
  if (nr_parts > 0 && nr_gparts > 0)
    part_relink_parts_to_gparts(s->gparts, nr_gparts, s->parts);

  /* Re-link the sparts. */
  if (nr_sparts > 0 && nr_gparts > 0)
    part_relink_sparts_to_gparts(s->gparts, nr_gparts, s->sparts);

  /* Extract the cell counts from the sorted indices. */
  size_t last_gindex = 0;
  gind[nr_gparts] = s->nr_cells;
  for (size_t k = 0; k < nr_gparts; k++) {
    if (gind[k] < gind[k + 1]) {
      cells_top[gind[k]].gcount = k - last_gindex + 1;
      last_gindex = k + 1;
    }
  }

  /* We no longer need the indices as of here. */
  free(gind);

#ifdef SWIFT_DEBUG_CHECKS
  /* Verify that the links are correct */
  if ((nr_gparts > 0 && nr_parts > 0) || (nr_gparts > 0 && nr_sparts > 0))
    part_verify_links(s->parts, s->gparts, s->sparts, nr_parts, nr_gparts,
                      nr_sparts, verbose);
#endif

  /* Hook the cells up to the parts. */
  // tic = getticks();
  struct part *finger = s->parts;
  struct xpart *xfinger = s->xparts;
  struct gpart *gfinger = s->gparts;
  struct spart *sfinger = s->sparts;
  for (int k = 0; k < s->nr_cells; k++) {
    struct cell *restrict c = &cells_top[k];
    c->ti_old_part = ti_old;
    c->ti_old_gpart = ti_old;
    c->ti_old_multipole = ti_old;
    if (c->nodeID == engine_rank) {
      c->parts = finger;
      c->xparts = xfinger;
      c->gparts = gfinger;
      c->sparts = sfinger;
      finger = &finger[c->count];
      xfinger = &xfinger[c->count];
      gfinger = &gfinger[c->gcount];
      sfinger = &sfinger[c->scount];
    }
  }
  // message( "hooking up cells took %.3f %s." ,
  // clocks_from_ticks(getticks() - tic), clocks_getunit());

  /* At this point, we have the upper-level cells, old or new. Now make
     sure that the parts in each cell are ok. */
  space_split(s, cells_top, s->nr_cells, verbose);

#ifdef SWIFT_DEBUG_CHECKS
  /* Check that the multipole construction went OK */
  if (s->gravity)
    for (int k = 0; k < s->nr_cells; k++)
      cell_check_multipole(&s->cells_top[k], NULL);
#endif

  if (verbose)
    message("took %.3f %s.", clocks_from_ticks(getticks() - tic),
            clocks_getunit());
}

/**
 * @brief Split particles between cells of a hierarchy
 *
 * This is done in parallel using threads in the #threadpool.
 *
 * @param s The #space.
 * @param cells The cell hierarchy.
 * @param nr_cells The number of cells.
 * @param verbose Are we talkative ?
 */
void space_split(struct space *s, struct cell *cells, int nr_cells,
                 int verbose) {

  const ticks tic = getticks();

  threadpool_map(&s->e->threadpool, space_split_mapper, cells, nr_cells,
                 sizeof(struct cell), 0, s);

  if (verbose)
    message("took %.3f %s.", clocks_from_ticks(getticks() - tic),
            clocks_getunit());
}

/**
 * @brief #threadpool mapper function to sanitize the cells
 *
 * @param map_data Pointers towards the top-level cells.
 * @param num_cells The number of top-level cells.
 * @param extra_data Unused parameters.
 */
void space_sanitize_mapper(void *map_data, int num_cells, void *extra_data) {
  /* Unpack the inputs. */
  struct cell *cells_top = (struct cell *)map_data;

  for (int ind = 0; ind < num_cells; ind++) {
    struct cell *c = &cells_top[ind];
    cell_sanitize(c, 0);
  }
}

/**
 * @brief Runs through the top-level cells and sanitize their h values
 *
 * @param s The #space to act upon.
 */
void space_sanitize(struct space *s) {

  if (s->e->nodeID == 0) message("Cleaning up unreasonable values of h");

  threadpool_map(&s->e->threadpool, space_sanitize_mapper, s->cells_top,
                 s->nr_cells, sizeof(struct cell), 0, NULL);
}

/**
 * @brief #threadpool mapper function to compute the particle cell indices.
 *
 * @param map_data Pointer towards the particles.
 * @param nr_parts The number of particles to treat.
 * @param extra_data Pointers to the space and index list
 */
void space_parts_get_cell_index_mapper(void *map_data, int nr_parts,
                                       void *extra_data) {

  /* Unpack the data */
  struct part *restrict parts = (struct part *)map_data;
  struct index_data *data = (struct index_data *)extra_data;
  struct space *s = data->s;
  int *const ind = data->ind + (ptrdiff_t)(parts - s->parts);

  /* Get some constants */
  const double dim_x = s->dim[0];
  const double dim_y = s->dim[1];
  const double dim_z = s->dim[2];
  const int cdim[3] = {s->cdim[0], s->cdim[1], s->cdim[2]};
  const double ih_x = s->iwidth[0];
  const double ih_y = s->iwidth[1];
  const double ih_z = s->iwidth[2];

  for (int k = 0; k < nr_parts; k++) {

    /* Get the particle */
    struct part *restrict p = &parts[k];

    const double old_pos_x = p->x[0];
    const double old_pos_y = p->x[1];
    const double old_pos_z = p->x[2];

    /* Put it back into the simulation volume */
    const double pos_x = box_wrap(old_pos_x, 0.0, dim_x);
    const double pos_y = box_wrap(old_pos_y, 0.0, dim_y);
    const double pos_z = box_wrap(old_pos_z, 0.0, dim_z);

    /* Get its cell index */
    const int index =
        cell_getid(cdim, pos_x * ih_x, pos_y * ih_y, pos_z * ih_z);
    ind[k] = index;

#ifdef SWIFT_DEBUG_CHECKS
    if (pos_x > dim_x || pos_y > dim_y || pos_z > pos_z || pos_x < 0. ||
        pos_y < 0. || pos_z < 0.)
      error("Particle outside of simulation box. p->x=[%e %e %e]", pos_x, pos_y,
            pos_z);
#endif

    /* Update the position */
    p->x[0] = pos_x;
    p->x[1] = pos_y;
    p->x[2] = pos_z;
  }
}

/**
 * @brief #threadpool mapper function to compute the g-particle cell indices.
 *
 * @param map_data Pointer towards the g-particles.
 * @param nr_gparts The number of g-particles to treat.
 * @param extra_data Pointers to the space and index list
 */
void space_gparts_get_cell_index_mapper(void *map_data, int nr_gparts,
                                        void *extra_data) {

  /* Unpack the data */
  struct gpart *restrict gparts = (struct gpart *)map_data;
  struct index_data *data = (struct index_data *)extra_data;
  struct space *s = data->s;
  int *const ind = data->ind + (ptrdiff_t)(gparts - s->gparts);

  /* Get some constants */
  const double dim_x = s->dim[0];
  const double dim_y = s->dim[1];
  const double dim_z = s->dim[2];
  const int cdim[3] = {s->cdim[0], s->cdim[1], s->cdim[2]};
  const double ih_x = s->iwidth[0];
  const double ih_y = s->iwidth[1];
  const double ih_z = s->iwidth[2];

  for (int k = 0; k < nr_gparts; k++) {

    /* Get the particle */
    struct gpart *restrict gp = &gparts[k];

    const double old_pos_x = gp->x[0];
    const double old_pos_y = gp->x[1];
    const double old_pos_z = gp->x[2];

    /* Put it back into the simulation volume */
    const double pos_x = box_wrap(old_pos_x, 0.0, dim_x);
    const double pos_y = box_wrap(old_pos_y, 0.0, dim_y);
    const double pos_z = box_wrap(old_pos_z, 0.0, dim_z);

    /* Get its cell index */
    const int index =
        cell_getid(cdim, pos_x * ih_x, pos_y * ih_y, pos_z * ih_z);
    ind[k] = index;

    /* Update the position */
    gp->x[0] = pos_x;
    gp->x[1] = pos_y;
    gp->x[2] = pos_z;
  }
}

/**
 * @brief #threadpool mapper function to compute the s-particle cell indices.
 *
 * @param map_data Pointer towards the s-particles.
 * @param nr_sparts The number of s-particles to treat.
 * @param extra_data Pointers to the space and index list
 */
void space_sparts_get_cell_index_mapper(void *map_data, int nr_sparts,
                                        void *extra_data) {

  /* Unpack the data */
  struct spart *restrict sparts = (struct spart *)map_data;
  struct index_data *data = (struct index_data *)extra_data;
  struct space *s = data->s;
  int *const ind = data->ind + (ptrdiff_t)(sparts - s->sparts);

  /* Get some constants */
  const double dim_x = s->dim[0];
  const double dim_y = s->dim[1];
  const double dim_z = s->dim[2];
  const int cdim[3] = {s->cdim[0], s->cdim[1], s->cdim[2]};
  const double ih_x = s->iwidth[0];
  const double ih_y = s->iwidth[1];
  const double ih_z = s->iwidth[2];

  for (int k = 0; k < nr_sparts; k++) {

    /* Get the particle */
    struct spart *restrict sp = &sparts[k];

    const double old_pos_x = sp->x[0];
    const double old_pos_y = sp->x[1];
    const double old_pos_z = sp->x[2];

    /* Put it back into the simulation volume */
    const double pos_x = box_wrap(old_pos_x, 0.0, dim_x);
    const double pos_y = box_wrap(old_pos_y, 0.0, dim_y);
    const double pos_z = box_wrap(old_pos_z, 0.0, dim_z);

    /* Get its cell index */
    const int index =
        cell_getid(cdim, pos_x * ih_x, pos_y * ih_y, pos_z * ih_z);
    ind[k] = index;

    /* Update the position */
    sp->x[0] = pos_x;
    sp->x[1] = pos_y;
    sp->x[2] = pos_z;
  }
}

/**
 * @brief Computes the cell index of all the particles.
 *
 * @param s The #space.
 * @param ind The array of indices to fill.
 * @param cells The array of #cell to update.
 * @param verbose Are we talkative ?
 */
void space_parts_get_cell_index(struct space *s, int *ind, struct cell *cells,
                                int verbose) {

  const ticks tic = getticks();

  /* Pack the extra information */
  struct index_data data;
  data.s = s;
  data.cells = cells;
  data.ind = ind;

  threadpool_map(&s->e->threadpool, space_parts_get_cell_index_mapper, s->parts,
                 s->nr_parts, sizeof(struct part), 0, &data);

  if (verbose)
    message("took %.3f %s.", clocks_from_ticks(getticks() - tic),
            clocks_getunit());
}

/**
 * @brief Computes the cell index of all the g-particles.
 *
 * @param s The #space.
 * @param gind The array of indices to fill.
 * @param cells The array of #cell to update.
 * @param verbose Are we talkative ?
 */
void space_gparts_get_cell_index(struct space *s, int *gind, struct cell *cells,
                                 int verbose) {

  const ticks tic = getticks();

  /* Pack the extra information */
  struct index_data data;
  data.s = s;
  data.cells = cells;
  data.ind = gind;

  threadpool_map(&s->e->threadpool, space_gparts_get_cell_index_mapper,
                 s->gparts, s->nr_gparts, sizeof(struct gpart), 0, &data);

  if (verbose)
    message("took %.3f %s.", clocks_from_ticks(getticks() - tic),
            clocks_getunit());
}

/**
 * @brief Computes the cell index of all the s-particles.
 *
 * @param s The #space.
 * @param sind The array of indices to fill.
 * @param cells The array of #cell to update.
 * @param verbose Are we talkative ?
 */
void space_sparts_get_cell_index(struct space *s, int *sind, struct cell *cells,
                                 int verbose) {

  const ticks tic = getticks();

  /* Pack the extra information */
  struct index_data data;
  data.s = s;
  data.cells = cells;
  data.ind = sind;

  threadpool_map(&s->e->threadpool, space_sparts_get_cell_index_mapper,
                 s->sparts, s->nr_sparts, sizeof(struct spart), 0, &data);

  if (verbose)
    message("took %.3f %s.", clocks_from_ticks(getticks() - tic),
            clocks_getunit());
}

/**
 * @brief Sort the particles and condensed particles according to the given
 * indices.
 *
 * @param s The #space.
 * @param ind The indices with respect to which the parts are sorted.
 * @param N The number of parts
 * @param min Lowest index.
 * @param max highest index.
 * @param verbose Are we talkative ?
 */
void space_parts_sort(struct space *s, int *ind, size_t N, int min, int max,
                      int verbose) {

  const ticks tic = getticks();

  /* Populate a parallel_sort structure with the input data */
  struct parallel_sort sort_struct;
  sort_struct.parts = s->parts;
  sort_struct.xparts = s->xparts;
  sort_struct.ind = ind;
  sort_struct.stack_size = 2 * (max - min + 1) + 10 + s->e->nr_threads;
  if ((sort_struct.stack =
           malloc(sizeof(struct qstack) * sort_struct.stack_size)) == NULL)
    error("Failed to allocate sorting stack.");
  for (unsigned int i = 0; i < sort_struct.stack_size; i++)
    sort_struct.stack[i].ready = 0;

  /* Add the first interval. */
  sort_struct.stack[0].i = 0;
  sort_struct.stack[0].j = N - 1;
  sort_struct.stack[0].min = min;
  sort_struct.stack[0].max = max;
  sort_struct.stack[0].ready = 1;
  sort_struct.first = 0;
  sort_struct.last = 1;
  sort_struct.waiting = 1;

  /* Launch the sorting tasks with a stride of zero such that the same
     map data is passed to each thread. */
  threadpool_map(&s->e->threadpool, space_parts_sort_mapper, &sort_struct,
                 s->e->threadpool.num_threads, 0, 1, NULL);

#ifdef SWIFT_DEBUG_CHECKS
  /* Verify space_sort_struct. */
  for (size_t i = 1; i < N; i++)
    if (ind[i - 1] > ind[i])
      error("Sorting failed (ind[%zu]=%i,ind[%zu]=%i), min=%i, max=%i.", i - 1,
            ind[i - 1], i, ind[i], min, max);
  if (s->e->nodeID == 0 || verbose) message("Sorting succeeded.");
#endif

  /* Clean up. */
  free(sort_struct.stack);

  if (verbose)
    message("took %.3f %s.", clocks_from_ticks(getticks() - tic),
            clocks_getunit());
}

void space_parts_sort_mapper(void *map_data, int num_elements,
                             void *extra_data) {

  /* Unpack the mapping data. */
  struct parallel_sort *sort_struct = (struct parallel_sort *)map_data;

  /* Pointers to the sorting data. */
  int *ind = sort_struct->ind;
  struct part *parts = sort_struct->parts;
  struct xpart *xparts = sort_struct->xparts;

  /* Main loop. */
  while (sort_struct->waiting) {

    /* Grab an interval off the queue. */
    int qid = atomic_inc(&sort_struct->first) % sort_struct->stack_size;

    /* Wait for the entry to be ready, or for the sorting do be done. */
    while (!sort_struct->stack[qid].ready)
      if (!sort_struct->waiting) return;

    /* Get the stack entry. */
    ptrdiff_t i = sort_struct->stack[qid].i;
    ptrdiff_t j = sort_struct->stack[qid].j;
    int min = sort_struct->stack[qid].min;
    int max = sort_struct->stack[qid].max;
    sort_struct->stack[qid].ready = 0;

    /* Loop over sub-intervals. */
    while (1) {

      /* Bring beer. */
      const int pivot = (min + max) / 2;
      /* message("Working on interval [%i,%i] with min=%i, max=%i, pivot=%i.",
              i, j, min, max, pivot); */

      /* One pass of QuickSort's partitioning. */
      ptrdiff_t ii = i;
      ptrdiff_t jj = j;
      while (ii < jj) {
        while (ii <= j && ind[ii] <= pivot) ii++;
        while (jj >= i && ind[jj] > pivot) jj--;
        if (ii < jj) {
          memswap(&ind[ii], &ind[jj], sizeof(int));
          memswap(&parts[ii], &parts[jj], sizeof(struct part));
          memswap(&xparts[ii], &xparts[jj], sizeof(struct xpart));
        }
      }

#ifdef SWIFT_DEBUG_CHECKS
      /* Verify space_sort_struct. */
      if (i != j) {
        for (int k = i; k <= jj; k++) {
          if (ind[k] > pivot) {
            message(
                "sorting failed at k=%i, ind[k]=%i, pivot=%i, i=%li, j=%li.", k,
                ind[k], pivot, i, j);
            error("Partition failed (<=pivot).");
          }
        }
        for (int k = jj + 1; k <= j; k++) {
          if (ind[k] <= pivot) {
            message(
                "sorting failed at k=%i, ind[k]=%i, pivot=%i, i=%li, j=%li.", k,
                ind[k], pivot, i, j);
            error("Partition failed (>pivot).");
          }
        }
      }
#endif

      /* Split-off largest interval. */
      if (jj - i > j - jj + 1) {

        /* Recurse on the left? */
        if (jj > i && pivot > min) {
          qid = atomic_inc(&sort_struct->last) % sort_struct->stack_size;
          while (sort_struct->stack[qid].ready)
            ;
          sort_struct->stack[qid].i = i;
          sort_struct->stack[qid].j = jj;
          sort_struct->stack[qid].min = min;
          sort_struct->stack[qid].max = pivot;
          if (atomic_inc(&sort_struct->waiting) >= sort_struct->stack_size)
            error("Qstack overflow.");
          sort_struct->stack[qid].ready = 1;
        }

        /* Recurse on the right? */
        if (jj + 1 < j && pivot + 1 < max) {
          i = jj + 1;
          min = pivot + 1;
        } else
          break;

      } else {

        /* Recurse on the right? */
        if (pivot + 1 < max) {
          qid = atomic_inc(&sort_struct->last) % sort_struct->stack_size;
          while (sort_struct->stack[qid].ready)
            ;
          sort_struct->stack[qid].i = jj + 1;
          sort_struct->stack[qid].j = j;
          sort_struct->stack[qid].min = pivot + 1;
          sort_struct->stack[qid].max = max;
          if (atomic_inc(&sort_struct->waiting) >= sort_struct->stack_size)
            error("Qstack overflow.");
          sort_struct->stack[qid].ready = 1;
        }

        /* Recurse on the left? */
        if (jj > i && pivot > min) {
          j = jj;
          max = pivot;
        } else
          break;
      }

    } /* loop over sub-intervals. */

    atomic_dec(&sort_struct->waiting);

  } /* main loop. */
}

/**
 * @brief Sort the s-particles according to the given indices.
 *
 * @param s The #space.
 * @param ind The indices with respect to which the #spart are sorted.
 * @param N The number of parts
 * @param min Lowest index.
 * @param max highest index.
 * @param verbose Are we talkative ?
 */
void space_sparts_sort(struct space *s, int *ind, size_t N, int min, int max,
                       int verbose) {

  const ticks tic = getticks();

  /* Populate a parallel_sort structure with the input data */
  struct parallel_sort sort_struct;
  sort_struct.sparts = s->sparts;
  sort_struct.ind = ind;
  sort_struct.stack_size = 2 * (max - min + 1) + 10 + s->e->nr_threads;
  if ((sort_struct.stack =
           malloc(sizeof(struct qstack) * sort_struct.stack_size)) == NULL)
    error("Failed to allocate sorting stack.");
  for (unsigned int i = 0; i < sort_struct.stack_size; i++)
    sort_struct.stack[i].ready = 0;

  /* Add the first interval. */
  sort_struct.stack[0].i = 0;
  sort_struct.stack[0].j = N - 1;
  sort_struct.stack[0].min = min;
  sort_struct.stack[0].max = max;
  sort_struct.stack[0].ready = 1;
  sort_struct.first = 0;
  sort_struct.last = 1;
  sort_struct.waiting = 1;

  /* Launch the sorting tasks with a stride of zero such that the same
     map data is passed to each thread. */
  threadpool_map(&s->e->threadpool, space_sparts_sort_mapper, &sort_struct,
                 s->e->threadpool.num_threads, 0, 1, NULL);

#ifdef SWIFT_DEBUG_CHECKS
  /* Verify space_sort_struct. */
  for (size_t i = 1; i < N; i++)
    if (ind[i - 1] > ind[i])
      error("Sorting failed (ind[%zu]=%i,ind[%zu]=%i), min=%i, max=%i.", i - 1,
            ind[i - 1], i, ind[i], min, max);
  if (s->e->nodeID == 0 || verbose) message("Sorting succeeded.");
#endif

  /* Clean up. */
  free(sort_struct.stack);

  if (verbose)
    message("took %.3f %s.", clocks_from_ticks(getticks() - tic),
            clocks_getunit());
}

void space_sparts_sort_mapper(void *map_data, int num_elements,
                              void *extra_data) {

  /* Unpack the mapping data. */
  struct parallel_sort *sort_struct = (struct parallel_sort *)map_data;

  /* Pointers to the sorting data. */
  int *ind = sort_struct->ind;
  struct spart *sparts = sort_struct->sparts;

  /* Main loop. */
  while (sort_struct->waiting) {

    /* Grab an interval off the queue. */
    int qid = atomic_inc(&sort_struct->first) % sort_struct->stack_size;

    /* Wait for the entry to be ready, or for the sorting do be done. */
    while (!sort_struct->stack[qid].ready)
      if (!sort_struct->waiting) return;

    /* Get the stack entry. */
    ptrdiff_t i = sort_struct->stack[qid].i;
    ptrdiff_t j = sort_struct->stack[qid].j;
    int min = sort_struct->stack[qid].min;
    int max = sort_struct->stack[qid].max;
    sort_struct->stack[qid].ready = 0;

    /* Loop over sub-intervals. */
    while (1) {

      /* Bring beer. */
      const int pivot = (min + max) / 2;
      /* message("Working on interval [%i,%i] with min=%i, max=%i, pivot=%i.",
              i, j, min, max, pivot); */

      /* One pass of QuickSort's partitioning. */
      ptrdiff_t ii = i;
      ptrdiff_t jj = j;
      while (ii < jj) {
        while (ii <= j && ind[ii] <= pivot) ii++;
        while (jj >= i && ind[jj] > pivot) jj--;
        if (ii < jj) {
          memswap(&ind[ii], &ind[jj], sizeof(int));
          memswap(&sparts[ii], &sparts[jj], sizeof(struct spart));
        }
      }

#ifdef SWIFT_DEBUG_CHECKS
      /* Verify space_sort_struct. */
      if (i != j) {
        for (int k = i; k <= jj; k++) {
          if (ind[k] > pivot) {
            message(
                "sorting failed at k=%i, ind[k]=%i, pivot=%i, i=%li, j=%li "
                "min=%i max=%i.",
                k, ind[k], pivot, i, j, min, max);
            error("Partition failed (<=pivot).");
          }
        }
        for (int k = jj + 1; k <= j; k++) {
          if (ind[k] <= pivot) {
            message(
                "sorting failed at k=%i, ind[k]=%i, pivot=%i, i=%li, j=%li.", k,
                ind[k], pivot, i, j);
            error("Partition failed (>pivot).");
          }
        }
      }
#endif

      /* Split-off largest interval. */
      if (jj - i > j - jj + 1) {

        /* Recurse on the left? */
        if (jj > i && pivot > min) {
          qid = atomic_inc(&sort_struct->last) % sort_struct->stack_size;
          while (sort_struct->stack[qid].ready)
            ;
          sort_struct->stack[qid].i = i;
          sort_struct->stack[qid].j = jj;
          sort_struct->stack[qid].min = min;
          sort_struct->stack[qid].max = pivot;
          if (atomic_inc(&sort_struct->waiting) >= sort_struct->stack_size)
            error("Qstack overflow.");
          sort_struct->stack[qid].ready = 1;
        }

        /* Recurse on the right? */
        if (jj + 1 < j && pivot + 1 < max) {
          i = jj + 1;
          min = pivot + 1;
        } else
          break;

      } else {

        /* Recurse on the right? */
        if (pivot + 1 < max) {
          qid = atomic_inc(&sort_struct->last) % sort_struct->stack_size;
          while (sort_struct->stack[qid].ready)
            ;
          sort_struct->stack[qid].i = jj + 1;
          sort_struct->stack[qid].j = j;
          sort_struct->stack[qid].min = pivot + 1;
          sort_struct->stack[qid].max = max;
          if (atomic_inc(&sort_struct->waiting) >= sort_struct->stack_size)
            error("Qstack overflow.");
          sort_struct->stack[qid].ready = 1;
        }

        /* Recurse on the left? */
        if (jj > i && pivot > min) {
          j = jj;
          max = pivot;
        } else
          break;
      }

    } /* loop over sub-intervals. */

    atomic_dec(&sort_struct->waiting);

  } /* main loop. */
}

/**
 * @brief Sort the g-particles according to the given indices.
 *
 * @param s The #space.
 * @param ind The indices with respect to which the gparts are sorted.
 * @param N The number of gparts
 * @param min Lowest index.
 * @param max highest index.
 * @param verbose Are we talkative ?
 */
void space_gparts_sort(struct space *s, int *ind, size_t N, int min, int max,
                       int verbose) {

  const ticks tic = getticks();

  /*Populate a global parallel_sort structure with the input data */
  struct parallel_sort sort_struct;
  sort_struct.gparts = s->gparts;
  sort_struct.ind = ind;
  sort_struct.stack_size = 2 * (max - min + 1) + 10 + s->e->nr_threads;
  if ((sort_struct.stack =
           malloc(sizeof(struct qstack) * sort_struct.stack_size)) == NULL)
    error("Failed to allocate sorting stack.");
  for (unsigned int i = 0; i < sort_struct.stack_size; i++)
    sort_struct.stack[i].ready = 0;

  /* Add the first interval. */
  sort_struct.stack[0].i = 0;
  sort_struct.stack[0].j = N - 1;
  sort_struct.stack[0].min = min;
  sort_struct.stack[0].max = max;
  sort_struct.stack[0].ready = 1;
  sort_struct.first = 0;
  sort_struct.last = 1;
  sort_struct.waiting = 1;

  /* Launch the sorting tasks with a stride of zero such that the same
     map data is passed to each thread. */
  threadpool_map(&s->e->threadpool, space_gparts_sort_mapper, &sort_struct,
                 s->e->threadpool.num_threads, 0, 1, NULL);

#ifdef SWIFT_DEBUG_CHECKS
  /* Verify space_sort_struct. */
  for (size_t i = 1; i < N; i++)
    if (ind[i - 1] > ind[i])
      error("Sorting failed (ind[%zu]=%i,ind[%zu]=%i), min=%i, max=%i.", i - 1,
            ind[i - 1], i, ind[i], min, max);
  if (s->e->nodeID == 0 || verbose) message("Sorting succeeded.");
#endif

  /* Clean up. */
  free(sort_struct.stack);

  if (verbose)
    message("took %.3f %s.", clocks_from_ticks(getticks() - tic),
            clocks_getunit());
}

void space_gparts_sort_mapper(void *map_data, int num_elements,
                              void *extra_data) {

  /* Unpack the mapping data. */
  struct parallel_sort *sort_struct = (struct parallel_sort *)map_data;

  /* Pointers to the sorting data. */
  int *ind = sort_struct->ind;
  struct gpart *gparts = sort_struct->gparts;

  /* Main loop. */
  while (sort_struct->waiting) {

    /* Grab an interval off the queue. */
    int qid = atomic_inc(&sort_struct->first) % sort_struct->stack_size;

    /* Wait for the entry to be ready, or for the sorting do be done. */
    while (!sort_struct->stack[qid].ready)
      if (!sort_struct->waiting) return;

    /* Get the stack entry. */
    ptrdiff_t i = sort_struct->stack[qid].i;
    ptrdiff_t j = sort_struct->stack[qid].j;
    int min = sort_struct->stack[qid].min;
    int max = sort_struct->stack[qid].max;
    sort_struct->stack[qid].ready = 0;

    /* Loop over sub-intervals. */
    while (1) {

      /* Bring beer. */
      const int pivot = (min + max) / 2;
      /* message("Working on interval [%i,%i] with min=%i, max=%i, pivot=%i.",
              i, j, min, max, pivot); */

      /* One pass of QuickSort's partitioning. */
      ptrdiff_t ii = i;
      ptrdiff_t jj = j;
      while (ii < jj) {
        while (ii <= j && ind[ii] <= pivot) ii++;
        while (jj >= i && ind[jj] > pivot) jj--;
        if (ii < jj) {
          memswap(&ind[ii], &ind[jj], sizeof(int));
          memswap(&gparts[ii], &gparts[jj], sizeof(struct gpart));
        }
      }

#ifdef SWIFT_DEBUG_CHECKS
      /* Verify space_sort_struct. */
      if (i != j) {
        for (int k = i; k <= jj; k++) {
          if (ind[k] > pivot) {
            message(
                "sorting failed at k=%i, ind[k]=%i, pivot=%i, i=%li, j=%li.", k,
                ind[k], pivot, i, j);
            error("Partition failed (<=pivot).");
          }
        }
        for (int k = jj + 1; k <= j; k++) {
          if (ind[k] <= pivot) {
            message(
                "sorting failed at k=%i, ind[k]=%i, pivot=%i, i=%li, j=%li.", k,
                ind[k], pivot, i, j);
            error("Partition failed (>pivot).");
          }
        }
      }
#endif

      /* Split-off largest interval. */
      if (jj - i > j - jj + 1) {

        /* Recurse on the left? */
        if (jj > i && pivot > min) {
          qid = atomic_inc(&sort_struct->last) % sort_struct->stack_size;
          while (sort_struct->stack[qid].ready)
            ;
          sort_struct->stack[qid].i = i;
          sort_struct->stack[qid].j = jj;
          sort_struct->stack[qid].min = min;
          sort_struct->stack[qid].max = pivot;
          if (atomic_inc(&sort_struct->waiting) >= sort_struct->stack_size)
            error("Qstack overflow.");
          sort_struct->stack[qid].ready = 1;
        }

        /* Recurse on the right? */
        if (jj + 1 < j && pivot + 1 < max) {
          i = jj + 1;
          min = pivot + 1;
        } else
          break;

      } else {

        /* Recurse on the right? */
        if (pivot + 1 < max) {
          qid = atomic_inc(&sort_struct->last) % sort_struct->stack_size;
          while (sort_struct->stack[qid].ready)
            ;
          sort_struct->stack[qid].i = jj + 1;
          sort_struct->stack[qid].j = j;
          sort_struct->stack[qid].min = pivot + 1;
          sort_struct->stack[qid].max = max;
          if (atomic_inc(&sort_struct->waiting) >= sort_struct->stack_size)
            error("Qstack overflow.");
          sort_struct->stack[qid].ready = 1;
        }

        /* Recurse on the left? */
        if (jj > i && pivot > min) {
          j = jj;
          max = pivot;
        } else
          break;
      }

    } /* loop over sub-intervals. */

    atomic_dec(&sort_struct->waiting);

  } /* main loop. */
}

/**
 * @brief Mapping function to free the sorted indices buffers.
 */
void space_map_clearsort(struct cell *c, void *data) {

  for (int i = 0; i < 13; i++)
    if (c->sort[i] != NULL) {
      free(c->sort[i]);
      c->sort[i] = NULL;
    }
}

/**
 * @brief Map a function to all particles in a cell recursively.
 *
 * @param c The #cell we are working in.
 * @param fun Function pointer to apply on the cells.
 * @param data Data passed to the function fun.
 */
static void rec_map_parts(struct cell *c,
                          void (*fun)(struct part *p, struct cell *c,
                                      void *data),
                          void *data) {
  /* No progeny? */
  if (!c->split)
    for (int k = 0; k < c->count; k++) fun(&c->parts[k], c, data);

  /* Otherwise, recurse. */
  else
    for (int k = 0; k < 8; k++)
      if (c->progeny[k] != NULL) rec_map_parts(c->progeny[k], fun, data);
}

/**
 * @brief Map a function to all particles in a space.
 *
 * @param s The #space we are working in.
 * @param fun Function pointer to apply on the cells.
 * @param data Data passed to the function fun.
 */
void space_map_parts(struct space *s,
                     void (*fun)(struct part *p, struct cell *c, void *data),
                     void *data) {

  /* Call the recursive function on all higher-level cells. */
  for (int cid = 0; cid < s->nr_cells; cid++)
    rec_map_parts(&s->cells_top[cid], fun, data);
}

/**
 * @brief Map a function to all particles in a cell recursively.
 *
 * @param c The #cell we are working in.
 * @param fun Function pointer to apply on the cells.
 */
static void rec_map_parts_xparts(struct cell *c,
                                 void (*fun)(struct part *p, struct xpart *xp,
                                             struct cell *c)) {

  /* No progeny? */
  if (!c->split)
    for (int k = 0; k < c->count; k++) fun(&c->parts[k], &c->xparts[k], c);

  /* Otherwise, recurse. */
  else
    for (int k = 0; k < 8; k++)
      if (c->progeny[k] != NULL) rec_map_parts_xparts(c->progeny[k], fun);
}

/**
 * @brief Map a function to all particles (#part and #xpart) in a space.
 *
 * @param s The #space we are working in.
 * @param fun Function pointer to apply on the particles in the cells.
 */
void space_map_parts_xparts(struct space *s,
                            void (*fun)(struct part *p, struct xpart *xp,
                                        struct cell *c)) {

  /* Call the recursive function on all higher-level cells. */
  for (int cid = 0; cid < s->nr_cells; cid++)
    rec_map_parts_xparts(&s->cells_top[cid], fun);
}

/**
 * @brief Map a function to all particles in a cell recursively.
 *
 * @param c The #cell we are working in.
 * @param full Map to all cells, including cells with sub-cells.
 * @param fun Function pointer to apply on the cells.
 * @param data Data passed to the function fun.
 */
static void rec_map_cells_post(struct cell *c, int full,
                               void (*fun)(struct cell *c, void *data),
                               void *data) {
  /* Recurse. */
  if (c->split)
    for (int k = 0; k < 8; k++)
      if (c->progeny[k] != NULL)
        rec_map_cells_post(c->progeny[k], full, fun, data);

  /* No progeny? */
  if (full || !c->split) fun(c, data);
}

/**
 * @brief Map a function to all particles in a aspace.
 *
 * @param s The #space we are working in.
 * @param full Map to all cells, including cells with sub-cells.
 * @param fun Function pointer to apply on the cells.
 * @param data Data passed to the function fun.
 */
void space_map_cells_post(struct space *s, int full,
                          void (*fun)(struct cell *c, void *data), void *data) {

  /* Call the recursive function on all higher-level cells. */
  for (int cid = 0; cid < s->nr_cells; cid++)
    rec_map_cells_post(&s->cells_top[cid], full, fun, data);
}

static void rec_map_cells_pre(struct cell *c, int full,
                              void (*fun)(struct cell *c, void *data),
                              void *data) {

  /* No progeny? */
  if (full || !c->split) fun(c, data);

  /* Recurse. */
  if (c->split)
    for (int k = 0; k < 8; k++)
      if (c->progeny[k] != NULL)
        rec_map_cells_pre(c->progeny[k], full, fun, data);
}

/**
 * @brief Calls function fun on the cells in the space s
 *
 * @param s The #space
 * @param full If true calls the function on all cells and not just on leaves
 * @param fun The function to call.
 * @param data Additional data passed to fun() when called
 */
void space_map_cells_pre(struct space *s, int full,
                         void (*fun)(struct cell *c, void *data), void *data) {

  /* Call the recursive function on all higher-level cells. */
  for (int cid = 0; cid < s->nr_cells; cid++)
    rec_map_cells_pre(&s->cells_top[cid], full, fun, data);
}

/**
 * @brief Recursively split a cell.
 *
 * @param s The #space in which the cell lives.
 * @param c The #cell to split recursively.
 * @param buff A buffer for particle sorting, should be of size at least
 *        c->count or @c NULL.
 * @param sbuff A buffer for particle sorting, should be of size at least
 *        c->scount or @c NULL.
 * @param gbuff A buffer for particle sorting, should be of size at least
 *        c->gcount or @c NULL.
 */
void space_split_recursive(struct space *s, struct cell *c,
                           struct cell_buff *buff, struct cell_buff *sbuff,
                           struct cell_buff *gbuff) {

  const int count = c->count;
  const int gcount = c->gcount;
  const int scount = c->scount;
  const int depth = c->depth;
  int maxdepth = 0;
  float h_max = 0.0f;
  integertime_t ti_hydro_end_min = max_nr_timesteps, ti_hydro_end_max = 0,
                ti_hydro_beg_max = 0;
  integertime_t ti_gravity_end_min = max_nr_timesteps, ti_gravity_end_max = 0,
                ti_gravity_beg_max = 0;
  struct part *parts = c->parts;
  struct gpart *gparts = c->gparts;
  struct spart *sparts = c->sparts;
  struct xpart *xparts = c->xparts;
  struct engine *e = s->e;

  /* If the buff is NULL, allocate it, and remember to free it. */
  const int allocate_buffer = (buff == NULL && gbuff == NULL && sbuff == NULL);
  if (allocate_buffer) {
    if (count > 0) {
      if (posix_memalign((void *)&buff, SWIFT_STRUCT_ALIGNMENT,
                         sizeof(struct cell_buff) * count) != 0)
        error("Failed to allocate temporary indices.");
      for (int k = 0; k < count; k++) {
        buff[k].x[0] = parts[k].x[0];
        buff[k].x[1] = parts[k].x[1];
        buff[k].x[2] = parts[k].x[2];
      }
    }
    if (gcount > 0) {
      if (posix_memalign((void *)&gbuff, SWIFT_STRUCT_ALIGNMENT,
                         sizeof(struct cell_buff) * gcount) != 0)
        error("Failed to allocate temporary indices.");
      for (int k = 0; k < gcount; k++) {
        gbuff[k].x[0] = gparts[k].x[0];
        gbuff[k].x[1] = gparts[k].x[1];
        gbuff[k].x[2] = gparts[k].x[2];
      }
    }
    if (scount > 0) {
      if (posix_memalign((void *)&sbuff, SWIFT_STRUCT_ALIGNMENT,
                         sizeof(struct cell_buff) * scount) != 0)
        error("Failed to allocate temporary indices.");
      for (int k = 0; k < scount; k++) {
        sbuff[k].x[0] = sparts[k].x[0];
        sbuff[k].x[1] = sparts[k].x[1];
        sbuff[k].x[2] = sparts[k].x[2];
      }
    }
  }

  /* Check the depth. */
  while (depth > (maxdepth = s->maxdepth)) {
    atomic_cas(&s->maxdepth, maxdepth, depth);
  }

  /* If the depth is too large, we have a problem and should stop. */
  if (maxdepth > space_cell_maxdepth) {
    error("Exceeded maximum depth (%d) when splitting cells, aborting",
          space_cell_maxdepth);
  }

  /* Split or let it be? */
  if (count > space_splitsize || gcount > space_splitsize ||
      scount > space_splitsize) {

    /* No longer just a leaf. */
    c->split = 1;

    /* Create the cell's progeny. */
    space_getcells(s, 8, c->progeny);
    for (int k = 0; k < 8; k++) {
      struct cell *cp = c->progeny[k];
      cp->count = 0;
      cp->gcount = 0;
      cp->scount = 0;
      cp->ti_old_part = c->ti_old_part;
      cp->ti_old_gpart = c->ti_old_gpart;
      cp->ti_old_multipole = c->ti_old_multipole;
      cp->loc[0] = c->loc[0];
      cp->loc[1] = c->loc[1];
      cp->loc[2] = c->loc[2];
      cp->width[0] = c->width[0] / 2;
      cp->width[1] = c->width[1] / 2;
      cp->width[2] = c->width[2] / 2;
      cp->dmin = c->dmin / 2;
      if (k & 4) cp->loc[0] += cp->width[0];
      if (k & 2) cp->loc[1] += cp->width[1];
      if (k & 1) cp->loc[2] += cp->width[2];
      cp->depth = c->depth + 1;
      cp->split = 0;
      cp->h_max = 0.f;
      cp->dx_max_part = 0.f;
      cp->dx_max_gpart = 0.f;
      cp->dx_max_sort = 0.f;
      cp->nodeID = c->nodeID;
      cp->parent = c;
      cp->super = NULL;
      cp->super_hydro = NULL;
      cp->super_gravity = NULL;
#ifdef SWIFT_DEBUG_CHECKS
      cp->cellID = last_cell_id++;
#endif
    }

    /* Split the cell data. */
    cell_split(c, c->parts - s->parts, c->sparts - s->sparts, buff, sbuff,
               gbuff);

    /* Remove any progeny with zero parts. */
    struct cell_buff *progeny_buff = buff, *progeny_gbuff = gbuff,
                     *progeny_sbuff = sbuff;
    for (int k = 0; k < 8; k++) {
      if (c->progeny[k]->count == 0 && c->progeny[k]->gcount == 0 &&
          c->progeny[k]->scount == 0) {
        space_recycle(s, c->progeny[k]);
        c->progeny[k] = NULL;
      } else {
        space_split_recursive(s, c->progeny[k], progeny_buff, progeny_sbuff,
                              progeny_gbuff);
        progeny_buff += c->progeny[k]->count;
        progeny_gbuff += c->progeny[k]->gcount;
        progeny_sbuff += c->progeny[k]->scount;
        h_max = max(h_max, c->progeny[k]->h_max);
        ti_hydro_end_min =
            min(ti_hydro_end_min, c->progeny[k]->ti_hydro_end_min);
        ti_hydro_end_max =
            max(ti_hydro_end_max, c->progeny[k]->ti_hydro_end_max);
        ti_hydro_beg_max =
            max(ti_hydro_beg_max, c->progeny[k]->ti_hydro_beg_max);
        ti_gravity_end_min =
            min(ti_gravity_end_min, c->progeny[k]->ti_gravity_end_min);
        ti_gravity_end_max =
            max(ti_gravity_end_max, c->progeny[k]->ti_gravity_end_max);
        ti_gravity_beg_max =
            max(ti_gravity_beg_max, c->progeny[k]->ti_gravity_beg_max);
        if (c->progeny[k]->maxdepth > maxdepth)
          maxdepth = c->progeny[k]->maxdepth;
      }
    }

    /* Deal with multipole */
    if (s->gravity) {

      /* Reset everything */
      gravity_reset(c->multipole);

      /* Compute CoM of all progenies */
      double CoM[3] = {0., 0., 0.};
      double mass = 0.;

      for (int k = 0; k < 8; ++k) {
        if (c->progeny[k] != NULL) {
          const struct gravity_tensors *m = c->progeny[k]->multipole;
          CoM[0] += m->CoM[0] * m->m_pole.M_000;
          CoM[1] += m->CoM[1] * m->m_pole.M_000;
          CoM[2] += m->CoM[2] * m->m_pole.M_000;
          mass += m->m_pole.M_000;
        }
      }
      c->multipole->CoM[0] = CoM[0] / mass;
      c->multipole->CoM[1] = CoM[1] / mass;
      c->multipole->CoM[2] = CoM[2] / mass;

      /* Now shift progeny multipoles and add them up */
      struct multipole temp;
      double r_max = 0.;
      for (int k = 0; k < 8; ++k) {
        if (c->progeny[k] != NULL) {
          const struct cell *cp = c->progeny[k];
          const struct multipole *m = &cp->multipole->m_pole;

          /* Contribution to multipole */
          gravity_M2M(&temp, m, c->multipole->CoM, cp->multipole->CoM);
          gravity_multipole_add(&c->multipole->m_pole, &temp);

          /* Upper limit of max CoM<->gpart distance */
          const double dx = c->multipole->CoM[0] - cp->multipole->CoM[0];
          const double dy = c->multipole->CoM[1] - cp->multipole->CoM[1];
          const double dz = c->multipole->CoM[2] - cp->multipole->CoM[2];
          const double r2 = dx * dx + dy * dy + dz * dz;
          r_max = max(r_max, cp->multipole->r_max + sqrt(r2));
        }
      }
      /* Alternative upper limit of max CoM<->gpart distance */
      const double dx = c->multipole->CoM[0] > c->loc[0] + c->width[0] / 2.
                            ? c->multipole->CoM[0] - c->loc[0]
                            : c->loc[0] + c->width[0] - c->multipole->CoM[0];
      const double dy = c->multipole->CoM[1] > c->loc[1] + c->width[1] / 2.
                            ? c->multipole->CoM[1] - c->loc[1]
                            : c->loc[1] + c->width[1] - c->multipole->CoM[1];
      const double dz = c->multipole->CoM[2] > c->loc[2] + c->width[2] / 2.
                            ? c->multipole->CoM[2] - c->loc[2]
                            : c->loc[2] + c->width[2] - c->multipole->CoM[2];

      /* Take minimum of both limits */
      c->multipole->r_max = min(r_max, sqrt(dx * dx + dy * dy + dz * dz));
      c->multipole->r_max_rebuild = c->multipole->r_max;
      c->multipole->CoM_rebuild[0] = c->multipole->CoM[0];
      c->multipole->CoM_rebuild[1] = c->multipole->CoM[1];
      c->multipole->CoM_rebuild[2] = c->multipole->CoM[2];
    } /* Deal with gravity */
  }

  /* Otherwise, collect the data for this cell. */
  else {

    /* Clear the progeny. */
    bzero(c->progeny, sizeof(struct cell *) * 8);
    c->split = 0;
    maxdepth = c->depth;

    timebin_t hydro_time_bin_min = num_time_bins, hydro_time_bin_max = 0;
    timebin_t gravity_time_bin_min = num_time_bins, gravity_time_bin_max = 0;

    /* parts: Get dt_min/dt_max and h_max. */
    for (int k = 0; k < count; k++) {
#ifdef SWIFT_DEBUG_CHECKS
      if (parts[k].time_bin == time_bin_inhibited)
        error("Inhibited particle present in space_split()");
#endif
      hydro_time_bin_min = min(hydro_time_bin_min, parts[k].time_bin);
      hydro_time_bin_max = max(hydro_time_bin_max, parts[k].time_bin);
      h_max = max(h_max, parts[k].h);
    }
    /* parts: Reset x_diff */
    for (int k = 0; k < count; k++) {
      xparts[k].x_diff[0] = 0.f;
      xparts[k].x_diff[1] = 0.f;
      xparts[k].x_diff[2] = 0.f;
    }
    /* gparts: Get dt_min/dt_max, reset x_diff. */
    for (int k = 0; k < gcount; k++) {
#ifdef SWIFT_DEBUG_CHECKS
      if (gparts[k].time_bin == time_bin_inhibited)
        error("Inhibited g-particle present in space_split()");
#endif
      gravity_time_bin_min = min(gravity_time_bin_min, gparts[k].time_bin);
      gravity_time_bin_max = max(gravity_time_bin_max, gparts[k].time_bin);
      gparts[k].x_diff[0] = 0.f;
      gparts[k].x_diff[1] = 0.f;
      gparts[k].x_diff[2] = 0.f;
    }
    /* sparts: Get dt_min/dt_max */
    for (int k = 0; k < scount; k++) {
#ifdef SWIFT_DEBUG_CHECKS
      if (sparts[k].time_bin == time_bin_inhibited)
        error("Inhibited s-particle present in space_split()");
#endif
      gravity_time_bin_min = min(gravity_time_bin_min, sparts[k].time_bin);
      gravity_time_bin_max = max(gravity_time_bin_max, sparts[k].time_bin);
    }

    /* Convert into integer times */
    ti_hydro_end_min = get_integer_time_end(e->ti_current, hydro_time_bin_min);
    ti_hydro_end_max = get_integer_time_end(e->ti_current, hydro_time_bin_max);
    ti_hydro_beg_max =
        get_integer_time_begin(e->ti_current + 1, hydro_time_bin_max);
    ti_gravity_end_min =
        get_integer_time_end(e->ti_current, gravity_time_bin_min);
    ti_gravity_end_max =
        get_integer_time_end(e->ti_current, gravity_time_bin_max);
    ti_gravity_beg_max =
        get_integer_time_begin(e->ti_current + 1, gravity_time_bin_max);

    /* Construct the multipole and the centre of mass*/
    if (s->gravity) {
      if (gcount > 0) {
        gravity_P2M(c->multipole, c->gparts, c->gcount);
        const double dx = c->multipole->CoM[0] > c->loc[0] + c->width[0] / 2.
                              ? c->multipole->CoM[0] - c->loc[0]
                              : c->loc[0] + c->width[0] - c->multipole->CoM[0];
        const double dy = c->multipole->CoM[1] > c->loc[1] + c->width[1] / 2.
                              ? c->multipole->CoM[1] - c->loc[1]
                              : c->loc[1] + c->width[1] - c->multipole->CoM[1];
        const double dz = c->multipole->CoM[2] > c->loc[2] + c->width[2] / 2.
                              ? c->multipole->CoM[2] - c->loc[2]
                              : c->loc[2] + c->width[2] - c->multipole->CoM[2];
        c->multipole->r_max = sqrt(dx * dx + dy * dy + dz * dz);
      } else {
        gravity_multipole_init(&c->multipole->m_pole);
        if (c->nodeID == engine_rank) {
          c->multipole->CoM[0] = c->loc[0] + c->width[0] / 2.;
          c->multipole->CoM[1] = c->loc[1] + c->width[1] / 2.;
          c->multipole->CoM[2] = c->loc[2] + c->width[2] / 2.;
          c->multipole->r_max = 0.;
        }
      }
      c->multipole->r_max_rebuild = c->multipole->r_max;
      c->multipole->CoM_rebuild[0] = c->multipole->CoM[0];
      c->multipole->CoM_rebuild[1] = c->multipole->CoM[1];
      c->multipole->CoM_rebuild[2] = c->multipole->CoM[2];
    }
  }

  /* Set the values for this cell. */
  c->h_max = h_max;
  c->ti_hydro_end_min = ti_hydro_end_min;
  c->ti_hydro_end_max = ti_hydro_end_max;
  c->ti_hydro_beg_max = ti_hydro_beg_max;
  c->ti_gravity_end_min = ti_gravity_end_min;
  c->ti_gravity_end_max = ti_gravity_end_max;
  c->ti_gravity_beg_max = ti_gravity_beg_max;
  c->maxdepth = maxdepth;

  /* Set ownership according to the start of the parts array. */
  if (s->nr_parts > 0)
    c->owner =
        ((c->parts - s->parts) % s->nr_parts) * s->nr_queues / s->nr_parts;
  else if (s->nr_sparts > 0)
    c->owner =
        ((c->sparts - s->sparts) % s->nr_sparts) * s->nr_queues / s->nr_sparts;
  else if (s->nr_gparts > 0)
    c->owner =
        ((c->gparts - s->gparts) % s->nr_gparts) * s->nr_queues / s->nr_gparts;
  else
    c->owner = 0; /* Ok, there is really nothing on this rank... */

  /* Clean up. */
  if (allocate_buffer) {
    if (buff != NULL) free(buff);
    if (gbuff != NULL) free(gbuff);
    if (sbuff != NULL) free(sbuff);
  }
}

/**
 * @brief #threadpool mapper function to split cells if they contain
 *        too many particles.
 *
 * @param map_data Pointer towards the top-cells.
 * @param num_cells The number of cells to treat.
 * @param extra_data Pointers to the #space.
 */
void space_split_mapper(void *map_data, int num_cells, void *extra_data) {

  /* Unpack the inputs. */
  struct space *s = (struct space *)extra_data;
  struct cell *restrict cells_top = (struct cell *)map_data;

  for (int ind = 0; ind < num_cells; ind++) {
    struct cell *c = &cells_top[ind];
    space_split_recursive(s, c, NULL, NULL, NULL);
  }

#ifdef SWIFT_DEBUG_CHECKS
  /* All cells and particles should have consistent h_max values. */
  for (int ind = 0; ind < num_cells; ind++) {
    int depth = 0;
    if (!checkCellhdxmax(&cells_top[ind], &depth))
      message("    at cell depth %d", depth);
  }
#endif
}

/**
 * @brief Return a used cell to the buffer of unused sub-cells.
 *
 * @param s The #space.
 * @param c The #cell.
 */
void space_recycle(struct space *s, struct cell *c) {

  /* Clear the cell. */
  if (lock_destroy(&c->lock) != 0 || lock_destroy(&c->glock) != 0 ||
      lock_destroy(&c->mlock) != 0 || lock_destroy(&c->slock) != 0)
    error("Failed to destroy spinlocks.");

  /* Clear this cell's sort arrays. */
  for (int i = 0; i < 13; i++)
    if (c->sort[i] != NULL) free(c->sort[i]);

  /* Lock the space. */
  lock_lock(&s->lock);

  /* Hook the multipole back in the buffer */
  if (s->gravity) {
    c->multipole->next = s->multipoles_sub;
    s->multipoles_sub = c->multipole;
  }

  /* Hook this cell into the buffer. */
  c->next = s->cells_sub;
  s->cells_sub = c;
  s->tot_cells -= 1;

  /* Unlock the space. */
  lock_unlock_blind(&s->lock);
}

/**
 * @brief Return a list of used cells to the buffer of unused sub-cells.
 *
 * @param s The #space.
 * @param cell_list_begin Pointer to the first #cell in the linked list of
 *        cells joined by their @c next pointers.
 * @param cell_list_end Pointer to the last #cell in the linked list of
 *        cells joined by their @c next pointers. It is assumed that this
 *        cell's @c next pointer is @c NULL.
 * @param multipole_list_begin Pointer to the first #multipole in the linked
 * list of
 *        multipoles joined by their @c next pointers.
 * @param multipole_list_end Pointer to the last #multipole in the linked list
 * of
 *        multipoles joined by their @c next pointers. It is assumed that this
 *        multipole's @c next pointer is @c NULL.
 */
void space_recycle_list(struct space *s, struct cell *cell_list_begin,
                        struct cell *cell_list_end,
                        struct gravity_tensors *multipole_list_begin,
                        struct gravity_tensors *multipole_list_end) {

  int count = 0;

  /* Clean up the list of cells. */
  for (struct cell *c = cell_list_begin; c != NULL; c = c->next) {
    /* Clear the cell. */
    if (lock_destroy(&c->lock) != 0 || lock_destroy(&c->glock) != 0 ||
        lock_destroy(&c->mlock) != 0 || lock_destroy(&c->slock) != 0)
      error("Failed to destroy spinlocks.");

    /* Clear this cell's sort arrays. */
    for (int i = 0; i < 13; i++)
      if (c->sort[i] != NULL) free(c->sort[i]);

    /* Count this cell. */
    count += 1;
  }

  /* Lock the space. */
  lock_lock(&s->lock);

  /* Hook the cells into the buffer. */
  cell_list_end->next = s->cells_sub;
  s->cells_sub = cell_list_begin;
  s->tot_cells -= count;

  /* Hook the multipoles into the buffer. */
  if (s->gravity) {
    multipole_list_end->next = s->multipoles_sub;
    s->multipoles_sub = multipole_list_begin;
  }

  /* Unlock the space. */
  lock_unlock_blind(&s->lock);
}

/**
 * @brief Get a new empty (sub-)#cell.
 *
 * If there are cells in the buffer, use the one at the end of the linked list.
 * If we have no cells, allocate a new chunk of memory and pick one from there.
 *
 * @param s The #space.
 * @param nr_cells Number of #cell to pick up.
 * @param cells Array of @c nr_cells #cell pointers in which to store the
 *        new cells.
 */
void space_getcells(struct space *s, int nr_cells, struct cell **cells) {

  /* Lock the space. */
  lock_lock(&s->lock);

  /* For each requested cell... */
  for (int j = 0; j < nr_cells; j++) {

    /* Is the cell buffer empty? */
    if (s->cells_sub == NULL) {
      if (posix_memalign((void *)&s->cells_sub, cell_align,
                         space_cellallocchunk * sizeof(struct cell)) != 0)
        error("Failed to allocate more cells.");

      /* Constructed a linked list */
      for (int k = 0; k < space_cellallocchunk - 1; k++)
        s->cells_sub[k].next = &s->cells_sub[k + 1];
      s->cells_sub[space_cellallocchunk - 1].next = NULL;
    }

    /* Is the multipole buffer empty? */
    if (s->gravity && s->multipoles_sub == NULL) {
      if (posix_memalign(
              (void *)&s->multipoles_sub, multipole_align,
              space_cellallocchunk * sizeof(struct gravity_tensors)) != 0)
        error("Failed to allocate more multipoles.");

      /* Constructed a linked list */
      for (int k = 0; k < space_cellallocchunk - 1; k++)
        s->multipoles_sub[k].next = &s->multipoles_sub[k + 1];
      s->multipoles_sub[space_cellallocchunk - 1].next = NULL;
    }

    /* Pick off the next cell. */
    cells[j] = s->cells_sub;
    s->cells_sub = cells[j]->next;
    s->tot_cells += 1;

    /* Hook the multipole */
    if (s->gravity) {
      cells[j]->multipole = s->multipoles_sub;
      s->multipoles_sub = cells[j]->multipole->next;
    }
  }

  /* Unlock the space. */
  lock_unlock_blind(&s->lock);

  /* Init some things in the cell we just got. */
  for (int j = 0; j < nr_cells; j++) {
    struct gravity_tensors *temp = cells[j]->multipole;
    bzero(cells[j], sizeof(struct cell));
    cells[j]->multipole = temp;
    cells[j]->nodeID = -1;
    if (lock_init(&cells[j]->lock) != 0 || lock_init(&cells[j]->glock) != 0 ||
        lock_init(&cells[j]->mlock) != 0 || lock_init(&cells[j]->slock) != 0)
      error("Failed to initialize cell spinlocks.");
  }
}

/**
 * @brief Construct the list of top-level cells that have any tasks in
 * their hierarchy.
 *
 * This assumes the list has been pre-allocated at a regrid.
 *
 * @param s The #space.
 */
void space_list_cells_with_tasks(struct space *s) {

  /* Let's rebuild the list of local top-level cells */
  s->nr_local_cells = 0;
  for (int i = 0; i < s->nr_cells; ++i)
    if (cell_has_tasks(&s->cells_top[i])) {
      s->local_cells_top[s->nr_local_cells] = i;
      s->nr_local_cells++;
    }
  if (s->e->verbose)
    message("Have %d local cells (total=%d)", s->nr_local_cells, s->nr_cells);
}

void space_synchronize_particle_positions_mapper(void *map_data, int nr_gparts,
                                                 void *extra_data) {
  /* Unpack the data */
  struct gpart *restrict gparts = (struct gpart *)map_data;
  struct space *s = (struct space *)extra_data;

  for (int k = 0; k < nr_gparts; k++) {

    /* Get the particle */
    const struct gpart *restrict gp = &gparts[k];

    if (gp->type == swift_type_dark_matter)
      continue;

    else if (gp->type == swift_type_gas) {

      /* Get it's gassy friend */
      struct part *p = &s->parts[-gp->id_or_neg_offset];
      struct xpart *xp = &s->xparts[-gp->id_or_neg_offset];

      /* Synchronize positions and velocities */
      p->x[0] = gp->x[0];
      p->x[1] = gp->x[1];
      p->x[2] = gp->x[2];

      xp->v_full[0] = gp->v_full[0];
      xp->v_full[1] = gp->v_full[1];
      xp->v_full[2] = gp->v_full[2];
    }

    else if (gp->type == swift_type_star) {

      /* Get it's stellar friend */
      struct spart *sp = &s->sparts[-gp->id_or_neg_offset];

      /* Synchronize positions */
      sp->x[0] = gp->x[0];
      sp->x[1] = gp->x[1];
      sp->x[2] = gp->x[2];
    }
  }
}

void space_synchronize_particle_positions(struct space *s) {

  if ((s->nr_gparts > 0 && s->nr_parts > 0) ||
      (s->nr_gparts > 0 && s->nr_sparts > 0))
    threadpool_map(&s->e->threadpool,
                   space_synchronize_particle_positions_mapper, s->gparts,
                   s->nr_gparts, sizeof(struct gpart), 0, (void *)s);
}

/**
 * @brief Initialises all the particles by setting them into a valid state
 *
 * Calls hydro_first_init_part() on all the particles
 */
void space_first_init_parts(struct space *s) {

  const size_t nr_parts = s->nr_parts;
  struct part *restrict p = s->parts;
  struct xpart *restrict xp = s->xparts;

  for (size_t i = 0; i < nr_parts; ++i) {

#ifdef HYDRO_DIMENSION_2D
    p[i].x[2] = 0.f;
    p[i].v[2] = 0.f;
#endif

#ifdef HYDRO_DIMENSION_1D
    p[i].x[1] = p[i].x[2] = 0.f;
    p[i].v[1] = p[i].v[2] = 0.f;
#endif

    hydro_first_init_part(&p[i], &xp[i]);

#ifdef SWIFT_DEBUG_CHECKS
    p->ti_drift = 0;
    p->ti_kick = 0;
#endif
  }
}

/**
 * @brief Initialises all the extra particle data
 *
 * Calls cooling_init_xpart() on all the particles
 */
void space_first_init_xparts(struct space *s) {

  const size_t nr_parts = s->nr_parts;
  struct part *restrict p = s->parts;
  struct xpart *restrict xp = s->xparts;

  for (size_t i = 0; i < nr_parts; ++i) {

    cooling_init_part(&p[i], &xp[i]);
  }
}

/**
 * @brief Initialises all the g-particles by setting them into a valid state
 *
 * Calls gravity_first_init_gpart() on all the particles
 */
void space_first_init_gparts(struct space *s) {

  const size_t nr_gparts = s->nr_gparts;
  struct gpart *restrict gp = s->gparts;

  for (size_t i = 0; i < nr_gparts; ++i) {

#ifdef HYDRO_DIMENSION_2D
    gp[i].x[2] = 0.f;
    gp[i].v_full[2] = 0.f;
#endif

#ifdef HYDRO_DIMENSION_1D
    gp[i].x[1] = gp[i].x[2] = 0.f;
    gp[i].v_full[1] = gp[i].v_full[2] = 0.f;
#endif

    gravity_first_init_gpart(&gp[i]);

#ifdef SWIFT_DEBUG_CHECKS
    gp->ti_drift = 0;
    gp->ti_kick = 0;
#endif
  }
}

/**
 * @brief Initialises all the s-particles by setting them into a valid state
 *
 * Calls star_first_init_spart() on all the particles
 */
void space_first_init_sparts(struct space *s) {

  const size_t nr_sparts = s->nr_sparts;
  struct spart *restrict sp = s->sparts;

  for (size_t i = 0; i < nr_sparts; ++i) {

#ifdef HYDRO_DIMENSION_2D
    sp[i].x[2] = 0.f;
    sp[i].v[2] = 0.f;
#endif

#ifdef HYDRO_DIMENSION_1D
    sp[i].x[1] = sp[i].x[2] = 0.f;
    sp[i].v[1] = sp[i].v[2] = 0.f;
#endif

    star_first_init_spart(&sp[i]);

#ifdef SWIFT_DEBUG_CHECKS
    sp->ti_drift = 0;
    sp->ti_kick = 0;
#endif
  }
}

void space_init_parts_mapper(void *restrict map_data, int count,
                             void *restrict extra_data) {

  struct part *restrict parts = map_data;
  const struct hydro_space *restrict hs = extra_data;
  for (int k = 0; k < count; k++) hydro_init_part(&parts[k], hs);
}

/**
 * @brief Calls the #part initialisation function on all particles in the space.
 *
 * @param s The #space.
 * @param verbose Are we talkative?
 */
void space_init_parts(struct space *s, int verbose) {

  const ticks tic = getticks();

  if (s->nr_parts > 0)
    threadpool_map(&s->e->threadpool, space_init_parts_mapper, s->parts,
                   s->nr_parts, sizeof(struct part), 0, &s->hs);
  if (verbose)
    message("took %.3f %s.", clocks_from_ticks(getticks() - tic),
            clocks_getunit());
}

void space_init_gparts_mapper(void *restrict map_data, int count,
                              void *restrict extra_data) {

  struct gpart *gparts = map_data;
  for (int k = 0; k < count; k++) gravity_init_gpart(&gparts[k]);
}

/**
 * @brief Calls the #gpart initialisation function on all particles in the
 * space.
 *
 * @param s The #space.
 * @param verbose Are we talkative?
 */
void space_init_gparts(struct space *s, int verbose) {

  const ticks tic = getticks();

  if (s->nr_gparts > 0)
    threadpool_map(&s->e->threadpool, space_init_gparts_mapper, s->gparts,
                   s->nr_gparts, sizeof(struct gpart), 0, NULL);
  if (verbose)
    message("took %.3f %s.", clocks_from_ticks(getticks() - tic),
            clocks_getunit());
}

void space_convert_quantities_mapper(void *restrict map_data, int count,
                                     void *restrict extra_data) {
  struct space *s = extra_data;
  struct part *restrict parts = map_data;
  const ptrdiff_t index = parts - s->parts;
  struct xpart *restrict xparts = s->xparts + index;
  for (int k = 0; k < count; k++)
    hydro_convert_quantities(&parts[k], &xparts[k]);
}

/**
 * @brief Calls the #part quantities conversion function on all particles in the
 * space.
 *
 * @param s The #space.
 * @param verbose Are we talkative?
 */
void space_convert_quantities(struct space *s, int verbose) {

  const ticks tic = getticks();

  if (s->nr_parts > 0)
    threadpool_map(&s->e->threadpool, space_convert_quantities_mapper, s->parts,
                   s->nr_parts, sizeof(struct part), 0, s);

  if (verbose)
    message("took %.3f %s.", clocks_from_ticks(getticks() - tic),
            clocks_getunit());
}

/**
 * @brief Split the space into cells given the array of particles.
 *
 * @param s The #space to initialize.
 * @param params The parsed parameter file.
 * @param dim Spatial dimensions of the domain.
 * @param parts Array of Gas particles.
 * @param gparts Array of Gravity particles.
 * @param sparts Array of star particles.
 * @param Npart The number of Gas particles in the space.
 * @param Ngpart The number of Gravity particles in the space.
 * @param Nspart The number of star particles in the space.
 * @param periodic flag whether the domain is periodic or not.
 * @param replicate How many replications along each direction do we want ?
 * @param gravity flag whether we are doing gravity or not.
 * @param verbose Print messages to stdout or not.
 * @param dry_run If 1, just initialise stuff, don't do anything with the parts.
 *
 * Makes a grid of edge length > r_max and fills the particles
 * into the respective cells. Cells containing more than #space_splitsize
 * parts with a cutoff below half the cell width are then split
 * recursively.
 */
void space_init(struct space *s, const struct swift_params *params,
                double dim[3], struct part *parts, struct gpart *gparts,
                struct spart *sparts, size_t Npart, size_t Ngpart,
                size_t Nspart, int periodic, int replicate, int gravity,
                int verbose, int dry_run) {

  /* Clean-up everything */
  bzero(s, sizeof(struct space));

  /* Store everything in the space. */
  s->dim[0] = dim[0];
  s->dim[1] = dim[1];
  s->dim[2] = dim[2];
  s->periodic = periodic;
  s->gravity = gravity;
  s->nr_parts = Npart;
  s->size_parts = Npart;
  s->parts = parts;
  s->nr_gparts = Ngpart;
  s->size_gparts = Ngpart;
  s->gparts = gparts;
  s->nr_sparts = Nspart;
  s->size_sparts = Nspart;
  s->sparts = sparts;
  s->nr_queues = 1; /* Temporary value until engine construction */

  /* Are we replicating the space ? */
  if (replicate < 1)
    error("Value of 'InitialConditions:replicate' (%d) is too small",
          replicate);
  if (replicate > 1) {
    space_replicate(s, replicate, verbose);
    parts = s->parts;
    gparts = s->gparts;
    sparts = s->sparts;
    Npart = s->nr_parts;
    Ngpart = s->nr_gparts;
    Nspart = s->nr_sparts;
  }

  /* Decide on the minimal top-level cell size */
  const double dmax = max3(s->dim[0], s->dim[1], s->dim[2]);
  int maxtcells =
      parser_get_opt_param_int(params, "Scheduler:max_top_level_cells",
                               space_max_top_level_cells_default);
  s->cell_min = 0.99 * dmax / maxtcells;

  /* Check that it is big enough. */
  const double dmin = min3(s->dim[0], s->dim[1], s->dim[2]);
  int needtcells = 3 * dmax / dmin;
  if (maxtcells < needtcells)
    error(
        "Scheduler:max_top_level_cells is too small %d, needs to be at "
        "least %d",
        maxtcells, needtcells);

  /* Get the constants for the scheduler */
  space_maxsize = parser_get_opt_param_int(params, "Scheduler:cell_max_size",
                                           space_maxsize_default);
  space_subsize_pair = parser_get_opt_param_int(
      params, "Scheduler:cell_sub_size_pair", space_subsize_pair_default);
  space_subsize_self = parser_get_opt_param_int(
      params, "Scheduler:cell_sub_size_self", space_subsize_self_default);
  space_subsize_self_grav =
      parser_get_opt_param_int(params, "Scheduler:cell_sub_size_self_grav",
                               space_subsize_self_grav_default);
  space_splitsize = parser_get_opt_param_int(
      params, "Scheduler:cell_split_size", space_splitsize_default);

  if (verbose)
    message(
        "max_size set to %d, sub_size_pair set to %d, sub_size_self set to %d, "
        "split_size set to %d",
        space_maxsize, space_subsize_pair, space_subsize_self, space_splitsize);

  /* Apply h scaling */
  const double scaling =
      parser_get_opt_param_double(params, "InitialConditions:h_scaling", 1.0);
  if (scaling != 1.0 && !dry_run) {
    message("Re-scaling smoothing lengths by a factor %e", scaling);
    for (size_t k = 0; k < Npart; k++) parts[k].h *= scaling;
  }

  /* Apply shift */
  double shift[3] = {0.0, 0.0, 0.0};
  shift[0] =
      parser_get_opt_param_double(params, "InitialConditions:shift_x", 0.0);
  shift[1] =
      parser_get_opt_param_double(params, "InitialConditions:shift_y", 0.0);
  shift[2] =
      parser_get_opt_param_double(params, "InitialConditions:shift_z", 0.0);
  if ((shift[0] != 0. || shift[1] != 0. || shift[2] != 0.) && !dry_run) {
    message("Shifting particles by [%e %e %e]", shift[0], shift[1], shift[2]);
    for (size_t k = 0; k < Npart; k++) {
      parts[k].x[0] += shift[0];
      parts[k].x[1] += shift[1];
      parts[k].x[2] += shift[2];
    }
    for (size_t k = 0; k < Ngpart; k++) {
      gparts[k].x[0] += shift[0];
      gparts[k].x[1] += shift[1];
      gparts[k].x[2] += shift[2];
    }
    for (size_t k = 0; k < Nspart; k++) {
      sparts[k].x[0] += shift[0];
      sparts[k].x[1] += shift[1];
      sparts[k].x[2] += shift[2];
    }
  }

  if (!dry_run) {

    /* Check that all the part positions are reasonable, wrap if periodic. */
    if (periodic) {
      for (size_t k = 0; k < Npart; k++)
        for (int j = 0; j < 3; j++) {
          while (parts[k].x[j] < 0) parts[k].x[j] += s->dim[j];
          while (parts[k].x[j] >= s->dim[j]) parts[k].x[j] -= s->dim[j];
        }
    } else {
      for (size_t k = 0; k < Npart; k++)
        for (int j = 0; j < 3; j++)
          if (parts[k].x[j] < 0 || parts[k].x[j] >= s->dim[j])
            error("Not all particles are within the specified domain.");
    }

    /* Same for the gparts */
    if (periodic) {
      for (size_t k = 0; k < Ngpart; k++)
        for (int j = 0; j < 3; j++) {
          while (gparts[k].x[j] < 0) gparts[k].x[j] += s->dim[j];
          while (gparts[k].x[j] >= s->dim[j]) gparts[k].x[j] -= s->dim[j];
        }
    } else {
      for (size_t k = 0; k < Ngpart; k++)
        for (int j = 0; j < 3; j++)
          if (gparts[k].x[j] < 0 || gparts[k].x[j] >= s->dim[j])
            error("Not all g-particles are within the specified domain.");
    }

    /* Same for the sparts */
    if (periodic) {
      for (size_t k = 0; k < Nspart; k++)
        for (int j = 0; j < 3; j++) {
          while (sparts[k].x[j] < 0) sparts[k].x[j] += s->dim[j];
          while (sparts[k].x[j] >= s->dim[j]) sparts[k].x[j] -= s->dim[j];
        }
    } else {
      for (size_t k = 0; k < Nspart; k++)
        for (int j = 0; j < 3; j++)
          if (sparts[k].x[j] < 0 || sparts[k].x[j] >= s->dim[j])
            error("Not all s-particles are within the specified domain.");
    }
  }

  /* Allocate the extra parts array for the gas particles. */
  if (Npart > 0) {
    if (posix_memalign((void *)&s->xparts, xpart_align,
                       Npart * sizeof(struct xpart)) != 0)
      error("Failed to allocate xparts.");
    bzero(s->xparts, Npart * sizeof(struct xpart));
  }

  hydro_space_init(&s->hs, s);

  ticks tic = getticks();
  if (verbose) message("first init...");
  /* Set the particles in a state where they are ready for a run */
  space_first_init_parts(s);
  space_first_init_xparts(s);
  space_first_init_gparts(s);
  space_first_init_sparts(s);
  if (verbose)
    message("took %.3f %s.", clocks_from_ticks(getticks() - tic),
            clocks_getunit());

  /* Init the space lock. */
  if (lock_init(&s->lock) != 0) error("Failed to create space spin-lock.");

  /* Build the cells recursively. */
  if (!dry_run) space_regrid(s, verbose);
}

/**
 * @brief Replicate the content of a space along each axis.
 *
 * Should only be called during initialisation.
 *
 * @param s The #space to replicate.
 * @param replicate The number of copies along each axis.
 * @param verbose Are we talkative ?
 */
void space_replicate(struct space *s, int replicate, int verbose) {

  if (replicate < 1) error("Invalid replicate value: %d", replicate);

  if (verbose)
    message("Replicating space %d times along each axis.", replicate);

  const int factor = replicate * replicate * replicate;

  /* Store the current values */
  const size_t nr_parts = s->nr_parts;
  const size_t nr_gparts = s->nr_gparts;
  const size_t nr_sparts = s->nr_sparts;
  const size_t nr_dm = nr_gparts - nr_parts - nr_sparts;

  s->size_parts = s->nr_parts = nr_parts * factor;
  s->size_gparts = s->nr_gparts = nr_gparts * factor;
  s->size_sparts = s->nr_sparts = nr_sparts * factor;

  /* Allocate space for new particles */
  struct part *parts = NULL;
  struct gpart *gparts = NULL;
  struct spart *sparts = NULL;

  if (posix_memalign((void *)&parts, part_align,
                     s->nr_parts * sizeof(struct part)) != 0)
    error("Failed to allocate new part array.");

  if (posix_memalign((void *)&gparts, gpart_align,
                     s->nr_gparts * sizeof(struct gpart)) != 0)
    error("Failed to allocate new gpart array.");

  if (posix_memalign((void *)&sparts, spart_align,
                     s->nr_sparts * sizeof(struct spart)) != 0)
    error("Failed to allocate new spart array.");

  /* Replicate everything */
  for (int i = 0; i < replicate; ++i) {
    for (int j = 0; j < replicate; ++j) {
      for (int k = 0; k < replicate; ++k) {
        const size_t offset = i * replicate * replicate + j * replicate + k;

        /* First copy the data */
        memcpy(parts + offset * nr_parts, s->parts,
               nr_parts * sizeof(struct part));
        memcpy(sparts + offset * nr_sparts, s->sparts,
               nr_sparts * sizeof(struct spart));
        memcpy(gparts + offset * nr_gparts, s->gparts,
               nr_gparts * sizeof(struct gpart));

        /* Shift the positions */
        const double shift[3] = {i * s->dim[0], j * s->dim[1], k * s->dim[2]};

        for (size_t n = offset * nr_parts; n < (offset + 1) * nr_parts; ++n) {
          parts[n].x[0] += shift[0];
          parts[n].x[1] += shift[1];
          parts[n].x[2] += shift[2];
        }
        for (size_t n = offset * nr_gparts; n < (offset + 1) * nr_gparts; ++n) {
          gparts[n].x[0] += shift[0];
          gparts[n].x[1] += shift[1];
          gparts[n].x[2] += shift[2];
        }
        for (size_t n = offset * nr_sparts; n < (offset + 1) * nr_sparts; ++n) {
          sparts[n].x[0] += shift[0];
          sparts[n].x[1] += shift[1];
          sparts[n].x[2] += shift[2];
        }

        /* Set the correct links (recall gpart are sorted by type at start-up):
           first DM (unassociated gpart), then gas, then stars */
        if (nr_parts > 0 && nr_gparts > 0) {
          const size_t offset_part = offset * nr_parts;
          const size_t offset_gpart = offset * nr_gparts + nr_dm;

          for (size_t n = 0; n < nr_parts; ++n) {
            parts[offset_part + n].gpart = &gparts[offset_gpart + n];
            gparts[offset_gpart + n].id_or_neg_offset = -(offset_part + n);
          }
        }
        if (nr_sparts > 0 && nr_gparts > 0) {
          const size_t offset_spart = offset * nr_sparts;
          const size_t offset_gpart = offset * nr_gparts + nr_dm + nr_parts;

          for (size_t n = 0; n < nr_sparts; ++n) {
            sparts[offset_spart + n].gpart = &gparts[offset_gpart + n];
            gparts[offset_gpart + n].id_or_neg_offset = -(offset_spart + n);
          }
        }
      }
    }
  }

  /* Replace the content of the space */
  free(s->parts);
  free(s->gparts);
  free(s->sparts);
  s->parts = parts;
  s->gparts = gparts;
  s->sparts = sparts;

  /* Finally, update the domain size */
  s->dim[0] *= replicate;
  s->dim[1] *= replicate;
  s->dim[2] *= replicate;

#ifdef SWIFT_DEBUG_CHECKS
  /* Verify that everything is correct */
  part_verify_links(s->parts, s->gparts, s->sparts, s->nr_parts, s->nr_gparts,
                    s->nr_sparts, verbose);
#endif
}

/**
 * @brief Cleans-up all the cell links in the space
 *
 * Expensive funtion. Should only be used for debugging purposes.
 *
 * @param s The #space to clean.
 */
void space_link_cleanup(struct space *s) {

  /* Recursively apply the cell link cleaning routine */
  space_map_cells_pre(s, 1, cell_clean_links, NULL);
}

/**
 * @brief Checks that all cells have been drifted to a given point in time
 *
 * Should only be used for debugging purposes.
 *
 * @param s The #space to check.
 * @param ti_drift The (integer) time.
 * @param multipole Are we also checking the multipoles ?
 */
void space_check_drift_point(struct space *s, integertime_t ti_drift,
                             int multipole) {
#ifdef SWIFT_DEBUG_CHECKS
  /* Recursively check all cells */
  space_map_cells_pre(s, 1, cell_check_part_drift_point, &ti_drift);
  space_map_cells_pre(s, 1, cell_check_gpart_drift_point, &ti_drift);
  if (multipole)
    space_map_cells_pre(s, 1, cell_check_multipole_drift_point, &ti_drift);
#else
  error("Calling debugging code without debugging flag activated.");
#endif
}

void space_check_top_multipoles_drift_point(struct space *s,
                                            integertime_t ti_drift) {
#ifdef SWIFT_DEBUG_CHECKS
  for (int i = 0; i < s->nr_cells; ++i) {
    cell_check_multipole_drift_point(&s->cells_top[i], &ti_drift);
  }
#else
  error("Calling debugging code without debugging flag activated.");
#endif
}

/**
 * @brief Checks that all particles and local cells have a non-zero time-step.
 *
 * Should only be used for debugging purposes.
 *
 * @param s The #space to check.
 */
void space_check_timesteps(struct space *s) {
#ifdef SWIFT_DEBUG_CHECKS
  for (int i = 0; i < s->nr_cells; ++i) {
    cell_check_timesteps(&s->cells_top[i]);
  }
#else
  error("Calling debugging code without debugging flag activated.");
#endif
}

/**
 * @brief #threadpool mapper function for the limiter debugging check
 */
void space_check_limiter_mapper(void *map_data, int nr_parts,
                                void *extra_data) {
#ifdef SWIFT_DEBUG_CHECKS
  /* Unpack the data */
  struct part *restrict parts = (struct part *)map_data;

  /* Verify that all limited particles have been treated */
  for (int k = 0; k < nr_parts; k++) {
    if (parts[k].wakeup == time_bin_awake) error("Particle still woken up!");
  }
#else
  error("Calling debugging code without debugging flag activated.");
#endif
}

/**
 * @brief Checks that all particles have their wakeup flag in a correct state.
 *
 * Should only be used for debugging purposes.
 *
 * @param s The #space to check.
 */
void space_check_limiter(struct space *s) {
#ifdef SWIFT_DEBUG_CHECKS

  threadpool_map(&s->e->threadpool, space_check_limiter_mapper, s->parts,
                 s->nr_parts, sizeof(struct part), 1000, NULL);
#else
  error("Calling debugging code without debugging flag activated.");
#endif
}

/**
 * @brief Resets all the individual cell task counters to 0.
 *
 * Should only be used for debugging purposes.
 *
 * @param s The #space to reset.
 */
void space_reset_task_counters(struct space *s) {
#ifdef SWIFT_DEBUG_CHECKS
  for (int i = 0; i < s->nr_cells; ++i) {
    cell_reset_task_counters(&s->cells_top[i]);
  }
#else
  error("Calling debugging code without debugging flag activated.");
#endif
}

/**
 * @brief Frees up the memory allocated for this #space
 */
void space_clean(struct space *s) {

  for (int i = 0; i < s->nr_cells; ++i) cell_clean(&s->cells_top[i]);
  free(s->cells_top);
  free(s->multipoles_top);
  free(s->local_cells_top);
  free(s->parts);
  free(s->xparts);
  free(s->gparts);
  free(s->sparts);
}<|MERGE_RESOLUTION|>--- conflicted
+++ resolved
@@ -224,12 +224,9 @@
     c->ghost = NULL;
     c->kick1 = NULL;
     c->kick2 = NULL;
+    c->end_force = NULL;
     c->timestep = NULL;
-<<<<<<< HEAD
     c->timestep_limiter = NULL;
-=======
-    c->end_force = NULL;
->>>>>>> 19ca1efd
     c->drift_part = NULL;
     c->drift_gpart = NULL;
     c->cooling = NULL;
