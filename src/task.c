--- conflicted
+++ resolved
@@ -48,16 +48,10 @@
 
 /* Task type names. */
 const char *taskID_names[task_type_count] = {
-<<<<<<< HEAD
-    "none", "sort",          "self",        "pair",    "sub_self",   "sub_pair",
-    "init", "ghost",         "extra_ghost", "kick",    "kick_fixdt", "send",
-    "recv", "grav_gather_m", "grav_fft",    "grav_mm", "grav_up",    "cooling"};
-=======
     "none",       "sort",    "self",          "pair",          "sub_self",
     "sub_pair",   "init",    "ghost",         "extra_ghost",   "kick",
     "kick_fixdt", "send",    "recv",          "grav_gather_m", "grav_fft",
     "grav_mm",    "grav_up", "grav_external", "cooling",       "sourceterms"};
->>>>>>> d539422a
 
 const char *subtaskID_names[task_subtype_count] = {
     "none", "density", "gradient", "force", "grav", "external_grav", "tend"};
