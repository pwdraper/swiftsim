--- conflicted
+++ resolved
@@ -41,19 +41,16 @@
 #include "error.h"
 #include "lock.h"
 
-//struct task *store;
-
 /* Task type names. */
 const char *taskID_names[task_type_count] = {
-<<<<<<< HEAD
     "none",    "sort",    "self",    "pair",     "sub",  "init",
     "ghost",   "drift",   "kick",    "send",     "recv",
     "grav_pp", "grav_mm", "grav_up", "grav_down",
     "psort", "split_cell", "rewait"};
-=======
-    "none",    "sort",      "self",  "pair",       "sub",     "ghost",
-    "kick1",   "kick2",     "send",  "recv",       "grav_pp", "grav_mm",
-    "grav_up", "grav_down", "psort", "split_cell", "rewait"};
+
+const char *subtaskID_names[task_type_count] = {"none",  "density",
+                                                "force", "grav"};
+
 
 /**
  * @brief Computes the overlap between the parts array of two given cells.
@@ -103,10 +100,6 @@
 
   return ((float)size_intersect) / (size_union - size_intersect);
 }
->>>>>>> b46be395
-
-const char *subtaskID_names[task_type_count] = {"none",  "density",
-                                                "force", "grav"};
 
 /**
  * @brief Unlock the cell held by this task.
@@ -312,49 +305,4 @@
   ta->nr_unlock_tasks += 1;
 
   lock_unlock_blind(&ta->lock);
-}
-
-
-void task_print_mask(unsigned int mask) {
-
-  int k;
-
-  printf("task_print_mask: The tasks to run are [");
-  for (k = 1; k < task_type_count; k++)
-    printf(" %s=%s", taskID_names[k], (mask & (1 << k)) ? "yes" : "no");
-  printf(" ]\n");
-}
-
-
-void task_do_rewait(struct task *t) {
-
-  const unsigned int mask = t->flags;
-  
-  for (struct task *t2 = (struct task *)t->ci; t2 != (struct task *)t->cj; t2++) {
-    
-    if( t2->skip ) continue;
-    
-    /* Skip tasks not in the mask */
-    if( !((1<<t2->type) & mask) ) continue;
-    
-    /* Skip sort tasks that have already been */
-    if(t2->type == task_type_sort && t2->flags == 0) continue;
-
-	    /* if(store == NULL && t2->type==task_type_pair && t2->subtype==task_subtype_density) { */
-	    /*   message("\n"); */
-	    /*   message("Checking task %s-%s address: %p", taskID_names[t2->type], subtaskID_names[t2->subtype], t2); */
-	    /*   store = t2; */
-	    /* } */
-
-    for (int k = 0; k < t2->nr_unlock_tasks; k++) {
-      
-      struct task *t3=t2->unlock_tasks[k];
-      
-      atomic_inc(&t3->wait);
-
-	      /* if (t3 == store) { */
-	      /* 	message("Unlocked by task %s-%s address: %p" , taskID_names[t2->type], subtaskID_names[t2->subtype], t2); */
-	      /* } */	      
-    }
-  }
 }