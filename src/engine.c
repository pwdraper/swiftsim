/*******************************************************************************
 * This file is part of SWIFT.
 * Copyright (c) 2012 Pedro Gonnet (pedro.gonnet@durham.ac.uk)
 *               2015 Peter W. Draper (p.w.draper@durham.ac.uk)
 *
 * This program is free software: you can redistribute it and/or modify
 * it under the terms of the GNU Lesser General Public License as published
 * by the Free Software Foundation, either version 3 of the License, or
 * (at your option) any later version.
 *
 * This program is distributed in the hope that it will be useful,
 * but WITHOUT ANY WARRANTY; without even the implied warranty of
 * MERCHANTABILITY or FITNESS FOR A PARTICULAR PURPOSE.  See the
 * GNU General Public License for more details.
 *
 * You should have received a copy of the GNU Lesser General Public License
 * along with this program.  If not, see <http://www.gnu.org/licenses/>.
 *
 ******************************************************************************/

/* Config parameters. */
#include "../config.h"

/* Some standard headers. */
#include <float.h>
#include <limits.h>
#include <sched.h>
#include <stdio.h>
#include <stdlib.h>
#include <string.h>
#include <unistd.h>
#include <stdbool.h>

/* MPI headers. */
#ifdef WITH_MPI
#include <mpi.h>
#endif

#ifdef HAVE_LIBNUMA
#include <numa.h>
#endif

/* This object's header. */
#include "engine.h"

/* Local headers. */
#include "atomic.h"
#include "cell.h"
#include "clocks.h"
#include "cycle.h"
#include "debug.h"
#include "error.h"
#include "hydro.h"
#include "minmax.h"
#include "part.h"
#include "partition.h"
#include "timers.h"

const char *engine_policy_names[12] = {
    "none",          "rand",   "steal",        "keep",
    "block",         "fix_dt", "cpu_tight",    "mpi",
    "numa_affinity", "hydro",  "self_gravity", "external_gravity"};

/** The rank of the engine as a global variable (for messages). */
int engine_rank;

/**
 * @brief Link a density/force task to a cell.
 *
 * @param e The #engine.
 * @param l The #link.
 * @param t The #task.
 *
 * @return The new #link pointer.
 */

struct link *engine_addlink(struct engine *e, struct link *l, struct task *t) {

  const int ind = atomic_inc(&e->nr_links);
  if (ind >= e->size_links) {
    error("Link table overflow.");
  }
  struct link *res = &e->links[ind];
  res->next = l;
  res->t = t;
  return res;
}

/**
 * @brief Generate the ghost and kick tasks for a hierarchy of cells.
 *
 * @param e The #engine.
 * @param c The #cell.
 * @param super The super #cell.
 */

void engine_mkghosts(struct engine *e, struct cell *c, struct cell *super) {

  struct scheduler *s = &e->sched;

  /* Am I the super-cell? */
  if (super == NULL && c->nr_tasks > 0) {

    /* Remember me. */
    super = c;

    /* Local tasks only... */
    if (c->nodeID == e->nodeID) {

      /* Generate the ghost task. */
      c->ghost = scheduler_addtask(s, task_type_ghost, task_subtype_none, 0, 0,
                                   c, NULL, 0);
      /* Add the drift task. */
      c->drift = scheduler_addtask(s, task_type_drift, task_subtype_none, 0, 0,
                                   c, NULL, 0);
      /* Add the init task. */
      c->init = scheduler_addtask(s, task_type_init, task_subtype_none, 0, 0, c,
                                  NULL, 0);
      /* Add the kick task. */
      c->kick = scheduler_addtask(s, task_type_kick, task_subtype_none, 0, 0, c,
                                  NULL, 0);
    }
  }

  /* Set the super-cell. */
  c->super = super;

  /* Recurse. */
  if (c->split)
    for (int k = 0; k < 8; k++)
      if (c->progeny[k] != NULL) engine_mkghosts(e, c->progeny[k], super);
}

/**
 * @brief Redistribute the particles amongst the nodes according
 *      to their cell's node IDs.
 *
 * @param e The #engine.
 */

void engine_redistribute(struct engine *e) {

#ifdef WITH_MPI

  int nr_nodes = e->nr_nodes, nodeID = e->nodeID;
  struct space *s = e->s;
  int my_cells = 0;
  int *cdim = s->cdim;
  struct cell *cells = s->cells;
  int nr_cells = s->nr_cells;
  ticks tic = getticks();

  /* Start by sorting the particles according to their nodes and
     getting the counts. The counts array is indexed as
     count[from * nr_nodes + to]. */
  int *counts;
  size_t *dest;
  double ih[3], dim[3];
  ih[0] = s->ih[0];
  ih[1] = s->ih[1];
  ih[2] = s->ih[2];
  dim[0] = s->dim[0];
  dim[1] = s->dim[1];
  dim[2] = s->dim[2];
  if ((counts = (int *)malloc(sizeof(int) *nr_nodes *nr_nodes)) == NULL ||
      (dest = (size_t *)malloc(sizeof(size_t) * s->nr_parts)) == NULL)
    error("Failed to allocate count and dest buffers.");
  bzero(counts, sizeof(int) * nr_nodes * nr_nodes);
  struct part *parts = s->parts;
  for (size_t k = 0; k < s->nr_parts; k++) {
    for (int j = 0; j < 3; j++) {
      if (parts[k].x[j] < 0.0)
        parts[k].x[j] += dim[j];
      else if (parts[k].x[j] >= dim[j])
        parts[k].x[j] -= dim[j];
    }
    const int cid = cell_getid(cdim, parts[k].x[0] * ih[0],
                               parts[k].x[1] * ih[1], parts[k].x[2] * ih[2]);
    /* if (cid < 0 || cid >= s->nr_cells)
       error("Bad cell id %i for part %i at [%.3e,%.3e,%.3e].",
             cid, k, parts[k].x[0], parts[k].x[1], parts[k].x[2]); */
    dest[k] = cells[cid].nodeID;
    counts[nodeID * nr_nodes + dest[k]] += 1;
  }
  space_parts_sort(s, dest, s->nr_parts, 0, nr_nodes - 1, e->verbose);

  /* Get all the counts from all the nodes. */
  if (MPI_Allreduce(MPI_IN_PLACE, counts, nr_nodes * nr_nodes, MPI_INT, MPI_SUM,
                    MPI_COMM_WORLD) != MPI_SUCCESS)
    error("Failed to allreduce particle transfer counts.");

  /* Get the new number of parts for this node, be generous in allocating. */
  size_t nr_parts = 0;
  for (int k = 0; k < nr_nodes; k++) nr_parts += counts[k * nr_nodes + nodeID];
  struct part *parts_new = NULL;
  struct xpart *xparts_new = NULL, *xparts = s->xparts;
  if (posix_memalign((void **)&parts_new, part_align,
                     sizeof(struct part) * nr_parts * 1.2) != 0 ||
      posix_memalign((void **)&xparts_new, part_align,
                     sizeof(struct xpart) * nr_parts * 1.2) != 0)
    error("Failed to allocate new part data.");

  /* Emit the sends and recvs for the particle data. */
  MPI_Request *reqs;
  if ((reqs = (MPI_Request *)malloc(sizeof(MPI_Request) * 4 * nr_nodes)) ==
      NULL)
    error("Failed to allocate MPI request list.");
  for (int k = 0; k < 4 * nr_nodes; k++) reqs[k] = MPI_REQUEST_NULL;
  for (size_t offset_send = 0, offset_recv = 0, k = 0; k < nr_nodes; k++) {
    int ind_send = nodeID * nr_nodes + k;
    int ind_recv = k * nr_nodes + nodeID;
    if (counts[ind_send] > 0) {
      if (k == nodeID) {
        memcpy(&parts_new[offset_recv], &s->parts[offset_send],
               sizeof(struct part) * counts[ind_recv]);
        memcpy(&xparts_new[offset_recv], &s->xparts[offset_send],
               sizeof(struct xpart) * counts[ind_recv]);
        offset_send += counts[ind_send];
        offset_recv += counts[ind_recv];
      } else {
        if (MPI_Isend(&s->parts[offset_send], counts[ind_send],
                      e->part_mpi_type, k, 2 * ind_send + 0, MPI_COMM_WORLD,
                      &reqs[4 * k]) != MPI_SUCCESS)
          error("Failed to isend parts to node %zi.", k);
        if (MPI_Isend(&s->xparts[offset_send], counts[ind_send],
                      e->xpart_mpi_type, k, 2 * ind_send + 1, MPI_COMM_WORLD,
                      &reqs[4 * k + 1]) != MPI_SUCCESS)
          error("Failed to isend xparts to node %zi.", k);
        offset_send += counts[ind_send];
      }
    }
    if (k != nodeID && counts[ind_recv] > 0) {
      if (MPI_Irecv(&parts_new[offset_recv], counts[ind_recv], e->part_mpi_type,
                    k, 2 * ind_recv + 0, MPI_COMM_WORLD,
                    &reqs[4 * k + 2]) != MPI_SUCCESS)
        error("Failed to emit irecv of parts from node %zi.", k);
      if (MPI_Irecv(&xparts_new[offset_recv], counts[ind_recv],
                    e->xpart_mpi_type, k, 2 * ind_recv + 1, MPI_COMM_WORLD,
                    &reqs[4 * k + 3]) != MPI_SUCCESS)
        error("Failed to emit irecv of parts from node %zi.", k);
      offset_recv += counts[ind_recv];
    }
  }

  /* Wait for all the sends and recvs to tumble in. */
  MPI_Status stats[4 * nr_nodes];
  int res;
  if ((res = MPI_Waitall(4 * nr_nodes, reqs, stats)) != MPI_SUCCESS) {
    for (int k = 0; k < 4 * nr_nodes; k++) {
      char buff[MPI_MAX_ERROR_STRING];
      int res;
      MPI_Error_string(stats[k].MPI_ERROR, buff, &res);
      message("request %i has error '%s'.", k, buff);
    }
    error("Failed during waitall for part data.");
  }

  /* Verify that all parts are in the right place. */
  /* for ( k = 0 ; k < nr_parts ; k++ ) {
      cid = cell_getid( cdim , parts_new[k].x[0]*ih[0] , parts_new[k].x[1]*ih[1]
     , parts_new[k].x[2]*ih[2] );
      if ( cells[ cid ].nodeID != nodeID )
          error( "Received particle (%i) that does not belong here (nodeID=%i)."
     , k , cells[ cid ].nodeID );
      } */

  /* Set the new part data, free the old. */
  free(parts);
  free(xparts);
  s->parts = parts_new;
  s->xparts = xparts_new;
  s->nr_parts = nr_parts;
  s->size_parts = 1.2 * nr_parts;

  /* Be verbose about what just happened. */
  for (int k = 0; k < nr_cells; k++)
    if (cells[k].nodeID == nodeID) my_cells += 1;
  if (e->verbose)
    message("node %i now has %zi parts in %i cells.", nodeID, nr_parts,
            my_cells);

  /* Clean up other stuff. */
  free(reqs);
  free(counts);
  free(dest);

  if (e->verbose)
    message("took %.3f %s.", clocks_from_ticks(getticks() - tic),
            clocks_getunit());
#else
  error("SWIFT was not compiled with MPI support.");
#endif
}

/**
 * @brief Repartition the cells amongst the nodes.
 *
 * @param e The #engine.
 */

void engine_repartition(struct engine *e) {

#if defined(WITH_MPI) && defined(HAVE_METIS)

  ticks tic = getticks();

  /* Clear the repartition flag. */
  enum repartition_type reparttype = e->forcerepart;
  e->forcerepart = REPART_NONE;

  /* Nothing to do if only using a single node. Also avoids METIS
   * bug that doesn't handle this case well. */
  if (e->nr_nodes == 1) return;

  /* Do the repartitioning. */
  partition_repartition(reparttype, e->nodeID, e->nr_nodes, e->s,
                        e->sched.tasks, e->sched.nr_tasks);

  /* Now comes the tricky part: Exchange particles between all nodes.
     This is done in two steps, first allreducing a matrix of
     how many particles go from where to where, then re-allocating
     the parts array, and emitting the sends and receives.
     Finally, the space, tasks, and proxies need to be rebuilt. */

  /* Redistribute the particles between the nodes. */
  engine_redistribute(e);

  /* Make the proxies. */
  engine_makeproxies(e);

  /* Tell the engine it should re-build whenever possible */
  e->forcerebuild = 1;

  if (e->verbose)
    message("took %.3f %s.", clocks_from_ticks(getticks() - tic),
            clocks_getunit());
#else
  error("SWIFT was not compiled with MPI and METIS support.");
#endif
}

/**
 * @brief Add up/down gravity tasks to a cell hierarchy.
 *
 * @param e The #engine.
 * @param c The #cell
 * @param up The upward gravity #task.
 * @param down The downward gravity #task.
 */

void engine_addtasks_grav(struct engine *e, struct cell *c, struct task *up,
                          struct task *down) {

  /* Link the tasks to this cell. */
  c->grav_up = up;
  c->grav_down = down;

  /* Recurse? */
  if (c->split)
    for (int k = 0; k < 8; k++)
      if (c->progeny[k] != NULL)
        engine_addtasks_grav(e, c->progeny[k], up, down);
}

/**
 * @brief Add send tasks to a hierarchy of cells.
 *
 * @param e The #engine.
 * @param ci The sending #cell.
 * @param cj The receiving #cell
 */

void engine_addtasks_send(struct engine *e, struct cell *ci, struct cell *cj) {

#ifdef WITH_MPI
  struct link *l = NULL;
  struct scheduler *s = &e->sched;

  /* Check if any of the density tasks are for the target node. */
  for (l = ci->density; l != NULL; l = l->next)
    if (l->t->ci->nodeID == cj->nodeID ||
        (l->t->cj != NULL && l->t->cj->nodeID == cj->nodeID))
      break;

  /* If so, attach send tasks. */
  if (l != NULL) {

    /* Create the tasks. */
    struct task *t_xv = scheduler_addtask(s, task_type_send, task_subtype_none,
                                          2 * ci->tag, 0, ci, cj, 0);
    struct task *t_rho = scheduler_addtask(s, task_type_send, task_subtype_none,
                                           2 * ci->tag + 1, 0, ci, cj, 0);

    /* The send_rho task depends on the cell's ghost task. */
    scheduler_addunlock(s, ci->super->ghost, t_rho);

    /* The send_rho task should unlock the super-cell's kick task. */
    scheduler_addunlock(s, t_rho, ci->super->kick);

    /* The send_xv task should unlock the super-cell's ghost task. */
    scheduler_addunlock(s, t_xv, ci->super->ghost);

  }

  /* Recurse? */
  else if (ci->split)
    for (int k = 0; k < 8; k++)
      if (ci->progeny[k] != NULL) engine_addtasks_send(e, ci->progeny[k], cj);

#else
  error("SWIFT was not compiled with MPI support.");
#endif
}

/**
 * @brief Add recv tasks to a hierarchy of cells.
 *
 * @param e The #engine.
 * @param c The #cell.
 * @param t_xv The recv_xv #task, if it has already been created.
 * @param t_rho The recv_rho #task, if it has already been created.
 */

void engine_addtasks_recv(struct engine *e, struct cell *c, struct task *t_xv,
                          struct task *t_rho) {

#ifdef WITH_MPI
  struct scheduler *s = &e->sched;

  /* Do we need to construct a recv task? */
  if (t_xv == NULL && c->nr_density > 0) {

    /* Create the tasks. */
    t_xv = c->recv_xv = scheduler_addtask(s, task_type_recv, task_subtype_none,
                                          2 * c->tag, 0, c, NULL, 0);
    t_rho = c->recv_rho = scheduler_addtask(
        s, task_type_recv, task_subtype_none, 2 * c->tag + 1, 0, c, NULL, 0);
  }

  /* Add dependencies. */
  for (struct link *l = c->density; l != NULL; l = l->next) {
    scheduler_addunlock(s, t_xv, l->t);
    scheduler_addunlock(s, l->t, t_rho);
  }
  for (struct link *l = c->force; l != NULL; l = l->next)
    scheduler_addunlock(s, t_rho, l->t);
  if (c->sorts != NULL) scheduler_addunlock(s, t_xv, c->sorts);

  /* Recurse? */
  if (c->split)
    for (int k = 0; k < 8; k++)
      if (c->progeny[k] != NULL)
        engine_addtasks_recv(e, c->progeny[k], t_xv, t_rho);

#else
  error("SWIFT was not compiled with MPI support.");
#endif
}

/**
 * @brief Exchange cell structures with other nodes.
 *
 * @param e The #engine.
 */

void engine_exchange_cells(struct engine *e) {

#ifdef WITH_MPI

  struct space *s = e->s;
  struct cell *cells = s->cells;
  const int nr_cells = s->nr_cells;
  const int nr_proxies = e->nr_proxies;
  int offset[nr_cells];
  MPI_Request reqs_in[engine_maxproxies];
  MPI_Request reqs_out[engine_maxproxies];
  MPI_Status status;
  ticks tic = getticks();

  /* Run through the cells and get the size of the ones that will be sent off.
   */
  int count_out = 0;
  for (int k = 0; k < nr_cells; k++) {
    offset[k] = count_out;
    if (cells[k].sendto)
      count_out += (cells[k].pcell_size = cell_getsize(&cells[k]));
  }

  /* Allocate the pcells. */
  struct pcell *pcells;
  if ((pcells = (struct pcell *)malloc(sizeof(struct pcell) * count_out)) ==
      NULL)
    error("Failed to allocate pcell buffer.");

  /* Pack the cells. */
  cell_next_tag = 0;
  for (int k = 0; k < nr_cells; k++)
    if (cells[k].sendto) {
      cell_pack(&cells[k], &pcells[offset[k]]);
      cells[k].pcell = &pcells[offset[k]];
    }

  /* Launch the proxies. */
  for (int k = 0; k < nr_proxies; k++) {
    proxy_cells_exch1(&e->proxies[k]);
    reqs_in[k] = e->proxies[k].req_cells_count_in;
    reqs_out[k] = e->proxies[k].req_cells_count_out;
  }

  /* Wait for each count to come in and start the recv. */
  for (int k = 0; k < nr_proxies; k++) {
    int pid;
    if (MPI_Waitany(nr_proxies, reqs_in, &pid, &status) != MPI_SUCCESS ||
        pid == MPI_UNDEFINED)
      error("MPI_Waitany failed.");
    // message( "request from proxy %i has arrived." , pid );
    proxy_cells_exch2(&e->proxies[pid]);
  }

  /* Wait for all the sends to have finished too. */
  if (MPI_Waitall(nr_proxies, reqs_out, MPI_STATUSES_IGNORE) != MPI_SUCCESS)
    error("MPI_Waitall on sends failed.");

  /* Set the requests for the cells. */
  for (int k = 0; k < nr_proxies; k++) {
    reqs_in[k] = e->proxies[k].req_cells_in;
    reqs_out[k] = e->proxies[k].req_cells_out;
  }

  /* Wait for each pcell array to come in from the proxies. */
  for (int k = 0; k < nr_proxies; k++) {
    int pid;
    if (MPI_Waitany(nr_proxies, reqs_in, &pid, &status) != MPI_SUCCESS ||
        pid == MPI_UNDEFINED)
      error("MPI_Waitany failed.");
    // message( "cell data from proxy %i has arrived." , pid );
    for (int count = 0, j = 0; j < e->proxies[pid].nr_cells_in; j++)
      count += cell_unpack(&e->proxies[pid].pcells_in[count],
                           e->proxies[pid].cells_in[j], e->s);
  }

  /* Wait for all the sends to have finished too. */
  if (MPI_Waitall(nr_proxies, reqs_out, MPI_STATUSES_IGNORE) != MPI_SUCCESS)
    error("MPI_Waitall on sends failed.");

  /* Count the number of particles we need to import and re-allocate
     the buffer if needed. */
  int count_in = 0;
  for (int k = 0; k < nr_proxies; k++)
    for (int j = 0; j < e->proxies[k].nr_cells_in; j++)
      count_in += e->proxies[k].cells_in[j]->count;
  if (count_in > s->size_parts_foreign) {
    if (s->parts_foreign != NULL) free(s->parts_foreign);
    s->size_parts_foreign = 1.1 * count_in;
    if (posix_memalign((void **)&s->parts_foreign, part_align,
                       sizeof(struct part) * s->size_parts_foreign) != 0)
      error("Failed to allocate foreign part data.");
  }

  /* Unpack the cells and link to the particle data. */
  struct part *parts = s->parts_foreign;
  for (int k = 0; k < nr_proxies; k++) {
    for (int j = 0; j < e->proxies[k].nr_cells_in; j++) {
      cell_link(e->proxies[k].cells_in[j], parts);
      parts = &parts[e->proxies[k].cells_in[j]->count];
    }
  }
  s->nr_parts_foreign = parts - s->parts_foreign;

  /* Is the parts buffer large enough? */
  if (s->nr_parts_foreign > s->size_parts_foreign)
    error("Foreign parts buffer too small.");

  /* Free the pcell buffer. */
  free(pcells);

  if (e->verbose)
    message("took %.3f %s.", clocks_from_ticks(getticks() - tic),
            clocks_getunit());

#else
  error("SWIFT was not compiled with MPI support.");
#endif
}

/**
 * @brief Exchange straying parts with other nodes.
 *
 * @param e The #engine.
 * @param offset The index in the parts array as of which the foreign parts
 *reside.
 * @param ind The ID of the foreign #cell.
 * @param N The number of stray parts.
 *
 * @return The number of arrived parts copied to parts and xparts.
 */

int engine_exchange_strays(struct engine *e, int offset, size_t *ind, size_t N) {

#ifdef WITH_MPI

  struct space *s = e->s;
  ticks tic = getticks();

  /* Re-set the proxies. */
  for (int k = 0; k < e->nr_proxies; k++) e->proxies[k].nr_parts_out = 0;

  /* Put the parts into the corresponding proxies. */
  for (size_t k = 0; k < N; k++) {
    const int node_id = e->s->cells[ind[k]].nodeID;
    if (node_id < 0 || node_id >= e->nr_nodes)
      error("Bad node ID %i.", node_id);
    const int pid = e->proxy_ind[node_id];
    if (pid < 0)
      error(
          "Do not have a proxy for the requested nodeID %i for part with "
          "id=%llu, x=[%e,%e,%e].",
          node_id, s->parts[offset + k].id, s->parts[offset + k].x[0],
          s->parts[offset + k].x[1], s->parts[offset + k].x[2]);
    proxy_parts_load(&e->proxies[pid], &s->parts[offset + k],
                     &s->xparts[offset + k], 1);
  }

  /* Launch the proxies. */
  MPI_Request reqs_in[2 * engine_maxproxies];
  MPI_Request reqs_out[2 * engine_maxproxies];
  for (int k = 0; k < e->nr_proxies; k++) {
    proxy_parts_exch1(&e->proxies[k]);
    reqs_in[k] = e->proxies[k].req_parts_count_in;
    reqs_out[k] = e->proxies[k].req_parts_count_out;
  }

  /* Wait for each count to come in and start the recv. */
  for (int k = 0; k < e->nr_proxies; k++) {
    int pid;
    if (MPI_Waitany(e->nr_proxies, reqs_in, &pid, MPI_STATUS_IGNORE) !=
            MPI_SUCCESS ||
        pid == MPI_UNDEFINED)
      error("MPI_Waitany failed.");
    // message( "request from proxy %i has arrived." , pid );
    proxy_parts_exch2(&e->proxies[pid]);
  }

  /* Wait for all the sends to have finished too. */
  if (MPI_Waitall(e->nr_proxies, reqs_out, MPI_STATUSES_IGNORE) != MPI_SUCCESS)
    error("MPI_Waitall on sends failed.");

  /* Count the total number of incoming particles and make sure we have
     enough space to accommodate them. */
<<<<<<< HEAD
  int count_in = 0;
  for (int k = 0; k < e->nr_proxies; k++) count_in += e->proxies[k].nr_parts_in;
  if (e->verbose) message("sent out %i particles, got %i back.", N, count_in);
=======
  size_t count_in = 0;
  for (k = 0; k < e->nr_proxies; k++) count_in += e->proxies[k].nr_parts_in;
  if (e->verbose) message("sent out %zi particles, got %zi back.", N, count_in);
>>>>>>> 1f9e985c
  if (offset + count_in > s->size_parts) {
    s->size_parts = (offset + count_in) * 1.05;
    struct part *parts_new = NULL;
    struct xpart *xparts_new = NULL;
    if (posix_memalign((void **)&parts_new, part_align,
                       sizeof(struct part) * s->size_parts) != 0 ||
        posix_memalign((void **)&xparts_new, part_align,
                       sizeof(struct xpart) * s->size_parts) != 0)
      error("Failed to allocate new part data.");
    memcpy(parts_new, s->parts, sizeof(struct part) * offset);
    memcpy(xparts_new, s->xparts, sizeof(struct xpart) * offset);
    free(s->parts);
    free(s->xparts);
    s->parts = parts_new;
    s->xparts = xparts_new;
  }

  /* Collect the requests for the particle data from the proxies. */
  int nr_in = 0, nr_out = 0;
  for (int k = 0; k < e->nr_proxies; k++) {
    if (e->proxies[k].nr_parts_in > 0) {
      reqs_in[2 * k] = e->proxies[k].req_parts_in;
      reqs_in[2 * k + 1] = e->proxies[k].req_xparts_in;
      nr_in += 1;
    } else
      reqs_in[2 * k] = reqs_in[2 * k + 1] = MPI_REQUEST_NULL;
    if (e->proxies[k].nr_parts_out > 0) {
      reqs_out[2 * k] = e->proxies[k].req_parts_out;
      reqs_out[2 * k + 1] = e->proxies[k].req_xparts_out;
      nr_out += 1;
    } else
      reqs_out[2 * k] = reqs_out[2 * k + 1] = MPI_REQUEST_NULL;
  }

  /* Wait for each part array to come in and collect the new
     parts from the proxies. */
  size_t count = 0;
  for (int k = 0; k < 2 * (nr_in + nr_out); k++) {
    int err, pid;
    if ((err = MPI_Waitany(2 * e->nr_proxies, reqs_in, &pid,
                           MPI_STATUS_IGNORE)) != MPI_SUCCESS) {
      char buff[MPI_MAX_ERROR_STRING];
      int res;
      MPI_Error_string(err, buff, &res);
      error("MPI_Waitany failed (%s).", buff);
    }
    if (pid == MPI_UNDEFINED) break;
    // message( "request from proxy %i has arrived." , pid );
    if (reqs_in[pid & ~1] == MPI_REQUEST_NULL &&
        reqs_in[pid | 1] == MPI_REQUEST_NULL) {
      struct proxy *p = &e->proxies[pid >> 1];
      memcpy(&s->parts[offset + count], p->parts_in,
             sizeof(struct part) * p->nr_parts_in);
      memcpy(&s->xparts[offset + count], p->xparts_in,
             sizeof(struct xpart) * p->nr_parts_in);
      /* for (int k = offset; k < offset + count; k++)
         message(
            "received particle %lli, x=[%.3e %.3e %.3e], h=%.3e, from node %i.",
            s->parts[k].id, s->parts[k].x[0], s->parts[k].x[1],
            s->parts[k].x[2], s->parts[k].h, p->nodeID); */
      count += p->nr_parts_in;
    }
  }

  /* Wait for all the sends to have finished too. */
  if (nr_out > 0)
    if (MPI_Waitall(2 * e->nr_proxies, reqs_out, MPI_STATUSES_IGNORE) !=
        MPI_SUCCESS)
      error("MPI_Waitall on sends failed.");

  if (e->verbose)
    message("took %.3f %s.", clocks_from_ticks(getticks() - tic),
            clocks_getunit());

  /* Return the number of harvested parts. */
  return count;

#else
  error("SWIFT was not compiled with MPI support.");
  return 0;
#endif
}

/**
 * @brief Fill the #space's task list.
 *
 * @param e The #engine we are working with.
 */

void engine_maketasks(struct engine *e) {

  struct space *s = e->s;
  struct scheduler *sched = &e->sched;
  struct cell *cells = s->cells;
  const int nr_cells = s->nr_cells;
  const int nodeID = e->nodeID;
  const int *cdim = s->cdim;
  const ticks tic = getticks();

  /* Re-set the scheduler. */
  scheduler_reset(sched, s->tot_cells * engine_maxtaskspercell);

  /* Add the space sorting tasks. */
  for (int i = 0; i < e->nr_threads; i++)
    scheduler_addtask(sched, task_type_psort, task_subtype_none, i, 0, NULL,
                      NULL, 0);

  /* Run through the highest level of cells and add pairs. */
  for (int i = 0; i < cdim[0]; i++)
    for (int j = 0; j < cdim[1]; j++)
      for (int k = 0; k < cdim[2]; k++) {
        int cid = cell_getid(cdim, i, j, k);
        if (cells[cid].count == 0) continue;
        struct cell *ci = &cells[cid];
        if (ci->count == 0) continue;
        if (ci->nodeID == nodeID)
          scheduler_addtask(sched, task_type_self, task_subtype_density, 0, 0,
                            ci, NULL, 0);
        for (int ii = -1; ii < 2; ii++) {
          int iii = i + ii;
          if (!s->periodic && (iii < 0 || iii >= cdim[0])) continue;
          iii = (iii + cdim[0]) % cdim[0];
          for (int jj = -1; jj < 2; jj++) {
            int jjj = j + jj;
            if (!s->periodic && (jjj < 0 || jjj >= cdim[1])) continue;
            jjj = (jjj + cdim[1]) % cdim[1];
            for (int kk = -1; kk < 2; kk++) {
              int kkk = k + kk;
              if (!s->periodic && (kkk < 0 || kkk >= cdim[2])) continue;
              kkk = (kkk + cdim[2]) % cdim[2];
              int cjd = cell_getid(cdim, iii, jjj, kkk);
              struct cell *cj = &cells[cjd];
              if (cid >= cjd || cj->count == 0 ||
                  (ci->nodeID != nodeID && cj->nodeID != nodeID))
                continue;
              int sid = sortlistID[(kk + 1) + 3 * ((jj + 1) + 3 * (ii + 1))];
              scheduler_addtask(sched, task_type_pair, task_subtype_density,
                                sid, 0, ci, cj, 1);
            }
          }
        }
      }

  /* Add the gravity mm tasks. */
  for (int i = 0; i < nr_cells; i++)
    if (cells[i].gcount > 0) {
      scheduler_addtask(sched, task_type_grav_mm, task_subtype_none, -1, 0,
                        &cells[i], NULL, 0);
      for (int j = i + 1; j < nr_cells; j++)
        if (cells[j].gcount > 0)
          scheduler_addtask(sched, task_type_grav_mm, task_subtype_none, -1, 0,
                            &cells[i], &cells[j], 0);
    }

  /* Split the tasks. */
  scheduler_splittasks(sched);

  /* Allocate the list of cell-task links. The maximum number of links
     is the number of cells (s->tot_cells) times the number of neighbours (27)
     times the number of interaction types (2, density and force). */
  if (e->links != NULL) free(e->links);
  e->size_links = s->tot_cells * 27 * 2;
  if ((e->links = malloc(sizeof(struct link) * e->size_links)) == NULL)
    error("Failed to allocate cell-task links.");
  e->nr_links = 0;

  /* Add the gravity up/down tasks at the top-level cells and push them down. */
  for (int k = 0; k < nr_cells; k++)
    if (cells[k].nodeID == nodeID && cells[k].gcount > 0) {

      /* Create tasks at top level. */
      struct task *up =
          scheduler_addtask(sched, task_type_grav_up, task_subtype_none, 0, 0,
                            &cells[k], NULL, 0);
      struct task *down =
          scheduler_addtask(sched, task_type_grav_down, task_subtype_none, 0, 0,
                            &cells[k], NULL, 0);

      /* Push tasks down the cell hierarchy. */
      engine_addtasks_grav(e, &cells[k], up, down);
    }

  /* Count the number of tasks associated with each cell and
     store the density tasks in each cell, and make each sort
     depend on the sorts of its progeny. */
  for (int k = 0; k < sched->nr_tasks; k++) {

    /* Get the current task. */
    struct task *t = &sched->tasks[k];
    if (t->skip) continue;

    /* Link sort tasks together. */
    if (t->type == task_type_sort && t->ci->split)
      for (int j = 0; j < 8; j++)
        if (t->ci->progeny[j] != NULL && t->ci->progeny[j]->sorts != NULL) {
          t->ci->progeny[j]->sorts->skip = 0;
          scheduler_addunlock(sched, t->ci->progeny[j]->sorts, t);
        }

    /* Link density tasks to cells. */
    if (t->type == task_type_self) {
      atomic_inc(&t->ci->nr_tasks);
      if (t->subtype == task_subtype_density) {
        t->ci->density = engine_addlink(e, t->ci->density, t);
        atomic_inc(&t->ci->nr_density);
      }
    } else if (t->type == task_type_pair) {
      atomic_inc(&t->ci->nr_tasks);
      atomic_inc(&t->cj->nr_tasks);
      if (t->subtype == task_subtype_density) {
        t->ci->density = engine_addlink(e, t->ci->density, t);
        atomic_inc(&t->ci->nr_density);
        t->cj->density = engine_addlink(e, t->cj->density, t);
        atomic_inc(&t->cj->nr_density);
      }
    } else if (t->type == task_type_sub) {
      atomic_inc(&t->ci->nr_tasks);
      if (t->cj != NULL) atomic_inc(&t->cj->nr_tasks);
      if (t->subtype == task_subtype_density) {
        t->ci->density = engine_addlink(e, t->ci->density, t);
        atomic_inc(&t->ci->nr_density);
        if (t->cj != NULL) {
          t->cj->density = engine_addlink(e, t->cj->density, t);
          atomic_inc(&t->cj->nr_density);
        }
      }
    }

    /* Link gravity multipole tasks to the up/down tasks. */
    if (t->type == task_type_grav_mm ||
        (t->type == task_type_sub && t->subtype == task_subtype_grav)) {
      atomic_inc(&t->ci->nr_tasks);
      scheduler_addunlock(sched, t->ci->grav_up, t);
      scheduler_addunlock(sched, t, t->ci->grav_down);
      if (t->cj != NULL && t->ci->grav_up != t->cj->grav_up) {
        scheduler_addunlock(sched, t->cj->grav_up, t);
        scheduler_addunlock(sched, t, t->cj->grav_down);
      }
    }
  }

  /* Append a ghost task to each cell, and add kick tasks to the
     super cells. */
  for (int k = 0; k < nr_cells; k++) engine_mkghosts(e, &cells[k], NULL);

  /* Run through the tasks and make force tasks for each density task.
     Each force task depends on the cell ghosts and unlocks the kick task
     of its super-cell. */
  int sched_nr_tasks = sched->nr_tasks;
  for (int k = 0; k < sched_nr_tasks; k++) {

    /* Get a pointer to the task. */
    struct task *t = &sched->tasks[k];

    /* Skip? */
    if (t->skip) continue;

    /* Self-interaction? */
    if (t->type == task_type_self && t->subtype == task_subtype_density) {
      scheduler_addunlock(sched, t->ci->super->init, t);
      scheduler_addunlock(sched, t, t->ci->super->ghost);
      struct task *t2 = scheduler_addtask(
          sched, task_type_self, task_subtype_force, 0, 0, t->ci, NULL, 0);
      scheduler_addunlock(sched, t->ci->super->ghost, t2);
      scheduler_addunlock(sched, t2, t->ci->super->kick);
      t->ci->force = engine_addlink(e, t->ci->force, t2);
      atomic_inc(&t->ci->nr_force);
    }

    /* Otherwise, pair interaction? */
    else if (t->type == task_type_pair && t->subtype == task_subtype_density) {
      struct task *t2 = scheduler_addtask(
          sched, task_type_pair, task_subtype_force, 0, 0, t->ci, t->cj, 0);
      if (t->ci->nodeID == nodeID) {
        scheduler_addunlock(sched, t->ci->super->init, t);
        scheduler_addunlock(sched, t, t->ci->super->ghost);
        scheduler_addunlock(sched, t->ci->super->ghost, t2);
        scheduler_addunlock(sched, t2, t->ci->super->kick);
      }
      if (t->cj->nodeID == nodeID && t->ci->super != t->cj->super) {
        scheduler_addunlock(sched, t->cj->super->init, t);
        scheduler_addunlock(sched, t, t->cj->super->ghost);
        scheduler_addunlock(sched, t->cj->super->ghost, t2);
        scheduler_addunlock(sched, t2, t->cj->super->kick);
      }
      t->ci->force = engine_addlink(e, t->ci->force, t2);
      atomic_inc(&t->ci->nr_force);
      t->cj->force = engine_addlink(e, t->cj->force, t2);
      atomic_inc(&t->cj->nr_force);
    }

    /* Otherwise, sub interaction? */
    else if (t->type == task_type_sub && t->subtype == task_subtype_density) {
      struct task *t2 =
          scheduler_addtask(sched, task_type_sub, task_subtype_force, t->flags,
                            0, t->ci, t->cj, 0);
      if (t->ci->nodeID == nodeID) {
        scheduler_addunlock(sched, t, t->ci->super->ghost);
        scheduler_addunlock(sched, t->ci->super->ghost, t2);
        scheduler_addunlock(sched, t2, t->ci->super->kick);
      }
      if (t->cj != NULL && t->cj->nodeID == nodeID &&
          t->ci->super != t->cj->super) {
        scheduler_addunlock(sched, t, t->cj->super->ghost);
        scheduler_addunlock(sched, t->cj->super->ghost, t2);
        scheduler_addunlock(sched, t2, t->cj->super->kick);
      }
      t->ci->force = engine_addlink(e, t->ci->force, t2);
      atomic_inc(&t->ci->nr_force);
      if (t->cj != NULL) {
        t->cj->force = engine_addlink(e, t->cj->force, t2);
        atomic_inc(&t->cj->nr_force);
      }
    }

    /* /\* Kick tasks should rely on the grav_down tasks of their cell. *\/ */
    /* else if (t->type == task_type_kick && t->ci->grav_down != NULL) */
    /*   scheduler_addunlock(sched, t->ci->grav_down, t); */
  }

/* Add the communication tasks if MPI is being used. */
#ifdef WITH_MPI

  /* Loop over the proxies. */
  for (int pid = 0; pid < e->nr_proxies; pid++) {

    /* Get a handle on the proxy. */
    struct proxy *p = &e->proxies[pid];

    /* Loop through the proxy's incoming cells and add the
       recv tasks. */
    for (int k = 0; k < p->nr_cells_in; k++)
      engine_addtasks_recv(e, p->cells_in[k], NULL, NULL);

    /* Loop through the proxy's outgoing cells and add the
       send tasks. */
    for (int k = 0; k < p->nr_cells_out; k++)
      engine_addtasks_send(e, p->cells_out[k], p->cells_in[0]);
  }

#endif

  /* Set the unlocks per task. */
  scheduler_set_unlocks(sched);

  /* Rank the tasks. */
  scheduler_ranktasks(sched);

  /* Weight the tasks. */
  scheduler_reweight(sched);

  /* Set the tasks age. */
  e->tasks_age = 0;

  if (e->verbose)
    message("took %.3f %s.", clocks_from_ticks(getticks() - tic),
            clocks_getunit());
}

/**
 * @brief Mark tasks to be skipped and set the sort flags accordingly.
 *
 * @return 1 if the space has to be rebuilt, 0 otherwise.
 */

int engine_marktasks(struct engine *e) {

  struct scheduler *s = &e->sched;
  const int nr_tasks = s->nr_tasks, *ind = s->tasks_ind;
  struct task *tasks = s->tasks;
  const float ti_end = e->ti_current;
  const ticks tic = getticks();

  /* Much less to do here if we're on a fixed time-step. */
  if ((e->policy & engine_policy_fixdt) == engine_policy_fixdt) {

    /* Run through the tasks and mark as skip or not. */
    for (int k = 0; k < nr_tasks; k++) {

      /* Get a handle on the kth task. */
      struct task *t = &tasks[ind[k]];

      /* Pair? */
      if (t->type == task_type_pair ||
          (t->type == task_type_sub && t->cj != NULL)) {

        /* Local pointers. */
        const struct cell *ci = t->ci;
        const struct cell *cj = t->cj;

        /* Too much particle movement? */
        if (t->tight &&
            (fmaxf(ci->h_max, cj->h_max) + ci->dx_max + cj->dx_max > cj->dmin ||
             ci->dx_max > space_maxreldx * ci->h_max ||
             cj->dx_max > space_maxreldx * cj->h_max))
          return 1;

      }

      /* Sort? */
      else if (t->type == task_type_sort) {

        /* If all the sorts have been done, make this task implicit. */
        if (!(t->flags & (t->flags ^ t->ci->sorted))) t->implicit = 1;
      }
    }

    /* Multiple-timestep case */
  } else {

    /* Run through the tasks and mark as skip or not. */
    for (int k = 0; k < nr_tasks; k++) {

      /* Get a handle on the kth task. */
      struct task *t = &tasks[ind[k]];

      /* Sort-task? Note that due to the task ranking, the sorts
         will all come before the pairs. */
      if (t->type == task_type_sort) {

        /* Re-set the flags. */
        t->flags = 0;
        t->skip = 1;

      }

      /* Single-cell task? */
      else if (t->type == task_type_self || t->type == task_type_ghost ||
               (t->type == task_type_sub && t->cj == NULL)) {

        /* Set this task's skip. */
        t->skip = (t->ci->ti_end_min > ti_end);
      }

      /* Pair? */
      else if (t->type == task_type_pair ||
               (t->type == task_type_sub && t->cj != NULL)) {

        /* Local pointers. */
        const struct cell *ci = t->ci;
        const struct cell *cj = t->cj;

        /* Set this task's skip. */
        t->skip = (ci->ti_end_min > ti_end && cj->ti_end_min > ti_end);

        /* Too much particle movement? */
        if (t->tight &&
            (fmaxf(ci->h_max, cj->h_max) + ci->dx_max + cj->dx_max > cj->dmin ||
             ci->dx_max > space_maxreldx * ci->h_max ||
             cj->dx_max > space_maxreldx * cj->h_max))
          return 1;

        /* Set the sort flags. */
        if (!t->skip && t->type == task_type_pair) {
          if (!(ci->sorted & (1 << t->flags))) {
            ci->sorts->flags |= (1 << t->flags);
            ci->sorts->skip = 0;
          }
          if (!(cj->sorted & (1 << t->flags))) {
            cj->sorts->flags |= (1 << t->flags);
            cj->sorts->skip = 0;
          }
        }

      }

      /* Kick? */
      else if (t->type == task_type_kick) {
        t->skip = (t->ci->ti_end_min > ti_end);
        t->ci->updated = 0;
      }

      /* Drift? */
      else if (t->type == task_type_drift)
        t->skip = 0;

      /* Init? */
      else if (t->type == task_type_init) {
        /* Set this task's skip. */
        t->skip = (t->ci->ti_end_min > ti_end);
      }

      /* None? */
      else if (t->type == task_type_none)
        t->skip = 1;
    }
  }

  if (e->verbose)
    message("took %.3f %s.", clocks_from_ticks(getticks() - tic),
            clocks_getunit());

  /* All is well... */
  return 0;
}

/**
 * @brief Prints the number of tasks in the engine
 *
 * @param e The #engine.
 */

void engine_print_task_counts(struct engine *e) {

  struct scheduler *sched = &e->sched;

  /* Count and print the number of each task type. */
  int counts[task_type_count + 1];
  for (int k = 0; k <= task_type_count; k++) counts[k] = 0;
  for (int k = 0; k < sched->nr_tasks; k++)
    if (!sched->tasks[k].skip)
      counts[(int)sched->tasks[k].type] += 1;
    else
      counts[task_type_count] += 1;
#ifdef WITH_MPI
  printf("[%04i] %s engine_print_task_counts: task counts are [ %s=%i", e->nodeID,
         clocks_get_timesincestart(), taskID_names[0], counts[0]);
#else
  printf("%s engine_print_task_counts: task counts are [ %s=%i",
         clocks_get_timesincestart(), taskID_names[0], counts[0]);
#endif
  for (int k = 1; k < task_type_count; k++)
    printf(" %s=%i", taskID_names[k], counts[k]);
  printf(" skipped=%i ]\n", counts[task_type_count]);
  fflush(stdout);
  message("nr_parts = %zi.", e->s->nr_parts);
}

/**
 * @brief Rebuild the space and tasks.
 *
 * @param e The #engine.
 */

void engine_rebuild(struct engine *e) {

  ticks tic = getticks();

  /* Clear the forcerebuild flag, whatever it was. */
  e->forcerebuild = 0;

  /* Re-build the space. */
  space_rebuild(e->s, 0.0, e->verbose);

/* If in parallel, exchange the cell structure. */
#ifdef WITH_MPI
  engine_exchange_cells(e);
#endif

  /* Re-build the tasks. */
  engine_maketasks(e);

  /* Run through the tasks and mark as skip or not. */
  if (engine_marktasks(e))
    error("engine_marktasks failed after space_rebuild.");

  /* Print the status of the system */
  engine_print_task_counts(e);

  if (e->verbose)
    message("took %.3f %s.", clocks_from_ticks(getticks() - tic),
            clocks_getunit());
}

/**
 * @brief Prepare the #engine by re-building the cells and tasks.
 *
 * @param e The #engine to prepare.
 */

void engine_prepare(struct engine *e) {

  TIMER_TIC;

  /* Run through the tasks and mark as skip or not. */
  int rebuild = (e->forcerebuild || engine_marktasks(e));

/* Collect the values of rebuild from all nodes. */
#ifdef WITH_MPI
  int buff;
  if (MPI_Allreduce(&rebuild, &buff, 1, MPI_INT, MPI_MAX, MPI_COMM_WORLD) !=
      MPI_SUCCESS)
    error("Failed to aggregate the rebuild flag across nodes.");
  rebuild = buff;
#endif
  e->tic_step = getticks();

  /* Did this not go through? */
  if (rebuild) {
    engine_rebuild(e);
  }

  /* Re-rank the tasks every now and then. */
  if (e->tasks_age % engine_tasksreweight == 1) {
    scheduler_reweight(&e->sched);
  }
  e->tasks_age += 1;

  TIMER_TOC(timer_prepare);

  if (e->verbose)
    message("took %.3f %s.", clocks_from_ticks(getticks() - tic),
            clocks_getunit());
}

/**
 * @brief Implements a barrier for the #runner threads.
 *
 * @param e The #engine.
 * @param tid The thread ID
 */

void engine_barrier(struct engine *e, int tid) {

  /* First, get the barrier mutex. */
  if (pthread_mutex_lock(&e->barrier_mutex) != 0)
    error("Failed to get barrier mutex.");

  /* This thread is no longer running. */
  e->barrier_running -= 1;

  /* If all threads are in, send a signal... */
  if (e->barrier_running == 0)
    if (pthread_cond_broadcast(&e->barrier_cond) != 0)
      error("Failed to broadcast barrier full condition.");

  /* Wait for the barrier to open. */
  while (e->barrier_launch == 0 || tid >= e->barrier_launchcount)
    if (pthread_cond_wait(&e->barrier_cond, &e->barrier_mutex) != 0)
      error("Error waiting for barrier to close.");

  /* This thread has been launched. */
  e->barrier_running += 1;
  e->barrier_launch -= 1;

  /* If I'm the last one out, signal the condition again. */
  if (e->barrier_launch == 0)
    if (pthread_cond_broadcast(&e->barrier_cond) != 0)
      error("Failed to broadcast empty barrier condition.");

  /* Last but not least, release the mutex. */
  if (pthread_mutex_unlock(&e->barrier_mutex) != 0)
    error("Failed to get unlock the barrier mutex.");
}

/**
 * @brief Mapping function to collect the data from the kick.
 */

void engine_collect_kick(struct cell *c) {

  /* Skip super-cells (Their values are already set) */
  if (c->kick != NULL) return;

  /* Counters for the different quantities. */
  int updated = 0;
  double e_kin = 0.0, e_int = 0.0, e_pot = 0.0;
  float mom[3] = {0.0f, 0.0f, 0.0f}, ang[3] = {0.0f, 0.0f, 0.0f};
  int ti_end_min = max_nr_timesteps, ti_end_max = 0;

  /* Only do something is the cell is non-empty */
  if (c->count != 0) {

    /* If this cell is not split, I'm in trouble. */
    if (!c->split) error("Cell has no super-cell.");

    /* Collect the values from the progeny. */
    for (int k = 0; k < 8; k++) {
      struct cell *cp = c->progeny[k];
      if (cp != NULL) {

        /* Recurse */
        engine_collect_kick(cp);

        /* And update */
        ti_end_min = min(ti_end_min, cp->ti_end_min);
        ti_end_max = max(ti_end_max, cp->ti_end_max);
        updated += cp->updated;
        e_kin += cp->e_kin;
        e_int += cp->e_int;
        e_pot += cp->e_pot;
        mom[0] += cp->mom[0];
        mom[1] += cp->mom[1];
        mom[2] += cp->mom[2];
        ang[0] += cp->ang[0];
        ang[1] += cp->ang[1];
        ang[2] += cp->ang[2];
      }
    }
  }

  /* Store the collected values in the cell. */
  c->ti_end_min = ti_end_min;
  c->ti_end_max = ti_end_max;
  c->updated = updated;
  c->e_kin = e_kin;
  c->e_int = e_int;
  c->e_pot = e_pot;
  c->mom[0] = mom[0];
  c->mom[1] = mom[1];
  c->mom[2] = mom[2];
  c->ang[0] = ang[0];
  c->ang[1] = ang[1];
  c->ang[2] = ang[2];
}

/**
 * @brief Launch the runners.
 *
 * @param e The #engine.
 * @param nr_runners The number of #runner to let loose.
 * @param mask The task mask to launch.
 * @param submask The sub-task mask to launch.
 */

void engine_launch(struct engine *e, int nr_runners, unsigned int mask,
                   unsigned int submask) {

  /* Prepare the scheduler. */
  atomic_inc(&e->sched.waiting);

  /* Cry havoc and let loose the dogs of war. */
  e->barrier_launch = nr_runners;
  e->barrier_launchcount = nr_runners;
  if (pthread_cond_broadcast(&e->barrier_cond) != 0)
    error("Failed to broadcast barrier open condition.");

  /* Load the tasks. */
  pthread_mutex_unlock(&e->barrier_mutex);
  scheduler_start(&e->sched, mask, submask);
  pthread_mutex_lock(&e->barrier_mutex);

  /* Remove the safeguard. */
  pthread_mutex_lock(&e->sched.sleep_mutex);
  atomic_dec(&e->sched.waiting);
  pthread_cond_broadcast(&e->sched.sleep_cond);
  pthread_mutex_unlock(&e->sched.sleep_mutex);

  /* Sit back and wait for the runners to come home. */
  while (e->barrier_launch || e->barrier_running)
    if (pthread_cond_wait(&e->barrier_cond, &e->barrier_mutex) != 0)
      error("Error while waiting for barrier.");
}

/**
 * @brief Initialises the particles and set them in a state ready to move
 *forward in time.
 *
 * @param e The #engine
 */
void engine_init_particles(struct engine *e) {

  struct space *s = e->s;

  if (e->nodeID == 0) message("Initialising particles");

  /* Make sure all particles are ready to go */
  /* i.e. clean-up any stupid state in the ICs */
  space_map_cells_pre(s, 1, cell_init_parts, NULL);

  engine_prepare(e);

  engine_marktasks(e);

  // printParticle(e->s->parts, 1000, e->s->nr_parts);
  // printParticle(e->s->parts, 515050, e->s->nr_parts);

  // message("\n0th DENSITY CALC\n");

  /* Build the masks corresponding to the policy */
  unsigned int mask = 0;
  unsigned int submask = 0;

  /* We always have sort tasks */
  mask |= 1 << task_type_sort;

  /* Add the tasks corresponding to hydro operations to the masks */
  if ((e->policy & engine_policy_hydro) == engine_policy_hydro) {

    mask |= 1 << task_type_init;
    mask |= 1 << task_type_self;
    mask |= 1 << task_type_pair;
    mask |= 1 << task_type_sub;
    mask |= 1 << task_type_ghost;

    submask |= 1 << task_subtype_density;
  }

  /* Add the tasks corresponding to self-gravity to the masks */
  if ((e->policy & engine_policy_self_gravity) == engine_policy_self_gravity) {

    /* Nothing here for now */
  }

  /* Add the tasks corresponding to self-gravity to the masks */
  if ((e->policy & engine_policy_external_gravity) ==
      engine_policy_external_gravity) {

    /* Nothing here for now */
  }

  /* Add MPI tasks if need be */
  if ((e->policy & engine_policy_mpi) == engine_policy_mpi) {

    mask |= 1 << task_type_send;
    mask |= 1 << task_type_recv;
  }

  /* Now, launch the calculation */
  TIMER_TIC;
  engine_launch(e, e->nr_threads, mask, submask);
  TIMER_TOC(timer_runners);

  // message("\n0th ENTROPY CONVERSION\n")

  /* Apply some conversions (e.g. internal energy -> entropy) */
  space_map_cells_pre(s, 1, cell_convert_hydro, NULL);

  // printParticle(e->s->parts, e->s->xparts,1000, e->s->nr_parts);
  // printParticle(e->s->parts, e->s->xparts,515050, e->s->nr_parts);

  /* Ready to go */
  e->step = -1;
}

/**
 * @brief Let the #engine loose to compute the forces.
 *
 * @param e The #engine.
 */
void engine_step(struct engine *e) {

  int updates = 0;
  int ti_end_min = max_nr_timesteps, ti_end_max = 0;
  double e_pot = 0.0, e_int = 0.0, e_kin = 0.0;
  float mom[3] = {0.0, 0.0, 0.0};
  float ang[3] = {0.0, 0.0, 0.0};
  struct space *s = e->s;

  TIMER_TIC2;

  struct clocks_time time1, time2;
  clocks_gettime(&time1);

  /* Collect the cell data. */
  for (int k = 0; k < s->nr_cells; k++)
    if (s->cells[k].nodeID == e->nodeID) {
      struct cell *c = &s->cells[k];

      /* Recurse */
      engine_collect_kick(c);

      /* And aggregate */
      ti_end_min = min(ti_end_min, c->ti_end_min);
      ti_end_max = max(ti_end_max, c->ti_end_max);
      e_kin += c->e_kin;
      e_int += c->e_int;
      e_pot += c->e_pot;
      updates += c->updated;
      mom[0] += c->mom[0];
      mom[1] += c->mom[1];
      mom[2] += c->mom[2];
      ang[0] += c->ang[0];
      ang[1] += c->ang[1];
      ang[2] += c->ang[2];
    }

/* Aggregate the data from the different nodes. */
#ifdef WITH_MPI
  {
    int in_i[4], out_i[4];
    out_i[0] = ti_end_min;
    if (MPI_Allreduce(out_i, in_i, 1, MPI_INT, MPI_MIN, MPI_COMM_WORLD) !=
        MPI_SUCCESS)
      error("Failed to aggregate t_end_min.");
    ti_end_min = in_i[0];
    out_i[0] = ti_end_max;
    if (MPI_Allreduce(out_i, in_i, 1, MPI_INT, MPI_MAX, MPI_COMM_WORLD) !=
        MPI_SUCCESS)
      error("Failed to aggregate t_end_max.");
    ti_end_max = in_i[0];
  }
  {
    double in_d[4], out_d[4];
    out_d[0] = updates;
    out_d[1] = e_kin;
    out_d[2] = e_int;
    out_d[3] = e_pot;
    if (MPI_Allreduce(out_d, in_d, 4, MPI_DOUBLE, MPI_SUM, MPI_COMM_WORLD) !=
        MPI_SUCCESS)
      error("Failed to aggregate energies.");
    updates = in_d[0];
    e_kin = in_d[1];
    e_int = in_d[2];
    e_pot = in_d[3];
  }
#endif

  // message("\nDRIFT\n");

  /* Move forward in time */
  e->ti_old = e->ti_current;
  e->ti_current = ti_end_min;
  e->step += 1;
  e->time = e->ti_current * e->timeBase + e->timeBegin;
  e->timeOld = e->ti_old * e->timeBase + e->timeBegin;
  e->timeStep = (e->ti_current - e->ti_old) * e->timeBase;

  /* Drift everybody */
  engine_launch(e, e->nr_threads, 1 << task_type_drift, 0);

  // printParticle(e->s->parts, e->s->xparts, 1000, e->s->nr_parts);
  // printParticle(e->s->parts, e->s->xparts, 515050, e->s->nr_parts);

  // if(e->step == 2)   exit(0);

  if (e->nodeID == 0) {

    /* Print some information to the screen */
    printf("%d %e %e %d %.3f\n", e->step, e->time, e->timeStep, updates,
           e->wallclock_time);
    fflush(stdout);

    /* Write some energy statistics */
    fprintf(e->file_stats, "%d %f %f %f %f %f %f %f %f %f %f %f\n", e->step,
            e->time, e_kin, e_int, e_pot, e_kin + e_int + e_pot, mom[0], mom[1],
            mom[2], ang[0], ang[1], ang[2]);
    fflush(e->file_stats);
  }

  // message("\nACCELERATION AND KICK\n");

  /* Re-distribute the particles amongst the nodes? */
  if (e->forcerepart != REPART_NONE) engine_repartition(e);

  /* Prepare the space. */
  engine_prepare(e);

  /* Build the masks corresponding to the policy */
  unsigned int mask = 0, submask = 0;

  /* We always have sort tasks and kick tasks */
  mask |= 1 << task_type_sort;
  mask |= 1 << task_type_kick;

  /* Add the tasks corresponding to hydro operations to the masks */
  if ((e->policy & engine_policy_hydro) == engine_policy_hydro) {

    mask |= 1 << task_type_init;
    mask |= 1 << task_type_self;
    mask |= 1 << task_type_pair;
    mask |= 1 << task_type_sub;
    mask |= 1 << task_type_ghost;

    submask |= 1 << task_subtype_density;
    submask |= 1 << task_subtype_force;
  }

  /* Add the tasks corresponding to self-gravity to the masks */
  if ((e->policy & engine_policy_self_gravity) == engine_policy_self_gravity) {

    /* Nothing here for now */
  }

  /* Add the tasks corresponding to self-gravity to the masks */
  if ((e->policy & engine_policy_external_gravity) ==
      engine_policy_external_gravity) {

    /* Nothing here for now */
  }

  /* Add MPI tasks if need be */
  if ((e->policy & engine_policy_mpi) == engine_policy_mpi) {

    mask |= 1 << task_type_send;
    mask |= 1 << task_type_recv;
  }

  /* Send off the runners. */
  TIMER_TIC;
  engine_launch(e, e->nr_threads, mask, submask);
  TIMER_TOC(timer_runners);

  TIMER_TOC2(timer_step);

  clocks_gettime(&time2);

  e->wallclock_time = (float)clocks_diff(&time1, &time2);
  // printParticle(e->s->parts, e->s->xparts,1000, e->s->nr_parts);
  // printParticle(e->s->parts, e->s->xparts,515050, e->s->nr_parts);
}

/**
 * @brief Returns 1 if the simulation has reached its end point, 0 otherwise
 */
int engine_is_done(struct engine *e) {
  return !(e->ti_current < max_nr_timesteps);
}

/**
 * @brief Create and fill the proxies.
 *
 * @param e The #engine.
 */

void engine_makeproxies(struct engine *e) {

#ifdef WITH_MPI
  const int *cdim = e->s->cdim;
  const struct space *s = e->s;
  struct cell *cells = s->cells;
  struct proxy *proxies = e->proxies;
  ticks tic = getticks();

  /* Prepare the proxies and the proxy index. */
  if (e->proxy_ind == NULL)
    if ((e->proxy_ind = (int *)malloc(sizeof(int) * e->nr_nodes)) == NULL)
      error("Failed to allocate proxy index.");
  for (int k = 0; k < e->nr_nodes; k++) e->proxy_ind[k] = -1;
  e->nr_proxies = 0;

  /* The following loop is super-clunky, but it's necessary
     to ensure that the order of the send and recv cells in
     the proxies is identical for all nodes! */

  /* Loop over each cell in the space. */
  int ind[3];
  for (ind[0] = 0; ind[0] < cdim[0]; ind[0]++)
    for (ind[1] = 0; ind[1] < cdim[1]; ind[1]++)
      for (ind[2] = 0; ind[2] < cdim[2]; ind[2]++) {

        /* Get the cell ID. */
        const int cid = cell_getid(cdim, ind[0], ind[1], ind[2]);

        /* Loop over all its neighbours (periodic). */
        for (int i = -1; i <= 1; i++) {
          int ii = ind[0] + i;
          if (ii >= cdim[0])
            ii -= cdim[0];
          else if (ii < 0)
            ii += cdim[0];
          for (int j = -1; j <= 1; j++) {
            int jj = ind[1] + j;
            if (jj >= cdim[1])
              jj -= cdim[1];
            else if (jj < 0)
              jj += cdim[1];
            for (int k = -1; k <= 1; k++) {
              int kk = ind[2] + k;
              if (kk >= cdim[2])
                kk -= cdim[2];
              else if (kk < 0)
                kk += cdim[2];

              /* Get the cell ID. */
              const int cjd = cell_getid(cdim, ii, jj, kk);

              /* Add to proxies? */
              if (cells[cid].nodeID == e->nodeID &&
                  cells[cjd].nodeID != e->nodeID) {
                int pid = e->proxy_ind[cells[cjd].nodeID];
                if (pid < 0) {
                  if (e->nr_proxies == engine_maxproxies)
                    error("Maximum number of proxies exceeded.");
                  proxy_init(&proxies[e->nr_proxies], e->nodeID,
                             cells[cjd].nodeID);
                  e->proxy_ind[cells[cjd].nodeID] = e->nr_proxies;
                  pid = e->nr_proxies;
                  e->nr_proxies += 1;
                }
                proxy_addcell_in(&proxies[pid], &cells[cjd]);
                proxy_addcell_out(&proxies[pid], &cells[cid]);
                cells[cid].sendto |= (1ULL << pid);
              }

              if (cells[cjd].nodeID == e->nodeID &&
                  cells[cid].nodeID != e->nodeID) {
                int pid = e->proxy_ind[cells[cid].nodeID];
                if (pid < 0) {
                  if (e->nr_proxies == engine_maxproxies)
                    error("Maximum number of proxies exceeded.");
                  proxy_init(&proxies[e->nr_proxies], e->nodeID,
                             cells[cid].nodeID);
                  e->proxy_ind[cells[cid].nodeID] = e->nr_proxies;
                  pid = e->nr_proxies;
                  e->nr_proxies += 1;
                }
                proxy_addcell_in(&proxies[pid], &cells[cid]);
                proxy_addcell_out(&proxies[pid], &cells[cjd]);
                cells[cjd].sendto |= (1ULL << pid);
              }
            }
          }
        }
      }

  if (e->verbose)
    message("took %.3f %s.", clocks_from_ticks(getticks() - tic),
            clocks_getunit());
#else
  error("SWIFT was not compiled with MPI support.");
#endif
}

/**
 * @brief Split the underlying space into regions and assign to separate nodes.
 *
 * @param e The #engine.
 * @param initial_partition structure defining the cell partition technique
 */

void engine_split(struct engine *e, struct partition *initial_partition) {

#ifdef WITH_MPI
  struct space *s = e->s;

  /* Do the initial partition of the cells. */
  partition_initial_partition(initial_partition, e->nodeID, e->nr_nodes, s);

  /* Make the proxies. */
  engine_makeproxies(e);

  /* Re-allocate the local parts. */
  if (e->nodeID == 0)
    message("Re-allocating parts array from %zi to %zi.", s->size_parts,
            (size_t)(s->nr_parts * 1.2));
  s->size_parts = s->nr_parts * 1.2;
  struct part *parts_new = NULL;
  struct xpart *xparts_new = NULL;
  if (posix_memalign((void **)&parts_new, part_align,
                     sizeof(struct part) * s->size_parts) != 0 ||
      posix_memalign((void **)&xparts_new, part_align,
                     sizeof(struct xpart) * s->size_parts) != 0)
    error("Failed to allocate new part data.");
  memcpy(parts_new, s->parts, sizeof(struct part) * s->nr_parts);
  memcpy(xparts_new, s->xparts, sizeof(struct xpart) * s->nr_parts);
  free(s->parts);
  free(s->xparts);
  s->parts = parts_new;
  s->xparts = xparts_new;
#else
  error("SWIFT was not compiled with MPI support.");
#endif
}

#if defined(HAVE_LIBNUMA) && defined(_GNU_SOURCE)
static bool hyperthreads_present(void) {
#ifdef __linux__
  FILE *f =
      fopen("/sys/devices/system/cpu/cpu0/topology/thread_siblings_list", "r");

  int c;
  while ((c = fgetc(f)) != EOF && c != ',')
    ;
  fclose(f);

  return c == ',';
#else
  return true;  // just guess
#endif
}
#endif

/**
 * @brief init an engine with the given number of threads, queues, and
 *      the given policy.
 *
 * @param e The #engine.
 * @param s The #space in which this #runner will run.
 * @param dt The initial time step to use.
 * @param nr_threads The number of threads to spawn.
 * @param nr_queues The number of task queues to create.
 * @param nr_nodes The number of MPI ranks.
 * @param nodeID The MPI rank of this node.
 * @param policy The queuing policy to use.
 * @param timeBegin Time at the begininning of the simulation.
 * @param timeEnd Time at the end of the simulation.
 * @param dt_min Minimal allowed timestep (unsed with fixdt policy)
 * @param dt_max Maximal allowed timestep
 * @param verbose Is this #engine talkative ?
 */

void engine_init(struct engine *e, struct space *s, float dt, int nr_threads,
                 int nr_queues, int nr_nodes, int nodeID, int policy,
                 float timeBegin, float timeEnd, float dt_min, float dt_max,
                 int verbose) {

  /* Store the values. */
  e->s = s;
  e->nr_threads = nr_threads;
  e->policy = policy;
  e->step = 0;
  e->nullstep = 0;
  e->nr_nodes = nr_nodes;
  e->nodeID = nodeID;
  e->proxy_ind = NULL;
  e->nr_proxies = 0;
  e->forcerebuild = 1;
  e->forcerepart = REPART_NONE;
  e->links = NULL;
  e->nr_links = 0;
  e->timeBegin = timeBegin;
  e->timeEnd = timeEnd;
  e->timeOld = timeBegin;
  e->time = timeBegin;
  e->ti_old = 0;
  e->ti_current = 0;
  e->timeStep = 0.;
  e->dt_min = dt_min;
  e->dt_max = dt_max;
  e->file_stats = NULL;
  e->verbose = verbose;
  e->wallclock_time = 0.f;
  engine_rank = nodeID;

  /* Make the space link back to the engine. */
  s->e = e;

#if defined(HAVE_SETAFFINITY)
  const int nr_cores = sysconf(_SC_NPROCESSORS_ONLN);
  int cpuid[nr_cores];
  cpu_set_t cpuset;
  if ((policy & engine_policy_cputight) == engine_policy_cputight) {
    for (int k = 0; k < nr_cores; k++) cpuid[k] = k;
  } else {
    /*  Get next highest power of 2. */
    int maxint = 1;
    while (maxint < nr_cores) maxint *= 2;

    cpuid[0] = 0;
    int k = 1;
    for (int i = 1; i < maxint; i *= 2)
      for (int j = maxint / i / 2; j < maxint; j += maxint / i)
        if (j < nr_cores && j != 0) cpuid[k++] = j;

#if defined(HAVE_LIBNUMA) && defined(_GNU_SOURCE)
    /* Ascending NUMA distance. Bubblesort(!) for stable equidistant CPUs. */
    if (numa_available() >= 0) {
      if (nodeID == 0) message("prefer NUMA-local CPUs");

      const int home = numa_node_of_cpu(sched_getcpu());
      const int half = nr_cores / 2;
      const bool swap_hyperthreads = hyperthreads_present();
      bool done = false;
      if (swap_hyperthreads && nodeID == 0)
        message("prefer physical cores to hyperthreads");

      while (!done) {
        done = true;
        for (int i = 1; i < nr_cores; i++) {
          const int node_a = numa_node_of_cpu(cpuid[i - 1]);
          const int node_b = numa_node_of_cpu(cpuid[i]);

          /* Avoid using local hyperthreads over unused remote physical cores.
           * Assume two hyperthreads, and that cpuid >= half partitions them.
           */
          const int thread_a = swap_hyperthreads && cpuid[i - 1] >= half;
          const int thread_b = swap_hyperthreads && cpuid[i] >= half;

          bool swap = thread_a > thread_b;
          if (thread_a == thread_b)
            swap = numa_distance(home, node_a) > numa_distance(home, node_b);

          if (swap) {
            const int t = cpuid[i - 1];
            cpuid[i - 1] = cpuid[i];
            cpuid[i] = t;
            done = false;
          }
        }
      }
    }
#endif

    if (nodeID == 0) {
#ifdef WITH_MPI
      printf("[%04i] %s engine_init: cpu map is [ ", nodeID,
             clocks_get_timesincestart());
#else
      printf("%s engine_init: cpu map is [ ", clocks_get_timesincestart());
#endif
      for (int i = 0; i < nr_cores; i++) printf("%i ", cpuid[i]);
      printf("].\n");
    }
  }
#endif

  /* Are we doing stuff in parallel? */
  if (nr_nodes > 1) {
#ifndef WITH_MPI
    error("SWIFT was not compiled with MPI support.");
#else
    e->policy |= engine_policy_mpi;
    if ((e->proxies = (struct proxy *)malloc(sizeof(struct proxy) *
                                             engine_maxproxies)) == NULL)
      error("Failed to allocate memory for proxies.");
    bzero(e->proxies, sizeof(struct proxy) * engine_maxproxies);
    e->nr_proxies = 0;
#endif
  }

  /* Open some files */
  if (e->nodeID == 0) {
    e->file_stats = fopen("energy.txt", "w");
    fprintf(e->file_stats,
            "# Step Time E_kin E_int E_pot E_tot "
            "p_x p_y p_z ang_x ang_y ang_z\n");
  }

  /* Print policy */
  engine_print_policy(e);

  /* Print information about the hydro scheme */
  if (e->nodeID == 0) message("Hydrodynamic scheme: %s", SPH_IMPLEMENTATION);

  /* Check we have sensible time bounds */
  if (timeBegin >= timeEnd)
    error(
        "Final simulation time (t_end = %e) must be larger than the start time "
        "(t_beg = %e)",
        timeEnd, timeBegin);

  /* Check we have sensible time step bounds */
  if (e->dt_min > e->dt_max)
    error(
        "Minimal time step size must be smaller than maximal time step size ");

  /* Deal with timestep */
  e->timeBase = (timeEnd - timeBegin) / max_nr_timesteps;
  e->ti_current = 0;

  /* Fixed time-step case */
  if ((e->policy & engine_policy_fixdt) == engine_policy_fixdt) {
    e->dt_min = e->dt_max;

    /* Find timestep on the timeline */
    int dti_timeline = max_nr_timesteps;
    while (e->dt_min < dti_timeline * e->timeBase) dti_timeline /= 2;

    e->dt_min = e->dt_max = dti_timeline * e->timeBase;

    if (e->nodeID == 0) message("Timestep set to %e", e->dt_max);
  } else {

    if (e->nodeID == 0) {
      message("Absolute minimal timestep size: %e", e->timeBase);

      float dt_min = timeEnd - timeBegin;
      while (dt_min > e->dt_min) dt_min /= 2.f;

      message("Minimal timestep size (on time-line): %e", dt_min);

      float dt_max = timeEnd - timeBegin;
      while (dt_max > e->dt_max) dt_max /= 2.f;

      message("Maximal timestep size (on time-line): %e", dt_max);
    }
  }

  if (e->dt_min < e->timeBase && e->nodeID == 0)
    error(
        "Minimal time-step size smaller than the absolute possible minimum "
        "dt=%e",
        e->timeBase);

  if (e->dt_max > (e->timeEnd - e->timeBegin) && e->nodeID == 0)
    error("Maximal time-step size larger than the simulation run time t=%e",
          e->timeEnd - e->timeBegin);

/* Construct types for MPI communications */
#ifdef WITH_MPI
  part_create_mpi_type(&e->part_mpi_type);
  xpart_create_mpi_type(&e->xpart_mpi_type);
#endif

  /* First of all, init the barrier and lock it. */
  if (pthread_mutex_init(&e->barrier_mutex, NULL) != 0)
    error("Failed to initialize barrier mutex.");
  if (pthread_cond_init(&e->barrier_cond, NULL) != 0)
    error("Failed to initialize barrier condition variable.");
  if (pthread_mutex_lock(&e->barrier_mutex) != 0)
    error("Failed to lock barrier mutex.");
  e->barrier_running = 0;
  e->barrier_launch = 0;
  e->barrier_launchcount = 0;

  /* Init the scheduler with enough tasks for the initial sorting tasks. */
  int nr_tasks = 2 * s->tot_cells + e->nr_threads;
  scheduler_init(&e->sched, e->s, nr_tasks, nr_queues, scheduler_flag_steal,
                 e->nodeID);
  s->nr_queues = nr_queues;

  /* Create the sorting tasks. */
  for (int i = 0; i < e->nr_threads; i++)
    scheduler_addtask(&e->sched, task_type_psort, task_subtype_none, i, 0, NULL,
                      NULL, 0);

  scheduler_ranktasks(&e->sched);

  /* Allocate and init the threads. */
  if ((e->runners =
           (struct runner *)malloc(sizeof(struct runner) * nr_threads)) == NULL)
    error("Failed to allocate threads array.");
  for (int k = 0; k < nr_threads; k++) {
    e->runners[k].id = k;
    e->runners[k].e = e;
    e->barrier_running += 1;
    if (pthread_create(&e->runners[k].thread, NULL, &runner_main,
                       &e->runners[k]) != 0)
      error("Failed to create runner thread.");
    if ((e->policy & engine_policy_setaffinity) == engine_policy_setaffinity) {
#if defined(HAVE_SETAFFINITY)

      /* Set a reasonable queue ID. */
      e->runners[k].cpuid = cpuid[k % nr_cores];
      if (nr_queues < nr_threads)
        e->runners[k].qid = cpuid[k % nr_cores] * nr_queues / nr_cores;
      else
        e->runners[k].qid = k;

      /* Set the cpu mask to zero | e->id. */
      CPU_ZERO(&cpuset);
      CPU_SET(cpuid[k % nr_cores], &cpuset);

      /* Apply this mask to the runner's pthread. */
      if (pthread_setaffinity_np(e->runners[k].thread, sizeof(cpu_set_t),
                                 &cpuset) != 0)
        error("Failed to set thread affinity.");

#else
      error("SWIFT was not compiled with affinity enabled.");
#endif
    } else {
      e->runners[k].cpuid = k;
      e->runners[k].qid = k * nr_queues / nr_threads;
    }
    // message( "runner %i on cpuid=%i with qid=%i." , e->runners[k].id ,
    // e->runners[k].cpuid , e->runners[k].qid );
  }

  /* Wait for the runner threads to be in place. */
  while (e->barrier_running || e->barrier_launch)
    if (pthread_cond_wait(&e->barrier_cond, &e->barrier_mutex) != 0)
      error("Error while waiting for runner threads to get in place.");
}

/**
 * @brief Prints the current policy of an engine
 *
 * @param e The engine to print information about
 */
void engine_print_policy(struct engine *e) {

#ifdef WITH_MPI
  if (e->nodeID == 0) {
    printf("[0000] %s engine_policy: engine policies are [ ",
           clocks_get_timesincestart());
    for (int k = 1; k < 32; k++)
      if (e->policy & (1 << k)) printf(" %s ", engine_policy_names[k + 1]);
    printf(" ]\n");
    fflush(stdout);
  }
#else
  printf("%s engine_policy: engine policies are [ ",
         clocks_get_timesincestart());
  for (int k = 1; k < 32; k++)
    if (e->policy & (1 << k)) printf(" %s ", engine_policy_names[k + 1]);
  printf(" ]\n");
  fflush(stdout);
#endif
}<|MERGE_RESOLUTION|>--- conflicted
+++ resolved
@@ -647,15 +647,9 @@
 
   /* Count the total number of incoming particles and make sure we have
      enough space to accommodate them. */
-<<<<<<< HEAD
-  int count_in = 0;
+  size_t count_in = 0;
   for (int k = 0; k < e->nr_proxies; k++) count_in += e->proxies[k].nr_parts_in;
-  if (e->verbose) message("sent out %i particles, got %i back.", N, count_in);
-=======
-  size_t count_in = 0;
-  for (k = 0; k < e->nr_proxies; k++) count_in += e->proxies[k].nr_parts_in;
   if (e->verbose) message("sent out %zi particles, got %zi back.", N, count_in);
->>>>>>> 1f9e985c
   if (offset + count_in > s->size_parts) {
     s->size_parts = (offset + count_in) * 1.05;
     struct part *parts_new = NULL;
