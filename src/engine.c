--- conflicted
+++ resolved
@@ -4778,26 +4778,6 @@
   timebin_t max_active_bin = e->max_active_bin;
   double time = e->time;
 
-  /* Write some form of output */
-  if (dump_snapshot && save_stats) {
-
-    /* If both, need to figure out which one occurs first */
-    if (e->ti_next_stats == e->ti_next_snapshot) {
-
-      /* Let's fake that we are at the common dump time */
-      e->ti_current = e->ti_next_snapshot;
-      e->max_active_bin = 0;
-      if (!(e->policy & engine_policy_cosmology))
-        e->time = e->ti_next_snapshot * e->time_base + e->time_begin;
-
-      /* Drift everyone */
-      engine_drift_all(e);
-
-      /* Dump everything */
-      engine_print_stats(e);
-      engine_dump_snapshot(e);
-
-<<<<<<< HEAD
   /* Do we want to perform structure finding? */
   if ((e->policy & engine_policy_structure_finding)) {
     if(e->stf_output_freq_format == STEPS && e->step%(int)e->deltaTimeSTF == 0) 
@@ -4806,14 +4786,26 @@
       e->run_stf = 1; 
   }
 
-  /* Drift everybody (i.e. what has not yet been drifted) */
-  /* to the current time */
-  int drifted_all =
-      (e->dump_snapshot || e->forcerebuild || e->forcerepart || e->save_stats || e->run_stf);
-  if (drifted_all) engine_drift_all(e);
-=======
+  /* Write some form of output */
+  if (dump_snapshot && save_stats) {
+
+    /* If both, need to figure out which one occurs first */
+    if (e->ti_next_stats == e->ti_next_snapshot) {
+
+      /* Let's fake that we are at the common dump time */
+      e->ti_current = e->ti_next_snapshot;
+      e->max_active_bin = 0;
+      if (!(e->policy & engine_policy_cosmology))
+        e->time = e->ti_next_snapshot * e->time_base + e->time_begin;
+
+      /* Drift everyone */
+      engine_drift_all(e);
+
+      /* Dump everything */
+      engine_print_stats(e);
+      engine_dump_snapshot(e);
+
     } else if (e->ti_next_stats < e->ti_next_snapshot) {
->>>>>>> 5ceceb7f
 
       /* Let's fake that we are at the stats dump time */
       e->ti_current = e->ti_next_stats;
@@ -4904,7 +4896,6 @@
     engine_compute_next_statistics_time(e);
   }
 
-<<<<<<< HEAD
   /* Perform structure finding? */
   if (e->run_stf) {
     //velociraptor_invoke(e);
@@ -4915,14 +4906,10 @@
     e->run_stf = 0;
   }
 
-  /* Now apply all the collected time step updates and particle counts. */
-  collectgroup1_apply(&e->collect_group1, e);
-=======
   /* Restore the information we stored */
   e->ti_current = ti_current;
   e->max_active_bin = max_active_bin;
   e->time = time;
->>>>>>> 5ceceb7f
 
   TIMER_TOC2(timer_step);
 
