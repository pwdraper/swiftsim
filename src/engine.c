/*******************************************************************************
 * This file is part of SWIFT.
 * Copyright (c) 2012 Pedro Gonnet (pedro.gonnet@durham.ac.uk)
 *                    Matthieu Schaller (matthieu.schaller@durham.ac.uk)
 *               2015 Peter W. Draper (p.w.draper@durham.ac.uk)
 *                    Angus Lepper (angus.lepper@ed.ac.uk)
 *               2016 John A. Regan (john.a.regan@durham.ac.uk)
 *                    Tom Theuns (tom.theuns@durham.ac.uk)
 *
 * This program is free software: you can redistribute it and/or modify
 * it under the terms of the GNU Lesser General Public License as published
 * by the Free Software Foundation, either version 3 of the License, or
 * (at your option) any later version.
 *
 * This program is distributed in the hope that it will be useful,
 * but WITHOUT ANY WARRANTY; without even the implied warranty of
 * MERCHANTABILITY or FITNESS FOR A PARTICULAR PURPOSE.  See the
 * GNU General Public License for more details.
 *
 * You should have received a copy of the GNU Lesser General Public License
 * along with this program.  If not, see <http://www.gnu.org/licenses/>.
 *
 ******************************************************************************/

/* Config parameters. */
#include "../config.h"

/* Some standard headers. */
#include <float.h>
#include <limits.h>
#include <sched.h>
#include <stdbool.h>
#include <stdio.h>
#include <stdlib.h>
#include <string.h>
#include <unistd.h>

/* MPI headers. */
#ifdef WITH_MPI
#include <mpi.h>
#endif

#ifdef HAVE_LIBNUMA
#include <numa.h>
#endif

/* This object's header. */
#include "engine.h"

/* Local headers. */
#include "active.h"
#include "atomic.h"
#include "cell.h"
#include "clocks.h"
#include "cycle.h"
#include "debug.h"
#include "error.h"
#include "gravity.h"
#include "hydro.h"
#include "minmax.h"
#include "parallel_io.h"
#include "part.h"
#include "partition.h"
#include "profiler.h"
#include "proxy.h"
#include "runner.h"
#include "serial_io.h"
#include "single_io.h"
#include "sort_part.h"
#include "statistics.h"
#include "timers.h"
#include "tools.h"
#include "units.h"
#include "version.h"

/* Particle cache size. */
#define CACHE_SIZE 512

const char *engine_policy_names[] = {"none",
                                     "rand",
                                     "steal",
                                     "keep",
                                     "block",
                                     "cpu_tight",
                                     "mpi",
                                     "numa_affinity",
                                     "hydro",
                                     "self_gravity",
                                     "external_gravity",
                                     "cosmology_integration",
                                     "drift_all",
                                     "reconstruct_mpoles",
                                     "cooling",
                                     "sourceterms",
                                     "stars"};

/** The rank of the engine as a global variable (for messages). */
int engine_rank;

/**
 * @brief Link a density/force task to a cell.
 *
 * @param e The #engine.
 * @param l A pointer to the #link, will be modified atomically.
 * @param t The #task.
 *
 * @return The new #link pointer.
 */
void engine_addlink(struct engine *e, struct link **l, struct task *t) {

  /* Get the next free link. */
  const int ind = atomic_inc(&e->nr_links);
  if (ind >= e->size_links) {
    error("Link table overflow.");
  }
  struct link *res = &e->links[ind];

  /* Set it atomically. */
  res->t = t;
  res->next = atomic_swap(l, res);
}

/**
 * @brief Recursively add non-implicit ghost tasks to a cell hierarchy.
 */
void engine_add_ghosts(struct engine *e, struct cell *c, struct task *ghost_in,
                       struct task *ghost_out) {
  if (!c->split || c->count < engine_max_parts_per_ghost) {
    struct scheduler *s = &e->sched;
    c->ghost =
        scheduler_addtask(s, task_type_ghost, task_subtype_none, 0, 0, c, NULL);
    scheduler_addunlock(s, ghost_in, c->ghost);
    scheduler_addunlock(s, c->ghost, ghost_out);
  } else {
    for (int k = 0; k < 8; k++)
      if (c->progeny[k] != NULL)
        engine_add_ghosts(e, c->progeny[k], ghost_in, ghost_out);
  }
}

/**
 * @brief Generate the hydro hierarchical tasks for a hierarchy of cells -
 * i.e. all the O(Npart) tasks.
 *
 * Tasks are only created here. The dependencies will be added later on.
 *
 * Note that there is no need to recurse below the super-cell.
 *
 * @param e The #engine.
 * @param c The #cell.
 */
void engine_make_hierarchical_tasks(struct engine *e, struct cell *c) {

  struct scheduler *s = &e->sched;
  const int periodic = e->s->periodic;
  const int is_hydro = (e->policy & engine_policy_hydro);
  const int is_self_gravity = (e->policy & engine_policy_self_gravity);
  const int is_with_cooling = (e->policy & engine_policy_cooling);
  const int is_with_sourceterms = (e->policy & engine_policy_sourceterms);

  /* Are we in a super-cell ? */
  if (c->super == c) {

    /* Add the sort task. */
    c->sorts =
        scheduler_addtask(s, task_type_sort, task_subtype_none, 0, 0, c, NULL);

    /* Local tasks only... */
    if (c->nodeID == e->nodeID) {

      /* Add the drift task. */
      c->drift_part = scheduler_addtask(s, task_type_drift_part,
                                        task_subtype_none, 0, 0, c, NULL);

      /* Add the two half kicks */
      c->kick1 = scheduler_addtask(s, task_type_kick1, task_subtype_none, 0, 0,
                                   c, NULL);

      c->kick2 = scheduler_addtask(s, task_type_kick2, task_subtype_none, 0, 0,
                                   c, NULL);

      /* Add the time-step calculation task and its dependency */
      c->timestep = scheduler_addtask(s, task_type_timestep, task_subtype_none,
                                      0, 0, c, NULL);

      scheduler_addunlock(s, c->kick2, c->timestep);
      scheduler_addunlock(s, c->timestep, c->kick1);

      if (is_self_gravity) {

        /* Initialisation of the multipoles */
        c->init_grav = scheduler_addtask(s, task_type_init_grav,
                                         task_subtype_none, 0, 0, c, NULL);

        /* Gravity non-neighbouring pm calculations */
        c->grav_long_range = scheduler_addtask(
            s, task_type_grav_long_range, task_subtype_none, 0, 0, c, NULL);

        /* Gravity recursive down-pass */
        c->grav_down = scheduler_addtask(s, task_type_grav_down,
                                         task_subtype_none, 0, 0, c, NULL);

        if (periodic) scheduler_addunlock(s, c->init_grav, c->grav_ghost[0]);
        scheduler_addunlock(s, c->init_grav, c->grav_long_range);
        scheduler_addunlock(s, c->grav_long_range, c->grav_down);
        scheduler_addunlock(s, c->grav_down, c->kick2);
      }

      /* Generate the ghost tasks. */
      if (is_hydro) {
        c->ghost_in =
            scheduler_addtask(s, task_type_ghost, task_subtype_none, 0,
                              /* implicit = */ 1, c, NULL);
        c->ghost_out =
            scheduler_addtask(s, task_type_ghost, task_subtype_none, 0,
                              /* implicit = */ 1, c, NULL);
        engine_add_ghosts(e, c, c->ghost_in, c->ghost_out);
      }

#ifdef EXTRA_HYDRO_LOOP
      /* Generate the extra ghost task. */
      if (is_hydro)
        c->extra_ghost = scheduler_addtask(s, task_type_extra_ghost,
                                           task_subtype_none, 0, 0, c, NULL);
#endif

      /* Cooling task */
      if (is_with_cooling) {
        c->cooling = scheduler_addtask(s, task_type_cooling, task_subtype_none,
                                       0, 0, c, NULL);

        scheduler_addunlock(s, c->cooling, c->kick2);
      }

      /* add source terms */
      if (is_with_sourceterms) {
        c->sourceterms = scheduler_addtask(s, task_type_sourceterms,
                                           task_subtype_none, 0, 0, c, NULL);
      }
    }

  } else { /* We are above the super-cell so need to go deeper */

#ifdef SWIFT_DEBUG_CHECKS
    if (c->super != NULL) error("Incorrectly set super pointer");
#endif

    /* Recurse. */
    if (c->split)
      for (int k = 0; k < 8; k++)
        if (c->progeny[k] != NULL)
          engine_make_hierarchical_tasks(e, c->progeny[k]);
  }
}

void engine_make_hierarchical_tasks_mapper(void *map_data, int num_elements,
                                           void *extra_data) {
  struct engine *e = (struct engine *)extra_data;

  for (int ind = 0; ind < num_elements; ind++) {
    struct cell *c = &((struct cell *)map_data)[ind];
    engine_make_hierarchical_tasks(e, c);
  }
}

#ifdef WITH_MPI
/**
 * Do the exchange of one type of particles with all the other nodes.
 *
 * @param counts 2D array with the counts of particles to exchange with
 *               each other node.
 * @param parts the particle data to exchange
 * @param new_nr_parts the number of particles this node will have after all
 *                     exchanges have completed.
 * @param sizeofparts sizeof the particle struct.
 * @param alignsize the memory alignment required for this particle type.
 * @param mpi_type the MPI_Datatype for these particles.
 * @param nr_nodes the number of nodes to exchange with.
 * @param nodeID the id of this node.
 *
 * @result new particle data constructed from all the exchanges with the
 *         given alignment.
 */
static void *engine_do_redistribute(int *counts, char *parts,
                                    size_t new_nr_parts, size_t sizeofparts,
                                    size_t alignsize, MPI_Datatype mpi_type,
                                    int nr_nodes, int nodeID) {

  /* Allocate a new particle array with some extra margin */
  char *parts_new = NULL;
  if (posix_memalign(
          (void **)&parts_new, alignsize,
          sizeofparts * new_nr_parts * engine_redistribute_alloc_margin) != 0)
    error("Failed to allocate new particle data.");

  /* Prepare MPI requests for the asynchronous communications */
  MPI_Request *reqs;
  if ((reqs = (MPI_Request *)malloc(sizeof(MPI_Request) * 2 * nr_nodes)) ==
      NULL)
    error("Failed to allocate MPI request list.");

  /* Only send and receive only "chunk" particles per request. So we need to
   * loop as many times as necessary here. Make 2Gb/sizeofparts so we only
   * send 2Gb packets. */
  const int chunk = INT_MAX / sizeofparts;
  int sent = 0;
  int recvd = 0;

  int activenodes = 1;
  while (activenodes) {

    for (int k = 0; k < 2 * nr_nodes; k++) reqs[k] = MPI_REQUEST_NULL;

    /* Emit the sends and recvs for the data. */
    size_t offset_send = sent;
    size_t offset_recv = recvd;
    activenodes = 0;

    for (int k = 0; k < nr_nodes; k++) {

      /* Indices in the count arrays of the node of interest */
      const int ind_send = nodeID * nr_nodes + k;
      const int ind_recv = k * nr_nodes + nodeID;

      /* Are we sending any data this loop? */
      int sending = counts[ind_send] - sent;
      if (sending > 0) {
        activenodes++;
        if (sending > chunk) sending = chunk;

        /* If the send and receive is local then just copy. */
        if (k == nodeID) {
          int receiving = counts[ind_recv] - recvd;
          if (receiving > chunk) receiving = chunk;
          memcpy(&parts_new[offset_recv * sizeofparts],
                 &parts[offset_send * sizeofparts], sizeofparts * receiving);
        } else {
          /* Otherwise send it. */
          int res =
              MPI_Isend(&parts[offset_send * sizeofparts], sending, mpi_type, k,
                        ind_send, MPI_COMM_WORLD, &reqs[2 * k + 0]);
          if (res != MPI_SUCCESS)
            mpi_error(res, "Failed to isend parts to node %i.", k);
        }
      }

      /* If we're sending to this node, then move past it to next. */
      if (counts[ind_send] > 0) offset_send += counts[ind_send];

      /* Are we receiving any data from this node? Note already done if coming
       * from this node. */
      if (k != nodeID) {
        int receiving = counts[ind_recv] - recvd;
        if (receiving > 0) {
          activenodes++;
          if (receiving > chunk) receiving = chunk;
          int res = MPI_Irecv(&parts_new[offset_recv * sizeofparts], receiving,
                              mpi_type, k, ind_recv, MPI_COMM_WORLD,
                              &reqs[2 * k + 1]);
          if (res != MPI_SUCCESS)
            mpi_error(res, "Failed to emit irecv of parts from node %i.", k);
        }
      }

      /* If we're receiving from this node, then move past it to next. */
      if (counts[ind_recv] > 0) offset_recv += counts[ind_recv];
    }

    /* Wait for all the sends and recvs to tumble in. */
    MPI_Status stats[2 * nr_nodes];
    int res;
    if ((res = MPI_Waitall(2 * nr_nodes, reqs, stats)) != MPI_SUCCESS) {
      for (int k = 0; k < 2 * nr_nodes; k++) {
        char buff[MPI_MAX_ERROR_STRING];
        MPI_Error_string(stats[k].MPI_ERROR, buff, &res);
        message("request from source %i, tag %i has error '%s'.",
                stats[k].MPI_SOURCE, stats[k].MPI_TAG, buff);
      }
      error("Failed during waitall for part data.");
    }

    /* Move to next chunks. */
    sent += chunk;
    recvd += chunk;
  }

  /* Free temps. */
  free(reqs);

  /* And return new memory. */
  return parts_new;
}
#endif

/**
 * @brief Redistribute the particles amongst the nodes according
 *      to their cell's node IDs.
 *
 * The strategy here is as follows:
 * 1) Each node counts the number of particles it has to send to each other
 * node.
 * 2) The number of particles of each type is then exchanged.
 * 3) The particles to send are placed in a temporary buffer in which the
 * part-gpart links are preserved.
 * 4) Each node allocates enough space for the new particles.
 * 5) (Asynchronous) communications are issued to transfer the data.
 *
 *
 * @param e The #engine.
 */
void engine_redistribute(struct engine *e) {

#ifdef WITH_MPI

  const int nr_nodes = e->nr_nodes;
  const int nodeID = e->nodeID;
  struct space *s = e->s;
  struct cell *cells = s->cells_top;
  const int nr_cells = s->nr_cells;
  const int *cdim = s->cdim;
  const double iwidth[3] = {s->iwidth[0], s->iwidth[1], s->iwidth[2]};
  const double dim[3] = {s->dim[0], s->dim[1], s->dim[2]};
  struct part *parts = s->parts;
  struct gpart *gparts = s->gparts;
  struct spart *sparts = s->sparts;
  ticks tic = getticks();

  /* Allocate temporary arrays to store the counts of particles to be sent
   * and the destination of each particle */
  int *counts;
  if ((counts = (int *)malloc(sizeof(int) * nr_nodes * nr_nodes)) == NULL)
    error("Failed to allocate counts temporary buffer.");
  bzero(counts, sizeof(int) * nr_nodes * nr_nodes);

  int *dest;
  if ((dest = (int *)malloc(sizeof(int) * s->nr_parts)) == NULL)
    error("Failed to allocate dest temporary buffer.");

  /* Get destination of each particle */
  for (size_t k = 0; k < s->nr_parts; k++) {

    /* Periodic boundary conditions */
    for (int j = 0; j < 3; j++) {
      if (parts[k].x[j] < 0.0)
        parts[k].x[j] += dim[j];
      else if (parts[k].x[j] >= dim[j])
        parts[k].x[j] -= dim[j];
    }
    const int cid =
        cell_getid(cdim, parts[k].x[0] * iwidth[0], parts[k].x[1] * iwidth[1],
                   parts[k].x[2] * iwidth[2]);
#ifdef SWIFT_DEBUG_CHECKS
    if (cid < 0 || cid >= s->nr_cells)
      error("Bad cell id %i for part %zu at [%.3e,%.3e,%.3e].", cid, k,
            parts[k].x[0], parts[k].x[1], parts[k].x[2]);
#endif

    dest[k] = cells[cid].nodeID;

    /* The counts array is indexed as count[from * nr_nodes + to]. */
    counts[nodeID * nr_nodes + dest[k]] += 1;
  }

  /* Sort the particles according to their cell index. */
  if (s->nr_parts > 0)
    space_parts_sort(s, dest, s->nr_parts, 0, nr_nodes - 1, e->verbose);

#ifdef SWIFT_DEBUG_CHECKS
  /* Verify that the part have been sorted correctly. */
  for (size_t k = 0; k < s->nr_parts; k++) {
    const struct part *p = &s->parts[k];

    /* New cell index */
    const int new_cid =
        cell_getid(s->cdim, p->x[0] * s->iwidth[0], p->x[1] * s->iwidth[1],
                   p->x[2] * s->iwidth[2]);

    /* New cell of this part */
    const struct cell *c = &s->cells_top[new_cid];
    const int new_node = c->nodeID;

    if (dest[k] != new_node)
      error("part's new node index not matching sorted index.");

    if (p->x[0] < c->loc[0] || p->x[0] > c->loc[0] + c->width[0] ||
        p->x[1] < c->loc[1] || p->x[1] > c->loc[1] + c->width[1] ||
        p->x[2] < c->loc[2] || p->x[2] > c->loc[2] + c->width[2])
      error("part not sorted into the right top-level cell!");
  }
#endif

  /* We need to re-link the gpart partners of parts. */
  if (s->nr_parts > 0) {
    int current_dest = dest[0];
    size_t count_this_dest = 0;
    for (size_t k = 0; k < s->nr_parts; ++k) {
      if (s->parts[k].gpart != NULL) {

        /* As the addresses will be invalidated by the communications, we will
         * instead store the absolute index from the start of the sub-array of
         * particles to be sent to a given node.
         * Recall that gparts without partners have a positive id.
         * We will restore the pointers on the receiving node later on. */
        if (dest[k] != current_dest) {
          current_dest = dest[k];
          count_this_dest = 0;
        }

#ifdef SWIFT_DEBUG_CHECKS
        if (s->parts[k].gpart->id_or_neg_offset > 0)
          error("Trying to link a partnerless gpart !");
#endif

        s->parts[k].gpart->id_or_neg_offset = -count_this_dest;
        count_this_dest++;
      }
    }
  }
  free(dest);

  /* Get destination of each s-particle */
  int *s_counts;
  if ((s_counts = (int *)malloc(sizeof(int) * nr_nodes * nr_nodes)) == NULL)
    error("Failed to allocate s_counts temporary buffer.");
  bzero(s_counts, sizeof(int) * nr_nodes * nr_nodes);

  int *s_dest;
  if ((s_dest = (int *)malloc(sizeof(int) * s->nr_sparts)) == NULL)
    error("Failed to allocate s_dest temporary buffer.");

  for (size_t k = 0; k < s->nr_sparts; k++) {

    /* Periodic boundary conditions */
    for (int j = 0; j < 3; j++) {
      if (sparts[k].x[j] < 0.0)
        sparts[k].x[j] += dim[j];
      else if (sparts[k].x[j] >= dim[j])
        sparts[k].x[j] -= dim[j];
    }
    const int cid =
        cell_getid(cdim, sparts[k].x[0] * iwidth[0], sparts[k].x[1] * iwidth[1],
                   sparts[k].x[2] * iwidth[2]);
#ifdef SWIFT_DEBUG_CHECKS
    if (cid < 0 || cid >= s->nr_cells)
      error("Bad cell id %i for spart %zu at [%.3e,%.3e,%.3e].", cid, k,
            sparts[k].x[0], sparts[k].x[1], sparts[k].x[2]);
#endif

    s_dest[k] = cells[cid].nodeID;

    /* The counts array is indexed as count[from * nr_nodes + to]. */
    s_counts[nodeID * nr_nodes + s_dest[k]] += 1;
  }

  /* Sort the particles according to their cell index. */
  if (s->nr_sparts > 0)
    space_sparts_sort(s, s_dest, s->nr_sparts, 0, nr_nodes - 1, e->verbose);

#ifdef SWIFT_DEBUG_CHECKS
  /* Verify that the spart have been sorted correctly. */
  for (size_t k = 0; k < s->nr_sparts; k++) {
    const struct spart *sp = &s->sparts[k];

    /* New cell index */
    const int new_cid =
        cell_getid(s->cdim, sp->x[0] * s->iwidth[0], sp->x[1] * s->iwidth[1],
                   sp->x[2] * s->iwidth[2]);

    /* New cell of this spart */
    const struct cell *c = &s->cells_top[new_cid];
    const int new_node = c->nodeID;

    if (s_dest[k] != new_node)
      error("spart's new node index not matching sorted index.");

    if (sp->x[0] < c->loc[0] || sp->x[0] > c->loc[0] + c->width[0] ||
        sp->x[1] < c->loc[1] || sp->x[1] > c->loc[1] + c->width[1] ||
        sp->x[2] < c->loc[2] || sp->x[2] > c->loc[2] + c->width[2])
      error("spart not sorted into the right top-level cell!");
  }
#endif

  /* We need to re-link the gpart partners of sparts. */
  if (s->nr_sparts > 0) {
    int current_dest = s_dest[0];
    size_t count_this_dest = 0;
    for (size_t k = 0; k < s->nr_sparts; ++k) {
      if (s->sparts[k].gpart != NULL) {

        /* As the addresses will be invalidated by the communications, we will
         * instead store the absolute index from the start of the sub-array of
         * particles to be sent to a given node.
         * Recall that gparts without partners have a positive id.
         * We will restore the pointers on the receiving node later on. */
        if (s_dest[k] != current_dest) {
          current_dest = s_dest[k];
          count_this_dest = 0;
        }

#ifdef SWIFT_DEBUG_CHECKS
        if (s->sparts[k].gpart->id_or_neg_offset > 0)
          error("Trying to link a partnerless gpart !");
#endif

        s->sparts[k].gpart->id_or_neg_offset = -count_this_dest;
        count_this_dest++;
      }
    }
  }

  free(s_dest);

  /* Get destination of each g-particle */
  int *g_counts;
  if ((g_counts = (int *)malloc(sizeof(int) * nr_nodes * nr_nodes)) == NULL)
    error("Failed to allocate g_gcount temporary buffer.");
  bzero(g_counts, sizeof(int) * nr_nodes * nr_nodes);

  int *g_dest;
  if ((g_dest = (int *)malloc(sizeof(int) * s->nr_gparts)) == NULL)
    error("Failed to allocate g_dest temporary buffer.");

  for (size_t k = 0; k < s->nr_gparts; k++) {

    /* Periodic boundary conditions */
    for (int j = 0; j < 3; j++) {
      if (gparts[k].x[j] < 0.0)
        gparts[k].x[j] += dim[j];
      else if (gparts[k].x[j] >= dim[j])
        gparts[k].x[j] -= dim[j];
    }
    const int cid =
        cell_getid(cdim, gparts[k].x[0] * iwidth[0], gparts[k].x[1] * iwidth[1],
                   gparts[k].x[2] * iwidth[2]);
#ifdef SWIFT_DEBUG_CHECKS
    if (cid < 0 || cid >= s->nr_cells)
      error("Bad cell id %i for gpart %zu at [%.3e,%.3e,%.3e].", cid, k,
            gparts[k].x[0], gparts[k].x[1], gparts[k].x[2]);
#endif

    g_dest[k] = cells[cid].nodeID;

    /* The counts array is indexed as count[from * nr_nodes + to]. */
    g_counts[nodeID * nr_nodes + g_dest[k]] += 1;
  }

  /* Sort the gparticles according to their cell index. */
  if (s->nr_gparts > 0)
    space_gparts_sort(s, g_dest, s->nr_gparts, 0, nr_nodes - 1, e->verbose);

#ifdef SWIFT_DEBUG_CHECKS
  /* Verify that the gpart have been sorted correctly. */
  for (size_t k = 0; k < s->nr_gparts; k++) {
    const struct gpart *gp = &s->gparts[k];

    /* New cell index */
    const int new_cid =
        cell_getid(s->cdim, gp->x[0] * s->iwidth[0], gp->x[1] * s->iwidth[1],
                   gp->x[2] * s->iwidth[2]);

    /* New cell of this gpart */
    const struct cell *c = &s->cells_top[new_cid];
    const int new_node = c->nodeID;

    if (g_dest[k] != new_node)
      error("gpart's new node index not matching sorted index (%d != %d).",
            g_dest[k], new_node);

    if (gp->x[0] < c->loc[0] || gp->x[0] > c->loc[0] + c->width[0] ||
        gp->x[1] < c->loc[1] || gp->x[1] > c->loc[1] + c->width[1] ||
        gp->x[2] < c->loc[2] || gp->x[2] > c->loc[2] + c->width[2])
      error("gpart not sorted into the right top-level cell!");
  }
#endif

  free(g_dest);

  /* Get all the counts from all the nodes. */
  if (MPI_Allreduce(MPI_IN_PLACE, counts, nr_nodes * nr_nodes, MPI_INT, MPI_SUM,
                    MPI_COMM_WORLD) != MPI_SUCCESS)
    error("Failed to allreduce particle transfer counts.");

  /* Get all the s_counts from all the nodes. */
  if (MPI_Allreduce(MPI_IN_PLACE, g_counts, nr_nodes * nr_nodes, MPI_INT,
                    MPI_SUM, MPI_COMM_WORLD) != MPI_SUCCESS)
    error("Failed to allreduce gparticle transfer counts.");

  /* Get all the g_counts from all the nodes. */
  if (MPI_Allreduce(MPI_IN_PLACE, s_counts, nr_nodes * nr_nodes, MPI_INT,
                    MPI_SUM, MPI_COMM_WORLD) != MPI_SUCCESS)
    error("Failed to allreduce sparticle transfer counts.");

  /* Report how many particles will be moved. */
  if (e->verbose) {
    if (e->nodeID == 0) {
      size_t total = 0, g_total = 0, s_total = 0;
      size_t unmoved = 0, g_unmoved = 0, s_unmoved = 0;
      for (int p = 0, r = 0; p < nr_nodes; p++) {
        for (int s = 0; s < nr_nodes; s++) {
          total += counts[r];
          g_total += g_counts[r];
          s_total += s_counts[r];
          if (p == s) {
            unmoved += counts[r];
            g_unmoved += g_counts[r];
            s_unmoved += s_counts[r];
          }
          r++;
        }
      }
      if (total > 0)
        message("%ld of %ld (%.2f%%) of particles moved", total - unmoved,
                total, 100.0 * (double)(total - unmoved) / (double)total);
      if (g_total > 0)
        message("%ld of %ld (%.2f%%) of g-particles moved", g_total - g_unmoved,
                g_total,
                100.0 * (double)(g_total - g_unmoved) / (double)g_total);
      if (s_total > 0)
        message("%ld of %ld (%.2f%%) of s-particles moved", s_total - s_unmoved,
                s_total,
                100.0 * (double)(s_total - s_unmoved) / (double)s_total);
    }
  }

  /* Now each node knows how many parts, sparts and gparts will be transferred
   * to every other node.
   * Get the new numbers of particles for this node. */
  size_t nr_parts = 0, nr_gparts = 0, nr_sparts = 0;
  for (int k = 0; k < nr_nodes; k++) nr_parts += counts[k * nr_nodes + nodeID];
  for (int k = 0; k < nr_nodes; k++)
    nr_gparts += g_counts[k * nr_nodes + nodeID];
  for (int k = 0; k < nr_nodes; k++)
    nr_sparts += s_counts[k * nr_nodes + nodeID];

  /* Now exchange the particles, type by type to keep the memory required
   * under control. */

  /* SPH particles. */
  void *new_parts = engine_do_redistribute(counts, (char *)s->parts, nr_parts,
                                           sizeof(struct part), part_align,
                                           part_mpi_type, nr_nodes, nodeID);
  free(s->parts);
  s->parts = (struct part *)new_parts;
  s->nr_parts = nr_parts;
  s->size_parts = engine_redistribute_alloc_margin * nr_parts;

  /* Extra SPH particle properties. */
  new_parts = engine_do_redistribute(counts, (char *)s->xparts, nr_parts,
                                     sizeof(struct xpart), xpart_align,
                                     xpart_mpi_type, nr_nodes, nodeID);
  free(s->xparts);
  s->xparts = (struct xpart *)new_parts;

  /* Gravity particles. */
  new_parts = engine_do_redistribute(g_counts, (char *)s->gparts, nr_gparts,
                                     sizeof(struct gpart), gpart_align,
                                     gpart_mpi_type, nr_nodes, nodeID);
  free(s->gparts);
  s->gparts = (struct gpart *)new_parts;
  s->nr_gparts = nr_gparts;
  s->size_gparts = engine_redistribute_alloc_margin * nr_gparts;

  /* Star particles. */
  new_parts = engine_do_redistribute(s_counts, (char *)s->sparts, nr_sparts,
                                     sizeof(struct spart), spart_align,
                                     spart_mpi_type, nr_nodes, nodeID);
  free(s->sparts);
  s->sparts = (struct spart *)new_parts;
  s->nr_sparts = nr_sparts;
  s->size_sparts = engine_redistribute_alloc_margin * nr_sparts;

  /* All particles have now arrived. Time for some final operations on the
     stuff we just received */

  /* Restore the part<->gpart and spart<->gpart links */
  size_t offset_parts = 0, offset_sparts = 0, offset_gparts = 0;
  for (int node = 0; node < nr_nodes; ++node) {

    const int ind_recv = node * nr_nodes + nodeID;
    const size_t count_parts = counts[ind_recv];
    const size_t count_gparts = g_counts[ind_recv];
    const size_t count_sparts = s_counts[ind_recv];

    /* Loop over the gparts received from that node */
    for (size_t k = offset_gparts; k < offset_gparts + count_gparts; ++k) {

      /* Does this gpart have a gas partner ? */
      if (s->gparts[k].type == swift_type_gas) {

        const ptrdiff_t partner_index =
            offset_parts - s->gparts[k].id_or_neg_offset;

        /* Re-link */
        s->gparts[k].id_or_neg_offset = -partner_index;
        s->parts[partner_index].gpart = &s->gparts[k];
      }

      /* Does this gpart have a star partner ? */
      if (s->gparts[k].type == swift_type_star) {

        const ptrdiff_t partner_index =
            offset_sparts - s->gparts[k].id_or_neg_offset;

        /* Re-link */
        s->gparts[k].id_or_neg_offset = -partner_index;
        s->sparts[partner_index].gpart = &s->gparts[k];
      }
    }

    offset_parts += count_parts;
    offset_gparts += count_gparts;
    offset_sparts += count_sparts;
  }

  /* Clean up the counts now we done. */
  free(counts);
  free(g_counts);
  free(s_counts);

#ifdef SWIFT_DEBUG_CHECKS
  /* Verify that all parts are in the right place. */
  for (size_t k = 0; k < nr_parts; k++) {
    const int cid =
        cell_getid(cdim, s->parts[k].x[0] * iwidth[0],
                   s->parts[k].x[1] * iwidth[1], s->parts[k].x[2] * iwidth[2]);
    if (cells[cid].nodeID != nodeID)
      error("Received particle (%zu) that does not belong here (nodeID=%i).", k,
            cells[cid].nodeID);
  }
  for (size_t k = 0; k < nr_gparts; k++) {
    const int cid = cell_getid(cdim, s->gparts[k].x[0] * iwidth[0],
                               s->gparts[k].x[1] * iwidth[1],
                               s->gparts[k].x[2] * iwidth[2]);
    if (cells[cid].nodeID != nodeID)
      error("Received g-particle (%zu) that does not belong here (nodeID=%i).",
            k, cells[cid].nodeID);
  }
  for (size_t k = 0; k < nr_sparts; k++) {
    const int cid = cell_getid(cdim, s->sparts[k].x[0] * iwidth[0],
                               s->sparts[k].x[1] * iwidth[1],
                               s->sparts[k].x[2] * iwidth[2]);
    if (cells[cid].nodeID != nodeID)
      error("Received s-particle (%zu) that does not belong here (nodeID=%i).",
            k, cells[cid].nodeID);
  }

  /* Verify that the links are correct */
  part_verify_links(s->parts, s->gparts, s->sparts, nr_parts, nr_gparts,
                    nr_sparts, e->verbose);
#endif

  /* Be verbose about what just happened. */
  if (e->verbose) {
    int my_cells = 0;
    for (int k = 0; k < nr_cells; k++)
      if (cells[k].nodeID == nodeID) my_cells += 1;
    message("node %i now has %zu parts, %zu sparts and %zu gparts in %i cells.",
            nodeID, nr_parts, nr_sparts, nr_gparts, my_cells);
  }

  if (e->verbose)
    message("took %.3f %s.", clocks_from_ticks(getticks() - tic),
            clocks_getunit());
#else
  error("SWIFT was not compiled with MPI support.");
#endif
}

/**
 * @brief Repartition the cells amongst the nodes.
 *
 * @param e The #engine.
 */
void engine_repartition(struct engine *e) {

#if defined(WITH_MPI) && defined(HAVE_METIS)

  ticks tic = getticks();

#ifdef SWIFT_DEBUG_CHECKS
  /* Be verbose about this. */
  if (e->nodeID == 0 || e->verbose) message("repartitioning space");
  fflush(stdout);

  /* Check that all cells have been drifted to the current time */
  space_check_drift_point(e->s, e->ti_old,
                          e->policy & engine_policy_self_gravity);
#endif

  /* Clear the repartition flag. */
  e->forcerepart = 0;

  /* Nothing to do if only using a single node. Also avoids METIS
   * bug that doesn't handle this case well. */
  if (e->nr_nodes == 1) return;

  /* Do the repartitioning. */
  partition_repartition(e->reparttype, e->nodeID, e->nr_nodes, e->s,
                        e->sched.tasks, e->sched.nr_tasks);

  /* Now comes the tricky part: Exchange particles between all nodes.
     This is done in two steps, first allreducing a matrix of
     how many particles go from where to where, then re-allocating
     the parts array, and emitting the sends and receives.
     Finally, the space, tasks, and proxies need to be rebuilt. */

  /* Redistribute the particles between the nodes. */
  engine_redistribute(e);

  /* Make the proxies. */
  engine_makeproxies(e);

  /* Tell the engine it should re-build whenever possible */
  e->forcerebuild = 1;

  if (e->verbose)
    message("took %.3f %s.", clocks_from_ticks(getticks() - tic),
            clocks_getunit());
#else
  if (e->reparttype->type != REPART_NONE)
    error("SWIFT was not compiled with MPI and METIS support.");

  /* Clear the repartition flag. */
  e->forcerepart = 0;
#endif
}

/**
 * @brief Decide whether trigger a repartition the cells amongst the nodes.
 *
 * @param e The #engine.
 */
void engine_repartition_trigger(struct engine *e) {

#ifdef WITH_MPI

  /* Do nothing if there have not been enough steps since the last
   * repartition, don't want to repeat this too often or immediately after
   * a repartition step. Also nothing to do when requested. */
  if (e->step - e->last_repartition >= 2 &&
      e->reparttype->type != REPART_NONE) {

    /* Old style if trigger is >1 or this is the second step (want an early
     * repartition following the initial repartition). */
    if (e->reparttype->trigger > 1 || e->step == 2) {
      if (e->reparttype->trigger > 1) {
        if ((e->step % (int)e->reparttype->trigger) == 0) e->forcerepart = 1;
      } else {
        e->forcerepart = 1;
      }

    } else {

      /* Use cputimes from ranks to estimate the imbalance. */
      /* First check if we are going to skip this stage anyway, if so do that
       * now. If is only worth checking the CPU loads when we have processed a
       * significant number of all particles. */
      if ((e->updates > 1 &&
           e->updates >= e->total_nr_parts * e->reparttype->minfrac) ||
          (e->g_updates > 1 &&
           e->g_updates >= e->total_nr_gparts * e->reparttype->minfrac)) {

        /* Get CPU time used since the last call to this function. */
        double elapsed_cputime =
            clocks_get_cputime_used() - e->cputime_last_step;

        /* Gather the elapsed CPU times from all ranks for the last step. */
        double elapsed_cputimes[e->nr_nodes];
        MPI_Gather(&elapsed_cputime, 1, MPI_DOUBLE, elapsed_cputimes, 1,
                   MPI_DOUBLE, 0, MPI_COMM_WORLD);
        if (e->nodeID == 0) {

          /* Get the range and mean of cputimes. */
          double mintime = elapsed_cputimes[0];
          double maxtime = elapsed_cputimes[0];
          double sum = elapsed_cputimes[0];
          for (int k = 1; k < e->nr_nodes; k++) {
            if (elapsed_cputimes[k] > maxtime) maxtime = elapsed_cputimes[k];
            if (elapsed_cputimes[k] < mintime) mintime = elapsed_cputimes[k];
            sum += elapsed_cputimes[k];
          }
          double mean = sum / (double)e->nr_nodes;

          /* Are we out of balance? */
          if (((maxtime - mintime) / mean) > e->reparttype->trigger) {
            if (e->verbose)
              message("trigger fraction %.3f exceeds %.3f will repartition",
                      (maxtime - mintime) / mintime, e->reparttype->trigger);
            e->forcerepart = 1;
          }
        }

        /* All nodes do this together. */
        MPI_Bcast(&e->forcerepart, 1, MPI_INT, 0, MPI_COMM_WORLD);
      }
    }

    /* Remember we did this. */
    if (e->forcerepart) e->last_repartition = e->step;
  }

  /* We always reset CPU time for next check, unless it will not be used. */
  if (e->reparttype->type != REPART_NONE)
    e->cputime_last_step = clocks_get_cputime_used();
#endif
}

/**
 * @brief Add up/down gravity tasks to a cell hierarchy.
 *
 * @param e The #engine.
 * @param c The #cell
 * @param up The upward gravity #task.
 * @param down The downward gravity #task.
 */
void engine_addtasks_grav(struct engine *e, struct cell *c, struct task *up,
                          struct task *down) {

  /* Link the tasks to this cell. */
  // c->grav_up = up;
  c->grav_down = down;

  /* Recurse? */
  if (c->split)
    for (int k = 0; k < 8; k++)
      if (c->progeny[k] != NULL)
        engine_addtasks_grav(e, c->progeny[k], up, down);
}

/**
 * @brief Add send tasks to a hierarchy of cells.
 *
 * @param e The #engine.
 * @param ci The sending #cell.
 * @param cj Dummy cell containing the nodeID of the receiving node.
 * @param t_xv The send_xv #task, if it has already been created.
 * @param t_rho The send_rho #task, if it has already been created.
 * @param t_gradient The send_gradient #task, if already created.
 * @param t_ti The send_ti #task, if required and has already been created.
 */
void engine_addtasks_send(struct engine *e, struct cell *ci, struct cell *cj,
                          struct task *t_xv, struct task *t_rho,
                          struct task *t_gradient, struct task *t_ti) {

#ifdef WITH_MPI
  struct link *l = NULL;
  struct scheduler *s = &e->sched;
  const int nodeID = cj->nodeID;

  /* Check if any of the density tasks are for the target node. */
  for (l = ci->density; l != NULL; l = l->next)
    if (l->t->ci->nodeID == nodeID ||
        (l->t->cj != NULL && l->t->cj->nodeID == nodeID))
      break;

  /* If so, attach send tasks. */
  if (l != NULL) {

    /* Create the tasks and their dependencies? */
    if (t_xv == NULL) {

      t_xv = scheduler_addtask(s, task_type_send, task_subtype_xv, 4 * ci->tag,
                               0, ci, cj);
      t_rho = scheduler_addtask(s, task_type_send, task_subtype_rho,
                                4 * ci->tag + 1, 0, ci, cj);
      t_ti = scheduler_addtask(s, task_type_send, task_subtype_tend,
                               4 * ci->tag + 2, 0, ci, cj);
#ifdef EXTRA_HYDRO_LOOP
      t_gradient = scheduler_addtask(s, task_type_send, task_subtype_gradient,
                                     4 * ci->tag + 3, 0, ci, cj);
#endif

#ifdef EXTRA_HYDRO_LOOP

      scheduler_addunlock(s, t_gradient, ci->super->kick2);

      scheduler_addunlock(s, ci->super->extra_ghost, t_gradient);

      /* The send_rho task should unlock the super-cell's extra_ghost task. */
      scheduler_addunlock(s, t_rho, ci->super->extra_ghost);

      /* The send_rho task depends on the cell's ghost task. */
      scheduler_addunlock(s, ci->super->ghost_out, t_rho);

      /* The send_xv task should unlock the super-cell's ghost task. */
      scheduler_addunlock(s, t_xv, ci->super->ghost_in);

#else
      /* The send_rho task should unlock the super-cell's kick task. */
      scheduler_addunlock(s, t_rho, ci->super->kick2);

      /* The send_rho task depends on the cell's ghost task. */
      scheduler_addunlock(s, ci->super->ghost_out, t_rho);

      /* The send_xv task should unlock the super-cell's ghost task. */
      scheduler_addunlock(s, t_xv, ci->super->ghost_in);

#endif

      /* Drift before you send */
      scheduler_addunlock(s, ci->super->drift_part, t_xv);

      /* The super-cell's timestep task should unlock the send_ti task. */
      scheduler_addunlock(s, ci->super->timestep, t_ti);
    }

    /* Add them to the local cell. */
    engine_addlink(e, &ci->send_xv, t_xv);
    engine_addlink(e, &ci->send_rho, t_rho);
#ifdef EXTRA_HYDRO_LOOP
    engine_addlink(e, &ci->send_gradient, t_gradient);
#endif
    engine_addlink(e, &ci->send_ti, t_ti);
  }

  /* Recurse? */
  if (ci->split)
    for (int k = 0; k < 8; k++)
      if (ci->progeny[k] != NULL)
        engine_addtasks_send(e, ci->progeny[k], cj, t_xv, t_rho, t_gradient,
                             t_ti);

#else
  error("SWIFT was not compiled with MPI support.");
#endif
}

/**
 * @brief Add recv tasks to a hierarchy of cells.
 *
 * @param e The #engine.
 * @param c The foreign #cell.
 * @param t_xv The recv_xv #task, if it has already been created.
 * @param t_rho The recv_rho #task, if it has already been created.
 * @param t_gradient The recv_gradient #task, if it has already been created.
 * @param t_ti The recv_ti #task, if required and has already been created.
 */
void engine_addtasks_recv(struct engine *e, struct cell *c, struct task *t_xv,
                          struct task *t_rho, struct task *t_gradient,
                          struct task *t_ti) {

#ifdef WITH_MPI
  struct scheduler *s = &e->sched;

  /* Do we need to construct a recv task?
     Note that since c is a foreign cell, all its density tasks will involve
     only the current rank, and thus we don't have to check them.*/
  if (t_xv == NULL && c->density != NULL) {

    /* Create the tasks. */
    t_xv = scheduler_addtask(s, task_type_recv, task_subtype_xv, 4 * c->tag, 0,
                             c, NULL);
    t_rho = scheduler_addtask(s, task_type_recv, task_subtype_rho,
                              4 * c->tag + 1, 0, c, NULL);
    t_ti = scheduler_addtask(s, task_type_recv, task_subtype_tend,
                             4 * c->tag + 2, 0, c, NULL);
#ifdef EXTRA_HYDRO_LOOP
    t_gradient = scheduler_addtask(s, task_type_recv, task_subtype_gradient,
                                   4 * c->tag + 3, 0, c, NULL);
#endif
  }
  c->recv_xv = t_xv;
  c->recv_rho = t_rho;
  c->recv_gradient = t_gradient;
  c->recv_ti = t_ti;

/* Add dependencies. */
#ifdef EXTRA_HYDRO_LOOP
  for (struct link *l = c->density; l != NULL; l = l->next) {
    scheduler_addunlock(s, t_xv, l->t);
    scheduler_addunlock(s, l->t, t_rho);
  }
  for (struct link *l = c->gradient; l != NULL; l = l->next) {
    scheduler_addunlock(s, t_rho, l->t);
    scheduler_addunlock(s, l->t, t_gradient);
  }
  for (struct link *l = c->force; l != NULL; l = l->next) {
    scheduler_addunlock(s, t_gradient, l->t);
    scheduler_addunlock(s, l->t, t_ti);
  }
  if (c->sorts != NULL) scheduler_addunlock(s, t_xv, c->sorts);
#else
  for (struct link *l = c->density; l != NULL; l = l->next) {
    scheduler_addunlock(s, t_xv, l->t);
    scheduler_addunlock(s, l->t, t_rho);
  }
  for (struct link *l = c->force; l != NULL; l = l->next) {
    scheduler_addunlock(s, t_rho, l->t);
    scheduler_addunlock(s, l->t, t_ti);
  }
  if (c->sorts != NULL) scheduler_addunlock(s, t_xv, c->sorts);
#endif

  /* Recurse? */
  if (c->split)
    for (int k = 0; k < 8; k++)
      if (c->progeny[k] != NULL)
        engine_addtasks_recv(e, c->progeny[k], t_xv, t_rho, t_gradient, t_ti);

#else
  error("SWIFT was not compiled with MPI support.");
#endif
}

/**
 * @brief Exchange cell structures with other nodes.
 *
 * @param e The #engine.
 */
void engine_exchange_cells(struct engine *e) {

#ifdef WITH_MPI

  struct space *s = e->s;
  struct cell *cells = s->cells_top;
  const int nr_cells = s->nr_cells;
  const int nr_proxies = e->nr_proxies;
  int offset[nr_cells];
  MPI_Request reqs_in[engine_maxproxies];
  MPI_Request reqs_out[engine_maxproxies];
  MPI_Status status;
  ticks tic = getticks();

  /* Run through the cells and get the size of the ones that will be sent off.
   */
  int count_out = 0;
  for (int k = 0; k < nr_cells; k++) {
    offset[k] = count_out;
    if (cells[k].sendto)
      count_out += (cells[k].pcell_size = cell_getsize(&cells[k]));
  }

  /* Allocate the pcells. */
  struct pcell *pcells;
  if ((pcells = (struct pcell *)malloc(sizeof(struct pcell) * count_out)) ==
      NULL)
    error("Failed to allocate pcell buffer.");

  /* Pack the cells. */
  cell_next_tag = 0;
  for (int k = 0; k < nr_cells; k++)
    if (cells[k].sendto) {
      cell_pack(&cells[k], &pcells[offset[k]]);
      cells[k].pcell = &pcells[offset[k]];
    }

  /* Launch the proxies. */
  for (int k = 0; k < nr_proxies; k++) {
    proxy_cells_exch1(&e->proxies[k]);
    reqs_in[k] = e->proxies[k].req_cells_count_in;
    reqs_out[k] = e->proxies[k].req_cells_count_out;
  }

  /* Wait for each count to come in and start the recv. */
  for (int k = 0; k < nr_proxies; k++) {
    int pid = MPI_UNDEFINED;
    if (MPI_Waitany(nr_proxies, reqs_in, &pid, &status) != MPI_SUCCESS ||
        pid == MPI_UNDEFINED)
      error("MPI_Waitany failed.");
    // message( "request from proxy %i has arrived." , pid );
    proxy_cells_exch2(&e->proxies[pid]);
  }

  /* Wait for all the sends to have finished too. */
  if (MPI_Waitall(nr_proxies, reqs_out, MPI_STATUSES_IGNORE) != MPI_SUCCESS)
    error("MPI_Waitall on sends failed.");

  /* Set the requests for the cells. */
  for (int k = 0; k < nr_proxies; k++) {
    reqs_in[k] = e->proxies[k].req_cells_in;
    reqs_out[k] = e->proxies[k].req_cells_out;
  }

  /* Wait for each pcell array to come in from the proxies. */
  for (int k = 0; k < nr_proxies; k++) {
    int pid = MPI_UNDEFINED;
    if (MPI_Waitany(nr_proxies, reqs_in, &pid, &status) != MPI_SUCCESS ||
        pid == MPI_UNDEFINED)
      error("MPI_Waitany failed.");
    // message( "cell data from proxy %i has arrived." , pid );
    for (int count = 0, j = 0; j < e->proxies[pid].nr_cells_in; j++)
      count += cell_unpack(&e->proxies[pid].pcells_in[count],
                           e->proxies[pid].cells_in[j], e->s);
  }

  /* Wait for all the sends to have finished too. */
  if (MPI_Waitall(nr_proxies, reqs_out, MPI_STATUSES_IGNORE) != MPI_SUCCESS)
    error("MPI_Waitall on sends failed.");

  /* Count the number of particles we need to import and re-allocate
     the buffer if needed. */
  size_t count_parts_in = 0, count_gparts_in = 0, count_sparts_in = 0;
  for (int k = 0; k < nr_proxies; k++)
    for (int j = 0; j < e->proxies[k].nr_cells_in; j++) {
      count_parts_in += e->proxies[k].cells_in[j]->count;
      count_gparts_in += e->proxies[k].cells_in[j]->gcount;
      count_sparts_in += e->proxies[k].cells_in[j]->scount;
    }
  if (count_parts_in > s->size_parts_foreign) {
    if (s->parts_foreign != NULL) free(s->parts_foreign);
    s->size_parts_foreign = 1.1 * count_parts_in;
    if (posix_memalign((void **)&s->parts_foreign, part_align,
                       sizeof(struct part) * s->size_parts_foreign) != 0)
      error("Failed to allocate foreign part data.");
  }
  if (count_gparts_in > s->size_gparts_foreign) {
    if (s->gparts_foreign != NULL) free(s->gparts_foreign);
    s->size_gparts_foreign = 1.1 * count_gparts_in;
    if (posix_memalign((void **)&s->gparts_foreign, gpart_align,
                       sizeof(struct gpart) * s->size_gparts_foreign) != 0)
      error("Failed to allocate foreign gpart data.");
  }
  if (count_sparts_in > s->size_sparts_foreign) {
    if (s->sparts_foreign != NULL) free(s->sparts_foreign);
    s->size_sparts_foreign = 1.1 * count_sparts_in;
    if (posix_memalign((void **)&s->sparts_foreign, spart_align,
                       sizeof(struct spart) * s->size_sparts_foreign) != 0)
      error("Failed to allocate foreign spart data.");
  }

  /* Unpack the cells and link to the particle data. */
  struct part *parts = s->parts_foreign;
  struct gpart *gparts = s->gparts_foreign;
  struct spart *sparts = s->sparts_foreign;
  for (int k = 0; k < nr_proxies; k++) {
    for (int j = 0; j < e->proxies[k].nr_cells_in; j++) {
      cell_link_parts(e->proxies[k].cells_in[j], parts);
      cell_link_gparts(e->proxies[k].cells_in[j], gparts);
      cell_link_sparts(e->proxies[k].cells_in[j], sparts);
      parts = &parts[e->proxies[k].cells_in[j]->count];
      gparts = &gparts[e->proxies[k].cells_in[j]->gcount];
      sparts = &sparts[e->proxies[k].cells_in[j]->scount];
    }
  }
  s->nr_parts_foreign = parts - s->parts_foreign;
  s->nr_gparts_foreign = gparts - s->gparts_foreign;
  s->nr_sparts_foreign = sparts - s->sparts_foreign;

  /* Free the pcell buffer. */
  free(pcells);

  if (e->verbose)
    message("took %.3f %s.", clocks_from_ticks(getticks() - tic),
            clocks_getunit());

#else
  error("SWIFT was not compiled with MPI support.");
#endif
}

/**
 * @brief Exchange straying particles with other nodes.
 *
 * @param e The #engine.
 * @param offset_parts The index in the parts array as of which the foreign
 *        parts reside.
 * @param ind_part The foreign #cell ID of each part.
 * @param Npart The number of stray parts, contains the number of parts received
 *        on return.
 * @param offset_gparts The index in the gparts array as of which the foreign
 *        parts reside.
 * @param ind_gpart The foreign #cell ID of each gpart.
 * @param Ngpart The number of stray gparts, contains the number of gparts
 *        received on return.
 * @param offset_sparts The index in the sparts array as of which the foreign
 *        parts reside.
 * @param ind_spart The foreign #cell ID of each spart.
 * @param Nspart The number of stray sparts, contains the number of sparts
 *        received on return.
 *
 * Note that this function does not mess-up the linkage between parts and
 * gparts, i.e. the received particles have correct linkeage.
 */
void engine_exchange_strays(struct engine *e, size_t offset_parts,
                            int *ind_part, size_t *Npart, size_t offset_gparts,
                            int *ind_gpart, size_t *Ngpart,
                            size_t offset_sparts, int *ind_spart,
                            size_t *Nspart) {

#ifdef WITH_MPI

  struct space *s = e->s;
  ticks tic = getticks();

  /* Re-set the proxies. */
  for (int k = 0; k < e->nr_proxies; k++) {
    e->proxies[k].nr_parts_out = 0;
    e->proxies[k].nr_gparts_out = 0;
    e->proxies[k].nr_sparts_out = 0;
  }

  /* Put the parts into the corresponding proxies. */
  for (size_t k = 0; k < *Npart; k++) {
    /* Get the target node and proxy ID. */
    const int node_id = e->s->cells_top[ind_part[k]].nodeID;
    if (node_id < 0 || node_id >= e->nr_nodes)
      error("Bad node ID %i.", node_id);
    const int pid = e->proxy_ind[node_id];
    if (pid < 0) {
      error(
          "Do not have a proxy for the requested nodeID %i for part with "
          "id=%lld, x=[%e,%e,%e].",
          node_id, s->parts[offset_parts + k].id,
          s->parts[offset_parts + k].x[0], s->parts[offset_parts + k].x[1],
          s->parts[offset_parts + k].x[2]);
    }

    /* Re-link the associated gpart with the buffer offset of the part. */
    if (s->parts[offset_parts + k].gpart != NULL) {
      s->parts[offset_parts + k].gpart->id_or_neg_offset =
          -e->proxies[pid].nr_parts_out;
    }

    /* Load the part and xpart into the proxy. */
    proxy_parts_load(&e->proxies[pid], &s->parts[offset_parts + k],
                     &s->xparts[offset_parts + k], 1);
  }

  /* Put the sparts into the corresponding proxies. */
  for (size_t k = 0; k < *Nspart; k++) {
    const int node_id = e->s->cells_top[ind_spart[k]].nodeID;
    if (node_id < 0 || node_id >= e->nr_nodes)
      error("Bad node ID %i.", node_id);
    const int pid = e->proxy_ind[node_id];
    if (pid < 0)
      error(
          "Do not have a proxy for the requested nodeID %i for part with "
          "id=%lld, x=[%e,%e,%e].",
          node_id, s->sparts[offset_sparts + k].id,
          s->sparts[offset_sparts + k].x[0], s->sparts[offset_sparts + k].x[1],
          s->sparts[offset_sparts + k].x[2]);

    /* Re-link the associated gpart with the buffer offset of the spart. */
    if (s->sparts[offset_sparts + k].gpart != NULL) {
      s->sparts[offset_sparts + k].gpart->id_or_neg_offset =
          -e->proxies[pid].nr_sparts_out;
    }

    /* Load the spart into the proxy */
    proxy_sparts_load(&e->proxies[pid], &s->sparts[offset_sparts + k], 1);
  }

  /* Put the gparts into the corresponding proxies. */
  for (size_t k = 0; k < *Ngpart; k++) {
    const int node_id = e->s->cells_top[ind_gpart[k]].nodeID;
    if (node_id < 0 || node_id >= e->nr_nodes)
      error("Bad node ID %i.", node_id);
    const int pid = e->proxy_ind[node_id];
    if (pid < 0)
      error(
          "Do not have a proxy for the requested nodeID %i for part with "
          "id=%lli, x=[%e,%e,%e].",
          node_id, s->gparts[offset_gparts + k].id_or_neg_offset,
          s->gparts[offset_gparts + k].x[0], s->gparts[offset_gparts + k].x[1],
          s->gparts[offset_gparts + k].x[2]);

    /* Load the gpart into the proxy */
    proxy_gparts_load(&e->proxies[pid], &s->gparts[offset_gparts + k], 1);
  }

  /* Launch the proxies. */
  MPI_Request reqs_in[4 * engine_maxproxies];
  MPI_Request reqs_out[4 * engine_maxproxies];
  for (int k = 0; k < e->nr_proxies; k++) {
    proxy_parts_exch1(&e->proxies[k]);
    reqs_in[k] = e->proxies[k].req_parts_count_in;
    reqs_out[k] = e->proxies[k].req_parts_count_out;
  }

  /* Wait for each count to come in and start the recv. */
  for (int k = 0; k < e->nr_proxies; k++) {
    int pid = MPI_UNDEFINED;
    if (MPI_Waitany(e->nr_proxies, reqs_in, &pid, MPI_STATUS_IGNORE) !=
            MPI_SUCCESS ||
        pid == MPI_UNDEFINED)
      error("MPI_Waitany failed.");
    // message( "request from proxy %i has arrived." , pid );
    proxy_parts_exch2(&e->proxies[pid]);
  }

  /* Wait for all the sends to have finished too. */
  if (MPI_Waitall(e->nr_proxies, reqs_out, MPI_STATUSES_IGNORE) != MPI_SUCCESS)
    error("MPI_Waitall on sends failed.");

  /* Count the total number of incoming particles and make sure we have
     enough space to accommodate them. */
  int count_parts_in = 0;
  int count_gparts_in = 0;
  int count_sparts_in = 0;
  for (int k = 0; k < e->nr_proxies; k++) {
    count_parts_in += e->proxies[k].nr_parts_in;
    count_gparts_in += e->proxies[k].nr_gparts_in;
    count_sparts_in += e->proxies[k].nr_sparts_in;
  }
  if (e->verbose) {
    message("sent out %zu/%zu/%zu parts/gparts/sparts, got %i/%i/%i back.",
            *Npart, *Ngpart, *Nspart, count_parts_in, count_gparts_in,
            count_sparts_in);
  }

  /* Reallocate the particle arrays if necessary */
  if (offset_parts + count_parts_in > s->size_parts) {
    message("re-allocating parts array.");
    s->size_parts = (offset_parts + count_parts_in) * engine_parts_size_grow;
    struct part *parts_new = NULL;
    struct xpart *xparts_new = NULL;
    if (posix_memalign((void **)&parts_new, part_align,
                       sizeof(struct part) * s->size_parts) != 0 ||
        posix_memalign((void **)&xparts_new, xpart_align,
                       sizeof(struct xpart) * s->size_parts) != 0)
      error("Failed to allocate new part data.");
    memcpy(parts_new, s->parts, sizeof(struct part) * offset_parts);
    memcpy(xparts_new, s->xparts, sizeof(struct xpart) * offset_parts);
    free(s->parts);
    free(s->xparts);
    s->parts = parts_new;
    s->xparts = xparts_new;
    for (size_t k = 0; k < offset_parts; k++) {
      if (s->parts[k].gpart != NULL) {
        s->parts[k].gpart->id_or_neg_offset = -k;
      }
    }
  }
  if (offset_sparts + count_sparts_in > s->size_sparts) {
    message("re-allocating sparts array.");
    s->size_sparts = (offset_sparts + count_sparts_in) * engine_parts_size_grow;
    struct spart *sparts_new = NULL;
    if (posix_memalign((void **)&sparts_new, spart_align,
                       sizeof(struct spart) * s->size_sparts) != 0)
      error("Failed to allocate new spart data.");
    memcpy(sparts_new, s->sparts, sizeof(struct spart) * offset_sparts);
    free(s->sparts);
    s->sparts = sparts_new;
    for (size_t k = 0; k < offset_sparts; k++) {
      if (s->sparts[k].gpart != NULL) {
        s->sparts[k].gpart->id_or_neg_offset = -k;
      }
    }
  }
  if (offset_gparts + count_gparts_in > s->size_gparts) {
    message("re-allocating gparts array.");
    s->size_gparts = (offset_gparts + count_gparts_in) * engine_parts_size_grow;
    struct gpart *gparts_new = NULL;
    if (posix_memalign((void **)&gparts_new, gpart_align,
                       sizeof(struct gpart) * s->size_gparts) != 0)
      error("Failed to allocate new gpart data.");
    memcpy(gparts_new, s->gparts, sizeof(struct gpart) * offset_gparts);
    free(s->gparts);
    s->gparts = gparts_new;

    for (size_t k = 0; k < offset_gparts; k++) {
      if (s->gparts[k].type == swift_type_gas) {
        s->parts[-s->gparts[k].id_or_neg_offset].gpart = &s->gparts[k];
      } else if (s->gparts[k].type == swift_type_star) {
        s->sparts[-s->gparts[k].id_or_neg_offset].gpart = &s->gparts[k];
      }
    }
  }

  /* Collect the requests for the particle data from the proxies. */
  int nr_in = 0, nr_out = 0;
  for (int k = 0; k < e->nr_proxies; k++) {
    if (e->proxies[k].nr_parts_in > 0) {
      reqs_in[4 * k] = e->proxies[k].req_parts_in;
      reqs_in[4 * k + 1] = e->proxies[k].req_xparts_in;
      nr_in += 2;
    } else {
      reqs_in[4 * k] = reqs_in[4 * k + 1] = MPI_REQUEST_NULL;
    }
    if (e->proxies[k].nr_gparts_in > 0) {
      reqs_in[4 * k + 2] = e->proxies[k].req_gparts_in;
      nr_in += 1;
    } else {
      reqs_in[4 * k + 2] = MPI_REQUEST_NULL;
    }
    if (e->proxies[k].nr_sparts_in > 0) {
      reqs_in[4 * k + 3] = e->proxies[k].req_sparts_in;
      nr_in += 1;
    } else {
      reqs_in[4 * k + 3] = MPI_REQUEST_NULL;
    }

    if (e->proxies[k].nr_parts_out > 0) {
      reqs_out[4 * k] = e->proxies[k].req_parts_out;
      reqs_out[4 * k + 1] = e->proxies[k].req_xparts_out;
      nr_out += 2;
    } else {
      reqs_out[4 * k] = reqs_out[4 * k + 1] = MPI_REQUEST_NULL;
    }
    if (e->proxies[k].nr_gparts_out > 0) {
      reqs_out[4 * k + 2] = e->proxies[k].req_gparts_out;
      nr_out += 1;
    } else {
      reqs_out[4 * k + 2] = MPI_REQUEST_NULL;
    }
    if (e->proxies[k].nr_sparts_out > 0) {
      reqs_out[4 * k + 3] = e->proxies[k].req_sparts_out;
      nr_out += 1;
    } else {
      reqs_out[4 * k + 3] = MPI_REQUEST_NULL;
    }
  }

  /* Wait for each part array to come in and collect the new
     parts from the proxies. */
  int count_parts = 0, count_gparts = 0, count_sparts = 0;
  for (int k = 0; k < nr_in; k++) {
    int err, pid;
    if ((err = MPI_Waitany(4 * e->nr_proxies, reqs_in, &pid,
                           MPI_STATUS_IGNORE)) != MPI_SUCCESS) {
      char buff[MPI_MAX_ERROR_STRING];
      int res;
      MPI_Error_string(err, buff, &res);
      error("MPI_Waitany failed (%s).", buff);
    }
    if (pid == MPI_UNDEFINED) break;
    // message( "request from proxy %i has arrived." , pid / 4 );
    pid = 4 * (pid / 4);

    /* If all the requests for a given proxy have arrived... */
    if (reqs_in[pid + 0] == MPI_REQUEST_NULL &&
        reqs_in[pid + 1] == MPI_REQUEST_NULL &&
        reqs_in[pid + 2] == MPI_REQUEST_NULL &&
        reqs_in[pid + 3] == MPI_REQUEST_NULL) {
      /* Copy the particle data to the part/xpart/gpart arrays. */
      struct proxy *prox = &e->proxies[pid / 4];
      memcpy(&s->parts[offset_parts + count_parts], prox->parts_in,
             sizeof(struct part) * prox->nr_parts_in);
      memcpy(&s->xparts[offset_parts + count_parts], prox->xparts_in,
             sizeof(struct xpart) * prox->nr_parts_in);
      memcpy(&s->gparts[offset_gparts + count_gparts], prox->gparts_in,
             sizeof(struct gpart) * prox->nr_gparts_in);
      memcpy(&s->sparts[offset_sparts + count_sparts], prox->sparts_in,
             sizeof(struct spart) * prox->nr_sparts_in);
      /* for (int k = offset; k < offset + count; k++)
         message(
            "received particle %lli, x=[%.3e %.3e %.3e], h=%.3e, from node %i.",
            s->parts[k].id, s->parts[k].x[0], s->parts[k].x[1],
            s->parts[k].x[2], s->parts[k].h, p->nodeID); */

      /* Re-link the gparts. */
      for (int kk = 0; kk < prox->nr_gparts_in; kk++) {
        struct gpart *gp = &s->gparts[offset_gparts + count_gparts + kk];

        if (gp->type == swift_type_gas) {
          struct part *p =
              &s->parts[offset_parts + count_parts - gp->id_or_neg_offset];
          gp->id_or_neg_offset = s->parts - p;
          p->gpart = gp;
        } else if (gp->type == swift_type_star) {
          struct spart *sp =
              &s->sparts[offset_sparts + count_sparts - gp->id_or_neg_offset];
          gp->id_or_neg_offset = s->sparts - sp;
          sp->gpart = gp;
        }
      }

      /* Advance the counters. */
      count_parts += prox->nr_parts_in;
      count_gparts += prox->nr_gparts_in;
      count_sparts += prox->nr_sparts_in;
    }
  }

  /* Wait for all the sends to have finished too. */
  if (nr_out > 0)
    if (MPI_Waitall(4 * e->nr_proxies, reqs_out, MPI_STATUSES_IGNORE) !=
        MPI_SUCCESS)
      error("MPI_Waitall on sends failed.");

  if (e->verbose)
    message("took %.3f %s.", clocks_from_ticks(getticks() - tic),
            clocks_getunit());

  /* Return the number of harvested parts. */
  *Npart = count_parts;
  *Ngpart = count_gparts;
  *Nspart = count_sparts;

#else
  error("SWIFT was not compiled with MPI support.");
#endif
}

void engine_make_self_gravity_tasks_mapper(void *map_data, int num_elements,
                                           void *extra_data) {

  struct engine *e = ((struct engine **)extra_data)[0];
  struct task **ghosts = ((struct task ***)extra_data)[1];

  struct space *s = e->s;
  struct scheduler *sched = &e->sched;
  const int nodeID = e->nodeID;
  const int periodic = s->periodic;
  const int cdim[3] = {s->cdim[0], s->cdim[1], s->cdim[2]};
  const int cdim_ghost[3] = {s->cdim[0] / 4 + 1, s->cdim[1] / 4 + 1,
                             s->cdim[2] / 4 + 1};
  const double theta_crit_inv = e->gravity_properties->theta_crit_inv;
  struct cell *cells = s->cells_top;
  const int n_ghosts = cdim_ghost[0] * cdim_ghost[1] * cdim_ghost[2] * 2;

  /* Loop through the elements, which are just byte offsets from NULL. */
  for (int ind = 0; ind < num_elements; ind++) {

    /* Get the cell index. */
    const int cid = (size_t)(map_data) + ind;
    const int i = cid / (cdim[1] * cdim[2]);
    const int j = (cid / cdim[2]) % cdim[1];
    const int k = cid % cdim[2];

    /* Get the cell */
    struct cell *ci = &cells[cid];

    /* Skip cells without gravity particles */
    if (ci->gcount == 0) continue;

    /* Is that cell local ? */
    if (ci->nodeID != nodeID) continue;

    /* If the cells is local build a self-interaction */
    scheduler_addtask(sched, task_type_self, task_subtype_grav, 0, 0, ci, NULL);

    /* Deal with periodicity dependencies */
    const int ghost_id = cell_getid(cdim_ghost, i / 4, j / 4, k / 4);
    if (ghost_id > n_ghosts) error("Invalid ghost_id");
    if (periodic) {
      ci->grav_ghost[0] = ghosts[2 * ghost_id + 0];
      ci->grav_ghost[1] = ghosts[2 * ghost_id + 1];
    }

    /* Loop over every other cell */
    for (int ii = 0; ii < cdim[0]; ii++) {
      for (int jj = 0; jj < cdim[1]; jj++) {
        for (int kk = 0; kk < cdim[2]; kk++) {

          /* Get the cell */
          const int cjd = cell_getid(cdim, ii, jj, kk);
          struct cell *cj = &cells[cjd];

          /* Avoid duplicates */
          if (cid <= cjd) continue;

          /* Skip cells without gravity particles */
          if (cj->gcount == 0) continue;

          /* Is that neighbour local ? */
          if (cj->nodeID != nodeID) continue;  // MATTHIEU

          /* Are the cells to close for a MM interaction ? */
          if (!gravity_multipole_accept(ci->multipole, cj->multipole,
                                        theta_crit_inv, 1)) {

            scheduler_addtask(sched, task_type_pair, task_subtype_grav, 0, 0,
                              ci, cj);
          }
        }
      }
    }
  }
}

/**
 * @brief Constructs the top-level tasks for the short-range gravity
 * and long-range gravity interactions.
 *
 * - One FTT task per MPI rank.
 * - Multiple gravity ghosts for dependencies.
 * - All top-cells get a self task.
 * - All pairs within range according to the multipole acceptance
 *   criterion get a pair task.
 *
 * @param e The #engine.
 */
void engine_make_self_gravity_tasks(struct engine *e) {

  struct space *s = e->s;
  struct scheduler *sched = &e->sched;
  const int periodic = s->periodic;
<<<<<<< HEAD
  const double dim[3] = {s->dim[0], s->dim[1], s->dim[2]};
  const int cdim[3] = {s->cdim[0], s->cdim[1], s->cdim[2]};
=======
>>>>>>> 59abd8af
  const int cdim_ghost[3] = {s->cdim[0] / 4 + 1, s->cdim[1] / 4 + 1,
                             s->cdim[2] / 4 + 1};
  struct task **ghosts = NULL;
  const int n_ghosts = cdim_ghost[0] * cdim_ghost[1] * cdim_ghost[2] * 2;

  /* Create the top-level task if periodic */
  if (periodic) {

    /* Create the FFT task for this MPI rank */
    s->grav_top_level = scheduler_addtask(sched, task_type_grav_top_level,
                                          task_subtype_none, 0, 0, NULL, NULL);

    /* Create a grid of ghosts to deal with the dependencies */
    if ((ghosts = malloc(n_ghosts * sizeof(struct task *))) == 0)
      error("Error allocating memory for gravity fft ghosts");

    /* Make the ghosts implicit and add the dependencies */
    for (int n = 0; n < n_ghosts / 2; ++n) {
      ghosts[2 * n + 0] = scheduler_addtask(
          sched, task_type_grav_ghost, task_subtype_none, 0, 0, NULL, NULL);
      ghosts[2 * n + 1] = scheduler_addtask(
          sched, task_type_grav_ghost, task_subtype_none, 0, 0, NULL, NULL);
      ghosts[2 * n + 0]->implicit = 1;
      ghosts[2 * n + 1]->implicit = 1;
      scheduler_addunlock(sched, ghosts[2 * n + 0], s->grav_top_level);
      scheduler_addunlock(sched, s->grav_top_level, ghosts[2 * n + 1]);
    }
  }

  /* Cretae the multipole self and pair tasks. */
  void *extra_data[2] = {e, ghosts};
  threadpool_map(&e->threadpool, engine_make_self_gravity_tasks_mapper, NULL,
                 s->nr_cells, 1, 0, extra_data);

<<<<<<< HEAD
        /* If the cells is local build a self-interaction */
        scheduler_addtask(sched, task_type_self, task_subtype_grav, 0, 0, ci,
                          NULL);

        /* Deal with dependencies of the FFT mesh calculation */
        const int ghost_id = cell_getid(cdim_ghost, i / 4, j / 4, k / 4);
        if (ghost_id > n_ghosts) error("Invalid ghost_id");
        if (periodic) {
          ci->grav_ghost[0] = ghosts[2 * ghost_id + 0];
          ci->grav_ghost[1] = ghosts[2 * ghost_id + 1];
        }

        /* Loop over every other cell */
        for (int ii = 0; ii < cdim[0]; ii++) {
          for (int jj = 0; jj < cdim[1]; jj++) {
            for (int kk = 0; kk < cdim[2]; kk++) {

              /* Get the cell */
              const int cjd = cell_getid(cdim, ii, jj, kk);
              struct cell *cj = &cells[cjd];

              /* Avoid duplicates */
              if (cid <= cjd) continue;

              /* Skip cells without gravity particles */
              if (cj->gcount == 0) continue;

              /* Is that neighbour local ? */
              if (cj->nodeID != nodeID) continue;  // MATTHIEU

              /* Are the cells to close for a MM interaction ? */
              if (!gravity_multipole_accept_rebuild(
                      ci->multipole, cj->multipole, theta_crit_inv, periodic,
                      dim)) {

                scheduler_addtask(sched, task_type_pair, task_subtype_grav, 0,
                                  0, ci, cj);
              }
            }
          }
        }
      }
    }
  }
=======
  /* Clean up. */
>>>>>>> 59abd8af
  if (periodic) free(ghosts);
}

/**
 * @brief Constructs the top-level tasks for the external gravity.
 *
 * @param e The #engine.
 */
void engine_make_external_gravity_tasks(struct engine *e) {

  struct space *s = e->s;
  struct scheduler *sched = &e->sched;
  const int nodeID = e->nodeID;
  struct cell *cells = s->cells_top;
  const int nr_cells = s->nr_cells;

  for (int cid = 0; cid < nr_cells; ++cid) {

    struct cell *ci = &cells[cid];

    /* Skip cells without gravity particles */
    if (ci->gcount == 0) continue;

    /* Is that neighbour local ? */
    if (ci->nodeID != nodeID) continue;

    /* If the cell is local, build a self-interaction */
    scheduler_addtask(sched, task_type_self, task_subtype_external_grav, 0, 0,
                      ci, NULL);
  }
}

/**
 * @brief Constructs the top-level pair tasks for the first hydro loop over
 * neighbours
 *
 * Here we construct all the tasks for all possible neighbouring non-empty
 * local cells in the hierarchy. No dependencies are being added thus far.
 * Additional loop over neighbours can later be added by simply duplicating
 * all the tasks created by this function.
 *
 * @param map_data Offset of first two indices disguised as a pointer.
 * @param num_elements Number of cells to traverse.
 * @param extra_data The #engine.
 */
void engine_make_hydroloop_tasks_mapper(void *map_data, int num_elements,
                                        void *extra_data) {

  /* Extract the engine pointer. */
  struct engine *e = (struct engine *)extra_data;

  struct space *s = e->s;
  struct scheduler *sched = &e->sched;
  const int nodeID = e->nodeID;
  const int *cdim = s->cdim;
  struct cell *cells = s->cells_top;

  /* Loop through the elements, which are just byte offsets from NULL. */
  for (int ind = 0; ind < num_elements; ind++) {

    /* Get the cell index. */
    const int cid = (size_t)(map_data) + ind;
    const int i = cid / (cdim[1] * cdim[2]);
    const int j = (cid / cdim[2]) % cdim[1];
    const int k = cid % cdim[2];

    /* Get the cell */
    struct cell *ci = &cells[cid];

    /* Skip cells without hydro particles */
    if (ci->count == 0) continue;

    /* If the cells is local build a self-interaction */
    if (ci->nodeID == nodeID)
      scheduler_addtask(sched, task_type_self, task_subtype_density, 0, 0, ci,
                        NULL);

    /* Now loop over all the neighbours of this cell */
    for (int ii = -1; ii < 2; ii++) {
      int iii = i + ii;
      if (!s->periodic && (iii < 0 || iii >= cdim[0])) continue;
      iii = (iii + cdim[0]) % cdim[0];
      for (int jj = -1; jj < 2; jj++) {
        int jjj = j + jj;
        if (!s->periodic && (jjj < 0 || jjj >= cdim[1])) continue;
        jjj = (jjj + cdim[1]) % cdim[1];
        for (int kk = -1; kk < 2; kk++) {
          int kkk = k + kk;
          if (!s->periodic && (kkk < 0 || kkk >= cdim[2])) continue;
          kkk = (kkk + cdim[2]) % cdim[2];

          /* Get the neighbouring cell */
          const int cjd = cell_getid(cdim, iii, jjj, kkk);
          struct cell *cj = &cells[cjd];

          /* Is that neighbour local and does it have particles ? */
          if (cid >= cjd || cj->count == 0 ||
              (ci->nodeID != nodeID && cj->nodeID != nodeID))
            continue;

          /* Construct the pair task */
          const int sid = sortlistID[(kk + 1) + 3 * ((jj + 1) + 3 * (ii + 1))];
          scheduler_addtask(sched, task_type_pair, task_subtype_density, sid, 0,
                            ci, cj);
        }
      }
    }
  }
}

/**
 * @brief Counts the tasks associated with one cell and constructs the links
 *
 * For each hydrodynamic and gravity task, construct the links with
 * the corresponding cell.  Similarly, construct the dependencies for
 * all the sorting tasks.
 */
void engine_count_and_link_tasks_mapper(void *map_data, int num_elements,
                                        void *extra_data) {

  struct engine *e = (struct engine *)extra_data;
  struct scheduler *const sched = &e->sched;

  for (int ind = 0; ind < num_elements; ind++) {
    struct task *const t = &((struct task *)map_data)[ind];

    struct cell *const ci = t->ci;
    struct cell *const cj = t->cj;

    /* Link sort tasks to all the higher sort task. */
    if (t->type == task_type_sort) {
      for (struct cell *finger = t->ci->parent; finger != NULL;
           finger = finger->parent)
        if (finger->sorts != NULL) scheduler_addunlock(sched, t, finger->sorts);
    }

    /* Link self tasks to cells. */
    else if (t->type == task_type_self) {
      atomic_inc(&ci->nr_tasks);
      if (t->subtype == task_subtype_density) {
        engine_addlink(e, &ci->density, t);
      }
      if (t->subtype == task_subtype_grav) {
        engine_addlink(e, &ci->grav, t);
      }
      if (t->subtype == task_subtype_external_grav) {
        engine_addlink(e, &ci->grav, t);
      }

      /* Link pair tasks to cells. */
    } else if (t->type == task_type_pair) {
      atomic_inc(&ci->nr_tasks);
      atomic_inc(&cj->nr_tasks);
      if (t->subtype == task_subtype_density) {
        engine_addlink(e, &ci->density, t);
        engine_addlink(e, &cj->density, t);
      }
      if (t->subtype == task_subtype_grav) {
        engine_addlink(e, &ci->grav, t);
        engine_addlink(e, &cj->grav, t);
      }
      if (t->subtype == task_subtype_external_grav) {
        error("Found a pair/external-gravity task...");
      }

      /* Link sub-self tasks to cells. */
    } else if (t->type == task_type_sub_self) {
      atomic_inc(&ci->nr_tasks);
      if (t->subtype == task_subtype_density) {
        engine_addlink(e, &ci->density, t);
      }
      if (t->subtype == task_subtype_grav) {
        engine_addlink(e, &ci->grav, t);
      }
      if (t->subtype == task_subtype_external_grav) {
        engine_addlink(e, &ci->grav, t);
      }

      /* Link sub-pair tasks to cells. */
    } else if (t->type == task_type_sub_pair) {
      atomic_inc(&ci->nr_tasks);
      atomic_inc(&cj->nr_tasks);
      if (t->subtype == task_subtype_density) {
        engine_addlink(e, &ci->density, t);
        engine_addlink(e, &cj->density, t);
      }
      if (t->subtype == task_subtype_grav) {
        engine_addlink(e, &ci->grav, t);
        engine_addlink(e, &cj->grav, t);
      }
      if (t->subtype == task_subtype_external_grav) {
        error("Found a sub-pair/external-gravity task...");
      }
    }
  }
}

/**
 * @brief Creates the dependency network for the gravity tasks of a given cell.
 *
 * @param sched The #scheduler.
 * @param gravity The gravity task to link.
 * @param c The cell.
 */
static inline void engine_make_self_gravity_dependencies(
    struct scheduler *sched, struct task *gravity, struct cell *c) {

  /* init --> gravity --> grav_down --> kick */
  scheduler_addunlock(sched, c->super->init_grav, gravity);
  scheduler_addunlock(sched, gravity, c->super->grav_down);
}

/**
 * @brief Creates the dependency network for the external gravity tasks of a
 * given cell.
 *
 * @param sched The #scheduler.
 * @param gravity The gravity task to link.
 * @param c The cell.
 */
static inline void engine_make_external_gravity_dependencies(
    struct scheduler *sched, struct task *gravity, struct cell *c) {

  /* init --> external gravity --> kick */
  scheduler_addunlock(sched, c->drift_gpart, gravity);
  scheduler_addunlock(sched, gravity, c->super->kick2);
}

/**
 * @brief Creates all the task dependencies for the gravity
 *
 * @param e The #engine
 */
void engine_link_gravity_tasks(struct engine *e) {

  struct scheduler *sched = &e->sched;
  const int nodeID = e->nodeID;
  const int nr_tasks = sched->nr_tasks;
  const int periodic = e->s->periodic;

  for (int k = 0; k < nr_tasks; k++) {

    /* Get a pointer to the task. */
    struct task *t = &sched->tasks[k];

    /* Self-interaction for self-gravity? */
    if (t->type == task_type_self && t->subtype == task_subtype_grav) {

      engine_make_self_gravity_dependencies(sched, t, t->ci);
      if (periodic) scheduler_addunlock(sched, t->ci->super->grav_ghost[1], t);
    }

    /* Self-interaction for external gravity ? */
    if (t->type == task_type_self && t->subtype == task_subtype_external_grav) {

      engine_make_external_gravity_dependencies(sched, t, t->ci);

    }

    /* Otherwise, pair interaction? */
    else if (t->type == task_type_pair && t->subtype == task_subtype_grav) {

      if (t->ci->nodeID == nodeID) {

        engine_make_self_gravity_dependencies(sched, t, t->ci);
        if (periodic && t->ci->super < t->cj->super)
          scheduler_addunlock(sched, t->ci->super->grav_ghost[1], t);
      }

      if (t->cj->nodeID == nodeID && t->ci->super != t->cj->super) {

        engine_make_self_gravity_dependencies(sched, t, t->cj);
        if (periodic && t->ci->super < t->cj->super)
          scheduler_addunlock(sched, t->cj->super->grav_ghost[1], t);
      }

    }

    /* Otherwise, sub-self interaction? */
    else if (t->type == task_type_sub_self && t->subtype == task_subtype_grav) {

      if (t->ci->nodeID == nodeID) {
        engine_make_self_gravity_dependencies(sched, t, t->ci);
      }
    }

    /* Sub-self-interaction for external gravity ? */
    else if (t->type == task_type_sub_self &&
             t->subtype == task_subtype_external_grav) {

      if (t->ci->nodeID == nodeID) {
        engine_make_external_gravity_dependencies(sched, t, t->ci);
      }
    }

    /* Otherwise, sub-pair interaction? */
    else if (t->type == task_type_sub_pair && t->subtype == task_subtype_grav) {

      if (t->ci->nodeID == nodeID) {

        engine_make_self_gravity_dependencies(sched, t, t->ci);
      }
      if (t->cj->nodeID == nodeID && t->ci->super != t->cj->super) {

        engine_make_self_gravity_dependencies(sched, t, t->cj);
      }
    }
  }
}

#ifdef EXTRA_HYDRO_LOOP

/**
 * @brief Creates the dependency network for the hydro tasks of a given cell.
 *
 * @param sched The #scheduler.
 * @param density The density task to link.
 * @param gradient The gradient task to link.
 * @param force The force task to link.
 * @param c The cell.
 * @param with_cooling Do we have a cooling task ?
 */
static inline void engine_make_hydro_loops_dependencies(
    struct scheduler *sched, struct task *density, struct task *gradient,
    struct task *force, struct cell *c, int with_cooling) {

  /* density loop --> ghost --> gradient loop --> extra_ghost */
  /* extra_ghost --> force loop  */
  scheduler_addunlock(sched, density, c->super->ghost_in);
  scheduler_addunlock(sched, c->super->ghost_out, gradient);
  scheduler_addunlock(sched, gradient, c->super->extra_ghost);
  scheduler_addunlock(sched, c->super->extra_ghost, force);

  if (with_cooling) {
    /* force loop --> cooling (--> kick2)  */
    scheduler_addunlock(sched, force, c->super->cooling);
  } else {
    /* force loop --> kick2 */
    scheduler_addunlock(sched, force, c->super->kick2);
  }
}

#else

/**
 * @brief Creates the dependency network for the hydro tasks of a given cell.
 *
 * @param sched The #scheduler.
 * @param density The density task to link.
 * @param force The force task to link.
 * @param c The cell.
 * @param with_cooling Are we running with cooling switched on ?
 */
static inline void engine_make_hydro_loops_dependencies(struct scheduler *sched,
                                                        struct task *density,
                                                        struct task *force,
                                                        struct cell *c,
                                                        int with_cooling) {
  /* density loop --> ghost --> force loop */
  scheduler_addunlock(sched, density, c->super->ghost_in);
  scheduler_addunlock(sched, c->super->ghost_out, force);

  if (with_cooling) {
    /* force loop --> cooling (--> kick2)  */
    scheduler_addunlock(sched, force, c->super->cooling);
  } else {
    /* force loop --> kick2 */
    scheduler_addunlock(sched, force, c->super->kick2);
  }
}

#endif
/**
 * @brief Duplicates the first hydro loop and construct all the
 * dependencies for the hydro part
 *
 * This is done by looping over all the previously constructed tasks
 * and adding another task involving the same cells but this time
 * corresponding to the second hydro loop over neighbours.
 * With all the relevant tasks for a given cell available, we construct
 * all the dependencies for that cell.
 */
void engine_make_extra_hydroloop_tasks_mapper(void *map_data, int num_elements,
                                              void *extra_data) {

  struct engine *e = (struct engine *)extra_data;
  struct scheduler *sched = &e->sched;
  const int nodeID = e->nodeID;
  const int with_cooling = (e->policy & engine_policy_cooling);

  for (int ind = 0; ind < num_elements; ind++) {
    struct task *t = &((struct task *)map_data)[ind];

    /* Sort tasks depend on the drift of the cell. */
    if (t->type == task_type_sort && t->ci->nodeID == engine_rank) {
      scheduler_addunlock(sched, t->ci->super->drift_part, t);
    }

    /* Self-interaction? */
    else if (t->type == task_type_self && t->subtype == task_subtype_density) {

      /* Make all density tasks depend on the drift and the sorts. */
      scheduler_addunlock(sched, t->ci->super->drift_part, t);
      scheduler_addunlock(sched, t->ci->super->sorts, t);

#ifdef EXTRA_HYDRO_LOOP
      /* Start by constructing the task for the second  and third hydro loop. */
      struct task *t2 = scheduler_addtask(
          sched, task_type_self, task_subtype_gradient, 0, 0, t->ci, NULL);
      struct task *t3 = scheduler_addtask(
          sched, task_type_self, task_subtype_force, 0, 0, t->ci, NULL);

      /* Add the link between the new loops and the cell */
      engine_addlink(e, &t->ci->gradient, t2);
      engine_addlink(e, &t->ci->force, t3);

      /* Now, build all the dependencies for the hydro */
      engine_make_hydro_loops_dependencies(sched, t, t2, t3, t->ci,
                                           with_cooling);

#else

      /* Start by constructing the task for the second hydro loop */
      struct task *t2 = scheduler_addtask(
          sched, task_type_self, task_subtype_force, 0, 0, t->ci, NULL);

      /* Add the link between the new loop and the cell */
      engine_addlink(e, &t->ci->force, t2);

      /* Now, build all the dependencies for the hydro */
      engine_make_hydro_loops_dependencies(sched, t, t2, t->ci, with_cooling);
#endif
    }

    /* Otherwise, pair interaction? */
    else if (t->type == task_type_pair && t->subtype == task_subtype_density) {

      /* Make all density tasks depend on the drift and the sorts. */
      if (t->ci->nodeID == engine_rank)
        scheduler_addunlock(sched, t->ci->super->drift_part, t);
      scheduler_addunlock(sched, t->ci->super->sorts, t);
      if (t->ci->super != t->cj->super) {
        if (t->cj->nodeID == engine_rank)
          scheduler_addunlock(sched, t->cj->super->drift_part, t);
        scheduler_addunlock(sched, t->cj->super->sorts, t);
      }

#ifdef EXTRA_HYDRO_LOOP
      /* Start by constructing the task for the second and third hydro loop */
      struct task *t2 = scheduler_addtask(
          sched, task_type_pair, task_subtype_gradient, 0, 0, t->ci, t->cj);
      struct task *t3 = scheduler_addtask(
          sched, task_type_pair, task_subtype_force, 0, 0, t->ci, t->cj);

      /* Add the link between the new loop and both cells */
      engine_addlink(e, &t->ci->gradient, t2);
      engine_addlink(e, &t->cj->gradient, t2);
      engine_addlink(e, &t->ci->force, t3);
      engine_addlink(e, &t->cj->force, t3);

      /* Now, build all the dependencies for the hydro for the cells */
      /* that are local and are not descendant of the same super-cells */
      if (t->ci->nodeID == nodeID) {
        engine_make_hydro_loops_dependencies(sched, t, t2, t3, t->ci,
                                             with_cooling);
      }
      if (t->cj->nodeID == nodeID && t->ci->super != t->cj->super) {
        engine_make_hydro_loops_dependencies(sched, t, t2, t3, t->cj,
                                             with_cooling);
      }

#else

      /* Start by constructing the task for the second hydro loop */
      struct task *t2 = scheduler_addtask(
          sched, task_type_pair, task_subtype_force, 0, 0, t->ci, t->cj);

      /* Add the link between the new loop and both cells */
      engine_addlink(e, &t->ci->force, t2);
      engine_addlink(e, &t->cj->force, t2);

      /* Now, build all the dependencies for the hydro for the cells */
      /* that are local and are not descendant of the same super-cells */
      if (t->ci->nodeID == nodeID) {
        engine_make_hydro_loops_dependencies(sched, t, t2, t->ci, with_cooling);
      }
      if (t->cj->nodeID == nodeID && t->ci->super != t->cj->super) {
        engine_make_hydro_loops_dependencies(sched, t, t2, t->cj, with_cooling);
      }

#endif

    }

    /* Otherwise, sub-self interaction? */
    else if (t->type == task_type_sub_self &&
             t->subtype == task_subtype_density) {

      /* Make all density tasks depend on the drift and sorts. */
      scheduler_addunlock(sched, t->ci->super->drift_part, t);
      scheduler_addunlock(sched, t->ci->super->sorts, t);

#ifdef EXTRA_HYDRO_LOOP

      /* Start by constructing the task for the second and third hydro loop */
      struct task *t2 =
          scheduler_addtask(sched, task_type_sub_self, task_subtype_gradient,
                            t->flags, 0, t->ci, t->cj);
      struct task *t3 =
          scheduler_addtask(sched, task_type_sub_self, task_subtype_force,
                            t->flags, 0, t->ci, t->cj);

      /* Add the link between the new loop and the cell */
      engine_addlink(e, &t->ci->gradient, t2);
      engine_addlink(e, &t->ci->force, t3);

      /* Now, build all the dependencies for the hydro for the cells */
      /* that are local and are not descendant of the same super-cells */
      if (t->ci->nodeID == nodeID) {
        engine_make_hydro_loops_dependencies(sched, t, t2, t3, t->ci,
                                             with_cooling);
      }

#else
      /* Start by constructing the task for the second hydro loop */
      struct task *t2 =
          scheduler_addtask(sched, task_type_sub_self, task_subtype_force,
                            t->flags, 0, t->ci, t->cj);

      /* Add the link between the new loop and the cell */
      engine_addlink(e, &t->ci->force, t2);

      /* Now, build all the dependencies for the hydro for the cells */
      /* that are local and are not descendant of the same super-cells */
      if (t->ci->nodeID == nodeID) {
        engine_make_hydro_loops_dependencies(sched, t, t2, t->ci, with_cooling);
      }
#endif
    }

    /* Otherwise, sub-pair interaction? */
    else if (t->type == task_type_sub_pair &&
             t->subtype == task_subtype_density) {

      /* Make all density tasks depend on the drift. */
      if (t->ci->nodeID == engine_rank)
        scheduler_addunlock(sched, t->ci->super->drift_part, t);
      scheduler_addunlock(sched, t->ci->super->sorts, t);
      if (t->ci->super != t->cj->super) {
        if (t->cj->nodeID == engine_rank)
          scheduler_addunlock(sched, t->cj->super->drift_part, t);
        scheduler_addunlock(sched, t->cj->super->sorts, t);
      }

#ifdef EXTRA_HYDRO_LOOP

      /* Start by constructing the task for the second and third hydro loop */
      struct task *t2 =
          scheduler_addtask(sched, task_type_sub_pair, task_subtype_gradient,
                            t->flags, 0, t->ci, t->cj);
      struct task *t3 =
          scheduler_addtask(sched, task_type_sub_pair, task_subtype_force,
                            t->flags, 0, t->ci, t->cj);

      /* Add the link between the new loop and both cells */
      engine_addlink(e, &t->ci->gradient, t2);
      engine_addlink(e, &t->cj->gradient, t2);
      engine_addlink(e, &t->ci->force, t3);
      engine_addlink(e, &t->cj->force, t3);

      /* Now, build all the dependencies for the hydro for the cells */
      /* that are local and are not descendant of the same super-cells */
      if (t->ci->nodeID == nodeID) {
        engine_make_hydro_loops_dependencies(sched, t, t2, t3, t->ci,
                                             with_cooling);
      }
      if (t->cj->nodeID == nodeID && t->ci->super != t->cj->super) {
        engine_make_hydro_loops_dependencies(sched, t, t2, t3, t->cj,
                                             with_cooling);
      }

#else
      /* Start by constructing the task for the second hydro loop */
      struct task *t2 =
          scheduler_addtask(sched, task_type_sub_pair, task_subtype_force,
                            t->flags, 0, t->ci, t->cj);

      /* Add the link between the new loop and both cells */
      engine_addlink(e, &t->ci->force, t2);
      engine_addlink(e, &t->cj->force, t2);

      /* Now, build all the dependencies for the hydro for the cells */
      /* that are local and are not descendant of the same super-cells */
      if (t->ci->nodeID == nodeID) {
        engine_make_hydro_loops_dependencies(sched, t, t2, t->ci, with_cooling);
      }
      if (t->cj->nodeID == nodeID && t->ci->super != t->cj->super) {
        engine_make_hydro_loops_dependencies(sched, t, t2, t->cj, with_cooling);
      }
#endif
    }
  }
}

/**
 * @brief Constructs the gravity tasks building the multipoles and propagating
 *them to the children
 *
 * Correct implementation is still lacking here.
 *
 * @param e The #engine.
 */
void engine_make_gravityrecursive_tasks(struct engine *e) {

  /* struct space *s = e->s; */
  /* struct scheduler *sched = &e->sched; */
  /* const int nodeID = e->nodeID; */
  /* const int nr_cells = s->nr_cells; */
  /* struct cell *cells = s->cells_top; */

  /* for (int k = 0; k < nr_cells; k++) { */

  /*   /\* Only do this for local cells containing gravity particles *\/ */
  /*   if (cells[k].nodeID == nodeID && cells[k].gcount > 0) { */

  /*     /\* Create tasks at top level. *\/ */
  /*     struct task *up = NULL; */
  /*     struct task *down = NULL; */
  /*         /\* scheduler_addtask(sched, task_type_grav_down,
   * task_subtype_none, 0, 0, *\/ */
  /*         /\*                   &cells[k], NULL); *\/ */

  /*     /\* Push tasks down the cell hierarchy. *\/ */
  /*     engine_addtasks_grav(e, &cells[k], up, down); */
  /*   } */
  /* } */
}

/**
 * @brief Fill the #space's task list.
 *
 * @param e The #engine we are working with.
 */
void engine_maketasks(struct engine *e) {

  struct space *s = e->s;
  struct scheduler *sched = &e->sched;
  struct cell *cells = s->cells_top;
  const int nr_cells = s->nr_cells;
  const ticks tic = getticks();

  /* Re-set the scheduler. */
  scheduler_reset(sched, s->tot_cells * engine_maxtaskspercell);

  /* Construct the firt hydro loop over neighbours */
  if (e->policy & engine_policy_hydro) {
    threadpool_map(&e->threadpool, engine_make_hydroloop_tasks_mapper, NULL,
                   s->nr_cells, 1, 0, e);
  }

  /* Add the self gravity tasks. */
  if (e->policy & engine_policy_self_gravity) engine_make_self_gravity_tasks(e);

  /* Add the external gravity tasks. */
  if (e->policy & engine_policy_external_gravity)
    engine_make_external_gravity_tasks(e);

  if (e->sched.nr_tasks == 0 && (s->nr_gparts > 0 || s->nr_parts > 0))
    error("We have particles but no hydro or gravity tasks were created.");

  /* Split the tasks. */
  scheduler_splittasks(sched);

  /* Free the old list of cell-task links. */
  if (e->links != NULL) free(e->links);
  e->size_links = 0;

/* The maximum number of links is the
 * number of cells (s->tot_cells) times the number of neighbours (26) times
 * the number of interaction types, so 26 * 2 (density, force) pairs
 * and 2 (density, force) self.
 */
#ifdef EXTRA_HYDRO_LOOP
  const int hydro_tasks_per_cell = 27 * 3;
#else
  const int hydro_tasks_per_cell = 27 * 2;
#endif
  const int self_grav_tasks_per_cell = 27 * 2;
  const int ext_grav_tasks_per_cell = 1;

  if (e->policy & engine_policy_hydro)
    e->size_links += s->tot_cells * hydro_tasks_per_cell;
  if (e->policy & engine_policy_external_gravity)
    e->size_links += s->tot_cells * ext_grav_tasks_per_cell;
  if (e->policy & engine_policy_self_gravity)
    e->size_links += s->tot_cells * self_grav_tasks_per_cell;

  /* Allocate the new list */
  if ((e->links = malloc(sizeof(struct link) * e->size_links)) == NULL)
    error("Failed to allocate cell-task links.");
  e->nr_links = 0;

  /* Add the gravity up/down tasks at the top-level cells and push them down. */
  if (e->policy & engine_policy_self_gravity)
    engine_make_gravityrecursive_tasks(e);

  /* Count the number of tasks associated with each cell and
     store the density tasks in each cell, and make each sort
     depend on the sorts of its progeny. */
  threadpool_map(&e->threadpool, engine_count_and_link_tasks_mapper,
                 sched->tasks, sched->nr_tasks, sizeof(struct task), 0, e);

  /* Now that the self/pair tasks are at the right level, set the super
   * pointers. */
  threadpool_map(&e->threadpool, cell_set_super_mapper, cells, nr_cells,
                 sizeof(struct cell), 0, NULL);

  /* Append hierarchical tasks to each cell. */
  threadpool_map(&e->threadpool, engine_make_hierarchical_tasks_mapper, cells,
                 nr_cells, sizeof(struct cell), 0, e);

  /* Run through the tasks and make force tasks for each density task.
     Each force task depends on the cell ghosts and unlocks the kick task
     of its super-cell. */
  threadpool_map(&e->threadpool, engine_make_extra_hydroloop_tasks_mapper,
                 sched->tasks, sched->nr_tasks, sizeof(struct task), 0, e);

  /* Add the dependencies for the gravity stuff */
  if (e->policy & (engine_policy_self_gravity | engine_policy_external_gravity))
    engine_link_gravity_tasks(e);

#ifdef WITH_MPI

  /* Add the communication tasks if MPI is being used. */
  if (e->policy & engine_policy_mpi) {

    /* Loop over the proxies. */
    for (int pid = 0; pid < e->nr_proxies; pid++) {

      /* Get a handle on the proxy. */
      struct proxy *p = &e->proxies[pid];

      /* Loop through the proxy's incoming cells and add the
         recv tasks. */
      for (int k = 0; k < p->nr_cells_in; k++)
        engine_addtasks_recv(e, p->cells_in[k], NULL, NULL, NULL, NULL);

      /* Loop through the proxy's outgoing cells and add the
         send tasks. */
      for (int k = 0; k < p->nr_cells_out; k++)
        engine_addtasks_send(e, p->cells_out[k], p->cells_in[0], NULL, NULL,
                             NULL, NULL);
    }
  }
#endif

  /* Set the unlocks per task. */
  scheduler_set_unlocks(sched);

  /* Rank the tasks. */
  scheduler_ranktasks(sched);

  /* Weight the tasks. */
  scheduler_reweight(sched, e->verbose);

  /* Set the tasks age. */
  e->tasks_age = 0;

  if (e->verbose)
    message("took %.3f %s (including reweight).",
            clocks_from_ticks(getticks() - tic), clocks_getunit());
}

/**
 * @brief Mark tasks to be un-skipped and set the sort flags accordingly.
 *        Threadpool mapper function.
 *
 * @param map_data pointer to the tasks
 * @param num_elements number of tasks
 * @param extra_data pointer to int that will define if a rebuild is needed.
 */
void engine_marktasks_mapper(void *map_data, int num_elements,
                             void *extra_data) {
  /* Unpack the arguments. */
  struct task *tasks = (struct task *)map_data;
  size_t *rebuild_space = &((size_t *)extra_data)[1];
  struct scheduler *s = (struct scheduler *)(((size_t *)extra_data)[2]);
  struct engine *e = (struct engine *)((size_t *)extra_data)[0];

  for (int ind = 0; ind < num_elements; ind++) {
    struct task *t = &tasks[ind];

    /* Single-cell task? */
    if (t->type == task_type_self || t->type == task_type_ghost ||
        t->type == task_type_extra_ghost || t->type == task_type_cooling ||
        t->type == task_type_sourceterms || t->type == task_type_sub_self) {

      /* Set this task's skip. */
      if (cell_is_active(t->ci, e)) scheduler_activate(s, t);

      /* Store current values of dx_max and h_max. */
      if (t->type == task_type_sub_self && t->subtype == task_subtype_density) {
        cell_activate_subcell_tasks(t->ci, NULL, s);
      }
    }

    /* Pair? */
    else if (t->type == task_type_pair || t->type == task_type_sub_pair) {

      /* Local pointers. */
      struct cell *ci = t->ci;
      struct cell *cj = t->cj;

      /* If this task does not involve any active cells, skip it. */
      if (!cell_is_active(t->ci, e) && !cell_is_active(t->cj, e)) continue;

      /* Only activate tasks that involve a local active cell. */
      if ((cell_is_active(ci, e) && ci->nodeID == engine_rank) ||
          (cj != NULL && cell_is_active(cj, e) && cj->nodeID == engine_rank)) {
        scheduler_activate(s, t);

        /* Set the correct sorting flags */
        if (t->type == task_type_pair && t->subtype == task_subtype_density) {
          /* Store some values. */
          atomic_or(&ci->requires_sorts, 1 << t->flags);
          atomic_or(&cj->requires_sorts, 1 << t->flags);
          ci->dx_max_sort_old = ci->dx_max_sort;
          cj->dx_max_sort_old = cj->dx_max_sort;

          /* Activate the drift tasks. */
          if (ci->nodeID == engine_rank) cell_activate_drift_part(ci, s);
          if (cj->nodeID == engine_rank) cell_activate_drift_part(cj, s);

          /* Check the sorts and activate them if needed. */
          cell_activate_sorts(ci, t->flags, s);
          cell_activate_sorts(cj, t->flags, s);
        }
        /* Store current values of dx_max and h_max. */
        else if (t->type == task_type_sub_pair &&
                 t->subtype == task_subtype_density) {
          cell_activate_subcell_tasks(t->ci, t->cj, s);
        }
      }

      /* Only interested in density tasks as of here. */
      if (t->subtype == task_subtype_density) {

<<<<<<< HEAD
	/* Too much particle movement? */
	if (cell_need_rebuild_for_pair(ci, cj)) *rebuild_space = 1;
=======
        /* Too much particle movement? */
        if (cell_need_rebuild_for_pair(ci, cj)) *rebuild_space = 1;
>>>>>>> 59abd8af

#ifdef WITH_MPI
        /* Activate the send/recv tasks. */
        if (ci->nodeID != engine_rank) {

          /* If the local cell is active, receive data from the foreign cell. */
          if (cell_is_active(cj, e)) {
            scheduler_activate(s, ci->recv_xv);
            if (cell_is_active(ci, e)) {
              scheduler_activate(s, ci->recv_rho);
#ifdef EXTRA_HYDRO_LOOP
              scheduler_activate(s, ci->recv_gradient);
#endif
            }
          }

          /* If the foreign cell is active, we want its ti_end values. */
          if (cell_is_active(ci, e)) scheduler_activate(s, ci->recv_ti);

          /* Look for the local cell cj's send tasks. */
          if (cell_is_active(ci, e)) {
            struct link *l = NULL;
            for (l = cj->send_xv; l != NULL && l->t->cj->nodeID != ci->nodeID;
                 l = l->next)
              ;
            if (l == NULL) error("Missing link to send_xv task.");
            scheduler_activate(s, l->t);

            /* Drift the cell which will be sent at the level at which it is
               sent, i.e. drift the cell specified in the send task (l->t)
               itself. */
            cell_activate_drift_part(l->t->ci, s);

            if (cell_is_active(cj, e)) {
              struct link *l = NULL;
              for (l = cj->send_rho;
                   l != NULL && l->t->cj->nodeID != ci->nodeID; l = l->next)
                ;
              if (l == NULL) error("Missing link to send_rho task.");
              scheduler_activate(s, l->t);

#ifdef EXTRA_HYDRO_LOOP
              for (l = cj->send_gradient;
                   l != NULL && l->t->cj->nodeID != ci->nodeID; l = l->next)
                ;
              if (l == NULL) error("Missing link to send_gradient task.");
              scheduler_activate(s, l->t);
#endif
            }
          }

          /* If the local cell is active, send its ti_end values. */
          if (cell_is_active(cj, e)) {
            struct link *l = NULL;
            for (l = cj->send_ti; l != NULL && l->t->cj->nodeID != ci->nodeID;
                 l = l->next)
              ;
            if (l == NULL) error("Missing link to send_ti task.");
            scheduler_activate(s, l->t);
          }

        } else if (cj->nodeID != engine_rank) {

          /* If the local cell is active, receive data from the foreign cell. */
          if (cell_is_active(ci, e)) {
            scheduler_activate(s, cj->recv_xv);
            if (cell_is_active(cj, e)) {
              scheduler_activate(s, cj->recv_rho);
#ifdef EXTRA_HYDRO_LOOP
              scheduler_activate(s, cj->recv_gradient);
#endif
            }
          }

          /* If the foreign cell is active, we want its ti_end values. */
          if (cell_is_active(cj, e)) scheduler_activate(s, cj->recv_ti);

          /* Look for the local cell ci's send tasks. */
          if (cell_is_active(cj, e)) {
            struct link *l = NULL;
            for (l = ci->send_xv; l != NULL && l->t->cj->nodeID != cj->nodeID;
                 l = l->next)
              ;
            if (l == NULL) error("Missing link to send_xv task.");
            scheduler_activate(s, l->t);

            /* Drift the cell which will be sent at the level at which it is
               sent, i.e. drift the cell specified in the send task (l->t)
               itself. */
            cell_activate_drift_part(l->t->ci, s);

            if (cell_is_active(ci, e)) {

              struct link *l = NULL;
              for (l = ci->send_rho;
                   l != NULL && l->t->cj->nodeID != cj->nodeID; l = l->next)
                ;
              if (l == NULL) error("Missing link to send_rho task.");
              scheduler_activate(s, l->t);

#ifdef EXTRA_HYDRO_LOOP
              for (l = ci->send_gradient;
                   l != NULL && l->t->cj->nodeID != cj->nodeID; l = l->next)
                ;
              if (l == NULL) error("Missing link to send_gradient task.");
              scheduler_activate(s, l->t);
#endif
            }
          }

          /* If the local cell is active, send its ti_end values. */
          if (cell_is_active(ci, e)) {
            struct link *l = NULL;
            for (l = ci->send_ti; l != NULL && l->t->cj->nodeID != cj->nodeID;
                 l = l->next)
              ;
            if (l == NULL) error("Missing link to send_ti task.");
            scheduler_activate(s, l->t);
          }
        }
#endif
      }
    }

    /* Kick/Drift/init ? */
    if (t->type == task_type_kick1 || t->type == task_type_kick2 ||
        t->type == task_type_drift_part || t->type == task_type_drift_gpart ||
        t->type == task_type_init_grav) {
      if (cell_is_active(t->ci, e)) scheduler_activate(s, t);
    }

    /* Gravity ? */
    else if (t->type == task_type_grav_down ||
             t->type == task_type_grav_long_range) {
      if (cell_is_active(t->ci, e)) scheduler_activate(s, t);
    }

    /* Periodic gravity ? */
    else if (t->type == task_type_grav_top_level ||
             t->type == task_type_grav_ghost) {
      scheduler_activate(s, t);
    }

    /* Time-step? */
    else if (t->type == task_type_timestep) {
      t->ci->updated = 0;
      t->ci->g_updated = 0;
      t->ci->s_updated = 0;
      if (cell_is_active(t->ci, e)) scheduler_activate(s, t);
    }
  }
}

/**
 * @brief Mark tasks to be un-skipped and set the sort flags accordingly.
 *
 * @return 1 if the space has to be rebuilt, 0 otherwise.
 */
int engine_marktasks(struct engine *e) {

  struct scheduler *s = &e->sched;
  const ticks tic = getticks();
  int rebuild_space = 0;

  /* Run through the tasks and mark as skip or not. */
  size_t extra_data[3] = {(size_t)e, rebuild_space, (size_t)&e->sched};
  threadpool_map(&e->threadpool, engine_marktasks_mapper, s->tasks, s->nr_tasks,
                 sizeof(struct task), 0, extra_data);
  rebuild_space = extra_data[1];

  if (e->verbose)
    message("took %.3f %s.", clocks_from_ticks(getticks() - tic),
            clocks_getunit());

  /* All is well... */
  return rebuild_space;
}

/**
 * @brief Prints the number of tasks in the engine
 *
 * @param e The #engine.
 */
void engine_print_task_counts(struct engine *e) {

  const ticks tic = getticks();
  struct scheduler *const sched = &e->sched;
  const int nr_tasks = sched->nr_tasks;
  const struct task *const tasks = sched->tasks;

  /* Count and print the number of each task type. */
  int counts[task_type_count + 1];
  for (int k = 0; k <= task_type_count; k++) counts[k] = 0;
  for (int k = 0; k < nr_tasks; k++) {
    if (tasks[k].skip)
      counts[task_type_count] += 1;
    else
      counts[(int)tasks[k].type] += 1;
  }
  message("Total = %d", nr_tasks);
#ifdef WITH_MPI
  printf("[%04i] %s engine_print_task_counts: task counts are [ %s=%i",
         e->nodeID, clocks_get_timesincestart(), taskID_names[0], counts[0]);
#else
  printf("%s engine_print_task_counts: task counts are [ %s=%i",
         clocks_get_timesincestart(), taskID_names[0], counts[0]);
#endif
  for (int k = 1; k < task_type_count; k++)
    printf(" %s=%i", taskID_names[k], counts[k]);
  printf(" skipped=%i ]\n", counts[task_type_count]);
  fflush(stdout);
  message("nr_parts = %zu.", e->s->nr_parts);
  message("nr_gparts = %zu.", e->s->nr_gparts);
  message("nr_sparts = %zu.", e->s->nr_sparts);

  if (e->verbose)
    message("took %.3f %s.", clocks_from_ticks(getticks() - tic),
            clocks_getunit());
}

/**
 * @brief Rebuild the space and tasks.
 *
 * @param e The #engine.
 * @param clean_h_values Are we cleaning up the values of h before building
 * the tasks ?
 */
void engine_rebuild(struct engine *e, int clean_h_values) {

  const ticks tic = getticks();

  /* Clear the forcerebuild flag, whatever it was. */
  e->forcerebuild = 0;

  /* Re-build the space. */
  space_rebuild(e->s, e->verbose);

  /* Initial cleaning up session ? */
  if (clean_h_values) space_sanitize(e->s);

/* If in parallel, exchange the cell structure. */
#ifdef WITH_MPI
  engine_exchange_cells(e);
#endif

  /* Re-build the tasks. */
  engine_maketasks(e);

  /* Run through the tasks and mark as skip or not. */
  if (engine_marktasks(e))
    error("engine_marktasks failed after space_rebuild.");

/* Print the status of the system */
// if (e->verbose) engine_print_task_counts(e);

#ifdef SWIFT_DEBUG_CHECKS
  /* Check that all cells have been drifted to the current time.
   * That can include cells that have not
   * previously been active on this rank. */
  space_check_drift_point(e->s, e->ti_old,
                          e->policy & engine_policy_self_gravity);
#endif

  if (e->verbose)
    message("took %.3f %s.", clocks_from_ticks(getticks() - tic),
            clocks_getunit());
}

/**
 * @brief Prepare the #engine by re-building the cells and tasks.
 *
 * @param e The #engine to prepare.
 */
void engine_prepare(struct engine *e) {

  TIMER_TIC2;
  const ticks tic = getticks();

#ifdef SWIFT_DEBUG_CHECKS
  if (e->forcerepart || e->forcerebuild) {
    /* Check that all cells have been drifted to the current time.
     * That can include cells that have not
     * previously been active on this rank. */
    space_check_drift_point(e->s, e->ti_old,
                            e->policy & engine_policy_self_gravity);
  }
#endif

  /* Do we need repartitioning ? */
  if (e->forcerepart) engine_repartition(e);

  /* Do we need rebuilding ? */
  if (e->forcerebuild) engine_rebuild(e, 0);

  /* Unskip active tasks and check for rebuild */
  engine_unskip(e);

  /* Re-rank the tasks every now and then. */
  if (e->tasks_age % engine_tasksreweight == 1) {
    scheduler_reweight(&e->sched, e->verbose);
  }
  e->tasks_age += 1;

  TIMER_TOC2(timer_prepare);

  if (e->verbose)
    message("took %.3f %s (including unskip and reweight).",
            clocks_from_ticks(getticks() - tic), clocks_getunit());
}

/**
 * @brief Implements a barrier for the #runner threads.
 *
 * @param e The #engine.
 */
void engine_barrier(struct engine *e) {

  /* Wait at the wait barrier. */
  pthread_barrier_wait(&e->wait_barrier);

  /* Wait at the run barrier. */
  pthread_barrier_wait(&e->run_barrier);
}

/**
 * @brief Mapping function to collect the data from the kick.
 *
 * @param c A super-cell.
 */
void engine_collect_kick(struct cell *c) {

/* Skip super-cells (Their values are already set) */
#ifdef WITH_MPI
  if (c->timestep != NULL || c->recv_ti != NULL) return;
#else
  if (c->timestep != NULL) return;
#endif /* WITH_MPI */

  /* Counters for the different quantities. */
  int updated = 0, g_updated = 0, s_updated = 0;
  integertime_t ti_end_min = max_nr_timesteps, ti_end_max = 0, ti_beg_max = 0;

  /* Collect the values from the progeny. */
  for (int k = 0; k < 8; k++) {
    struct cell *cp = c->progeny[k];
    if (cp != NULL && (cp->count > 0 || cp->gcount > 0 || cp->scount > 0)) {

      /* Recurse */
      engine_collect_kick(cp);

      /* And update */
      ti_end_min = min(ti_end_min, cp->ti_end_min);
      ti_end_max = max(ti_end_max, cp->ti_end_max);
      ti_beg_max = max(ti_beg_max, cp->ti_beg_max);
      updated += cp->updated;
      g_updated += cp->g_updated;
      s_updated += cp->s_updated;

      /* Collected, so clear for next time. */
      cp->updated = 0;
      cp->g_updated = 0;
      cp->s_updated = 0;
    }
  }

  /* Store the collected values in the cell. */
  c->ti_end_min = ti_end_min;
  c->ti_end_max = ti_end_max;
  c->ti_beg_max = ti_beg_max;
  c->updated = updated;
  c->g_updated = g_updated;
  c->s_updated = s_updated;
}

/**
 * @brief Collects the next time-step and rebuild flag.
 *
 * The next time-step is determined by making each super-cell recurse to
 * collect the minimal of ti_end and the number of updated particles.  When in
 * MPI mode this routines reduces these across all nodes and also collects the
 * forcerebuild flag -- this is so that we only use a single collective MPI
 * call per step for all these values.
 *
 * Note that the results are stored in e->collect_group1 struct not in the
 * engine fields, unless apply is true. These can be applied field-by-field
 * or all at once using collectgroup1_copy();
 *
 * @param e The #engine.
 * @param apply whether to apply the results to the engine or just keep in the
 *              group1 struct.
 */
void engine_collect_timestep_and_rebuild(struct engine *e, int apply) {

  const ticks tic = getticks();
  int updates = 0, g_updates = 0, s_updates = 0;
  integertime_t ti_end_min = max_nr_timesteps, ti_end_max = 0, ti_beg_max = 0;
  const struct space *s = e->s;

  /* Collect the cell data. */
  for (int k = 0; k < s->nr_cells; k++) {
    struct cell *c = &s->cells_top[k];
    if (c->count > 0 || c->gcount > 0 || c->scount > 0) {

      /* Make the top-cells recurse */
      engine_collect_kick(c);

      /* And aggregate */
      ti_end_min = min(ti_end_min, c->ti_end_min);
      ti_end_max = max(ti_end_max, c->ti_end_max);
      ti_beg_max = max(ti_beg_max, c->ti_beg_max);
      updates += c->updated;
      g_updates += c->g_updated;
      s_updates += c->s_updated;

      /* Collected, so clear for next time. */
      c->updated = 0;
      c->g_updated = 0;
      c->s_updated = 0;
    }
  }

  /* Store these in the temporary collection group. */
  collectgroup1_init(&e->collect_group1, updates, g_updates, s_updates,
                     ti_end_min, ti_end_max, ti_beg_max, e->forcerebuild);

/* Aggregate collective data from the different nodes for this step. */
#ifdef WITH_MPI
  collectgroup1_reduce(&e->collect_group1);

#ifdef SWIFT_DEBUG_CHECKS
  {
    /* Check the above using the original MPI calls. */
    integertime_t in_i[1], out_i[1];
    in_i[0] = 0;
    out_i[0] = ti_end_min;
    if (MPI_Allreduce(out_i, in_i, 1, MPI_LONG_LONG_INT, MPI_MIN,
                      MPI_COMM_WORLD) != MPI_SUCCESS)
      error("Failed to aggregate ti_end_min.");
    if (in_i[0] != (long long)e->collect_group1.ti_end_min)
      error("Failed to get same ti_end_min, is %lld, should be %lld", in_i[0],
            e->collect_group1.ti_end_min);

    long long in_ll[3], out_ll[3];
    out_ll[0] = updates;
    out_ll[1] = g_updates;
    out_ll[2] = s_updates;
    if (MPI_Allreduce(out_ll, in_ll, 3, MPI_LONG_LONG_INT, MPI_SUM,
                      MPI_COMM_WORLD) != MPI_SUCCESS)
      error("Failed to aggregate particle counts.");
    if (in_ll[0] != (long long)e->collect_group1.updates)
      error("Failed to get same updates, is %lld, should be %ld", in_ll[0],
            e->collect_group1.updates);
    if (in_ll[1] != (long long)e->collect_group1.g_updates)
      error("Failed to get same g_updates, is %lld, should be %ld", in_ll[1],
            e->collect_group1.g_updates);
    if (in_ll[2] != (long long)e->collect_group1.s_updates)
      error("Failed to get same s_updates, is %lld, should be %ld", in_ll[2],
            e->collect_group1.s_updates);

    int buff = 0;
    if (MPI_Allreduce(&e->forcerebuild, &buff, 1, MPI_INT, MPI_MAX,
                      MPI_COMM_WORLD) != MPI_SUCCESS)
      error("Failed to aggregate the rebuild flag across nodes.");
    if (!!buff != !!e->collect_group1.forcerebuild)
      error(
          "Failed to get same rebuild flag from all nodes, is %d,"
          "should be %d",
          buff, e->collect_group1.forcerebuild);
  }
#endif
#endif

  /* Apply to the engine, if requested. */
  if (apply) collectgroup1_apply(&e->collect_group1, e);

  if (e->verbose)
    message("took %.3f %s.", clocks_from_ticks(getticks() - tic),
            clocks_getunit());
}

/**
 * @brief Print the conserved quantities statistics to a log file
 *
 * @param e The #engine.
 */
void engine_print_stats(struct engine *e) {

  const ticks tic = getticks();

#ifdef SWIFT_DEBUG_CHECKS
  /* Check that all cells have been drifted to the current time.
   * That can include cells that have not
   * previously been active on this rank. */
  space_check_drift_point(e->s, e->ti_current,
                          e->policy & engine_policy_self_gravity);

  /* Be verbose about this */
  if (e->nodeID == 0) message("Saving statistics at t=%e.", e->time);
#else
  if (e->verbose) message("Saving statistics at t=%e.", e->time);
#endif

  e->save_stats = 0;

  struct statistics stats;
  stats_init(&stats);

  /* Collect the stats on this node */
  stats_collect(e->s, &stats);

/* Aggregate the data from the different nodes. */
#ifdef WITH_MPI
  struct statistics global_stats;
  stats_init(&global_stats);

  if (MPI_Reduce(&stats, &global_stats, 1, statistics_mpi_type,
                 statistics_mpi_reduce_op, 0, MPI_COMM_WORLD) != MPI_SUCCESS)
    error("Failed to aggregate stats.");
#else
  struct statistics global_stats = stats;
#endif

  /* Print info */
  if (e->nodeID == 0)
    stats_print_to_file(e->file_stats, &global_stats, e->time);

  if (e->verbose)
    message("took %.3f %s.", clocks_from_ticks(getticks() - tic),
            clocks_getunit());
}

/**
 * @brief Sets all the force, drift and kick tasks to be skipped.
 *
 * @param e The #engine to act on.
 */
void engine_skip_force_and_kick(struct engine *e) {

  struct task *tasks = e->sched.tasks;
  const int nr_tasks = e->sched.nr_tasks;

  for (int i = 0; i < nr_tasks; ++i) {

    struct task *t = &tasks[i];

    /* Skip everything that updates the particles */
    if (t->type == task_type_drift_part || t->type == task_type_drift_gpart ||
        t->type == task_type_kick1 || t->type == task_type_kick2 ||
        t->type == task_type_timestep || t->subtype == task_subtype_force ||
        t->subtype == task_subtype_grav ||
        t->type == task_type_grav_long_range ||
        t->type == task_type_grav_ghost ||
        t->type == task_type_grav_top_level || t->type == task_type_grav_down ||
        t->type == task_type_cooling || t->type == task_type_sourceterms)
      t->skip = 1;
  }

  /* Run through the cells and clear some flags. */
  space_map_cells_pre(e->s, 1, cell_clear_drift_flags, NULL);
}

/**
 * @brief Sets all the drift and first kick tasks to be skipped.
 *
 * @param e The #engine to act on.
 */
void engine_skip_drift(struct engine *e) {

  struct task *tasks = e->sched.tasks;
  const int nr_tasks = e->sched.nr_tasks;

  for (int i = 0; i < nr_tasks; ++i) {

    struct task *t = &tasks[i];

    /* Skip everything that updates the particles */
    if (t->type == task_type_drift_part) t->skip = 1;
  }

  /* Run through the cells and clear some flags. */
  space_map_cells_pre(e->s, 1, cell_clear_drift_flags, NULL);
}

/**
 * @brief Launch the runners.
 *
 * @param e The #engine.
 */
void engine_launch(struct engine *e) {

  const ticks tic = getticks();

#ifdef SWIFT_DEBUG_CHECKS
  /* Re-set all the cell task counters to 0 */
  space_reset_task_counters(e->s);
#endif

  /* Prepare the scheduler. */
  atomic_inc(&e->sched.waiting);

  /* Cry havoc and let loose the dogs of war. */
  pthread_barrier_wait(&e->run_barrier);

  /* Load the tasks. */
  scheduler_start(&e->sched);

  /* Remove the safeguard. */
  pthread_mutex_lock(&e->sched.sleep_mutex);
  atomic_dec(&e->sched.waiting);
  pthread_cond_broadcast(&e->sched.sleep_cond);
  pthread_mutex_unlock(&e->sched.sleep_mutex);

  /* Sit back and wait for the runners to come home. */
  pthread_barrier_wait(&e->wait_barrier);

  if (e->verbose)
    message("took %.3f %s.", clocks_from_ticks(getticks() - tic),
            clocks_getunit());
}

/**
 * @brief Initialises the particles and set them in a state ready to move
 *forward in time.
 *
 * @param e The #engine
 * @param flag_entropy_ICs Did the 'Internal Energy' of the particles actually
 * contain entropy ?
 * @param clean_h_values Are we cleaning up the values of h before building
 * the tasks ?
 */
void engine_init_particles(struct engine *e, int flag_entropy_ICs,
                           int clean_h_values) {

  struct space *s = e->s;

  struct clocks_time time1, time2;
  clocks_gettime(&time1);

  if (e->nodeID == 0) message("Computing initial gas densities.");

  /* Initialise the softening lengths */
  if (e->policy & engine_policy_self_gravity) {

    for (size_t i = 0; i < s->nr_gparts; ++i)
      gravity_init_softening(&s->gparts[i], e->gravity_properties);
  }

  /* Construct all cells and tasks to start everything */
  engine_rebuild(e, clean_h_values);

  /* No time integration. We just want the density and ghosts */
  engine_skip_force_and_kick(e);

  /* Print the number of active tasks ? */
  if (e->verbose) engine_print_task_counts(e);

  /* Init the particle hydro data (by hand). */
  for (size_t k = 0; k < s->nr_parts; k++)
    hydro_init_part(&s->parts[k], &e->s->hs);
  for (size_t k = 0; k < s->nr_gparts; k++) gravity_init_gpart(&s->gparts[k]);

  /* Now, launch the calculation */
  TIMER_TIC;
  engine_launch(e);
  TIMER_TOC(timer_runners);

  /* Apply some conversions (e.g. internal energy -> entropy) */
  if (!flag_entropy_ICs) {

    if (e->nodeID == 0) message("Converting internal energy variable.");

    /* Apply the conversion */
    for (size_t i = 0; i < s->nr_parts; ++i)
      hydro_convert_quantities(&s->parts[i], &s->xparts[i]);

    /* Correct what we did (e.g. in PE-SPH, need to recompute rho_bar) */
    if (hydro_need_extra_init_loop) {
      engine_marktasks(e);
      engine_skip_force_and_kick(e);
      engine_launch(e);
    }
  }

#ifdef SWIFT_DEBUG_CHECKS
  /* Check that we have the correct total mass in the top-level multipoles */
  size_t num_gpart_mpole = 0;
  if (e->policy & engine_policy_self_gravity) {
    for (int i = 0; i < e->s->nr_cells; ++i)
      num_gpart_mpole += e->s->cells_top[i].multipole->m_pole.num_gpart;
    if (num_gpart_mpole != e->s->nr_gparts)
      error(
          "Multipoles don't contain the total number of gpart s->nr_gpart=%zd, "
          "m_poles=%zd",
          e->s->nr_gparts, num_gpart_mpole);
  }
#endif

  /* Now time to get ready for the first time-step */
  if (e->nodeID == 0) message("Running initial fake time-step.");

  /* Prepare all the tasks again for a new round */
  engine_marktasks(e);

  /* No drift this time */
  engine_skip_drift(e);

  /* Init the particle hydro data (by hand). */
  for (size_t k = 0; k < s->nr_parts; k++)
    hydro_init_part(&s->parts[k], &e->s->hs);
  for (size_t k = 0; k < s->nr_gparts; k++) gravity_init_gpart(&s->gparts[k]);

  /* Print the number of active tasks ? */
  if (e->verbose) engine_print_task_counts(e);

#ifdef SWIFT_GRAVITY_FORCE_CHECKS
  /* Run the brute-force gravity calculation for some gparts */
  if (e->policy & engine_policy_self_gravity)
    gravity_exact_force_compute(e->s, e);
#endif

  /* Run the 0th time-step */
  engine_launch(e);

#ifdef SWIFT_GRAVITY_FORCE_CHECKS
  /* Check the accuracy of the gravity calculation */
  if (e->policy & engine_policy_self_gravity)
    gravity_exact_force_check(e->s, e, 1e-1);
#endif

  /* Recover the (integer) end of the next time-step */
  engine_collect_timestep_and_rebuild(e, 1);

  /* Check if any particles have the same position. This is not
   * allowed (/0) so we abort.*/
  if (s->nr_parts > 0) {

    /* Sorting should put the same positions next to each other... */
    int failed = 0;
    double *prev_x = s->parts[0].x;
    for (size_t k = 1; k < s->nr_parts; k++) {
      if (prev_x[0] == s->parts[k].x[0] && prev_x[1] == s->parts[k].x[1] &&
          prev_x[2] == s->parts[k].x[2]) {
        if (e->verbose)
          message("Two particles occupy location: %f %f %f", prev_x[0],
                  prev_x[1], prev_x[2]);
        failed++;
      }
      prev_x = s->parts[k].x;
    }
    if (failed > 0)
      error(
          "Have %d particle pairs with the same locations.\n"
          "Cannot continue",
          failed);
  }

  /* Also check any gparts. This is not supposed to be fatal so only warn. */
  if (s->nr_gparts > 0) {
    int failed = 0;
    double *prev_x = s->gparts[0].x;
    for (size_t k = 1; k < s->nr_gparts; k++) {
      if (prev_x[0] == s->gparts[k].x[0] && prev_x[1] == s->gparts[k].x[1] &&
          prev_x[2] == s->gparts[k].x[2]) {
        if (e->verbose)
          message("Two gparts occupy location: %f %f %f / %f %f %f", prev_x[0],
                  prev_x[1], prev_x[2], s->gparts[k].x[0], s->gparts[k].x[1],
                  s->gparts[k].x[2]);
        failed++;
      }
      prev_x = s->gparts[k].x;
    }
    if (failed > 0)
      message(
          "WARNING: found %d gpart pairs at the same location. "
          "That is not optimal",
          failed);
  }

  /* Check the top-level cell h_max matches the particles as these can be
   * updated in the the ghost tasks (only a problem if the ICs estimates for h
   * are too small). Note this must be followed by a rebuild as sub-cells will
   * not be updated until that is done. */
  if (s->cells_top != NULL && s->nr_parts > 0) {
    for (int i = 0; i < s->nr_cells; i++) {
      struct cell *c = &s->cells_top[i];
      if (c->nodeID == engine_rank && c->count > 0) {
        float part_h_max = c->parts[0].h;
        for (int k = 1; k < c->count; k++) {
          if (c->parts[k].h > part_h_max) part_h_max = c->parts[k].h;
        }
        c->h_max = max(part_h_max, c->h_max);
      }
    }
  }

  clocks_gettime(&time2);

#ifdef SWIFT_DEBUG_CHECKS
  space_check_timesteps(e->s);
  part_verify_links(e->s->parts, e->s->gparts, e->s->sparts, e->s->nr_parts,
                    e->s->nr_gparts, e->s->nr_sparts, e->verbose);
#endif

  /* Ready to go */
  e->step = 0;
  e->forcerebuild = 1;
  e->wallclock_time = (float)clocks_diff(&time1, &time2);

  if (e->verbose) message("took %.3f %s.", e->wallclock_time, clocks_getunit());
}

/**
 * @brief Let the #engine loose to compute the forces.
 *
 * @param e The #engine.
 */
void engine_step(struct engine *e) {

  TIMER_TIC2;

  struct clocks_time time1, time2;
  clocks_gettime(&time1);

#ifdef SWIFT_DEBUG_TASKS
  e->tic_step = getticks();
#endif

  if (e->nodeID == 0) {

    /* Print some information to the screen */
    printf("  %6d %14e %14e %10zu %10zu %10zu %21.3f\n", e->step, e->time,
           e->timeStep, e->updates, e->g_updates, e->s_updates,
           e->wallclock_time);
    fflush(stdout);

    fprintf(e->file_timesteps, "  %6d %14e %14e %10zu %10zu %10zu %21.3f\n",
            e->step, e->time, e->timeStep, e->updates, e->g_updates,
            e->s_updates, e->wallclock_time);
    fflush(e->file_timesteps);
  }

  /* Move forward in time */
  e->ti_old = e->ti_current;
  e->ti_current = e->ti_end_min;
  e->max_active_bin = get_max_active_bin(e->ti_end_min);
  e->step += 1;
  e->time = e->ti_current * e->timeBase + e->timeBegin;
  e->timeOld = e->ti_old * e->timeBase + e->timeBegin;
  e->timeStep = (e->ti_current - e->ti_old) * e->timeBase;

  /* Prepare the tasks to be launched, rebuild or repartition if needed. */
  engine_prepare(e);

#ifdef WITH_MPI
  /* Repartition the space amongst the nodes? */
  engine_repartition_trigger(e);
#endif

  /* Are we drifting everything (a la Gadget/GIZMO) ? */
  if (e->policy & engine_policy_drift_all) engine_drift_all(e);

  /* Are we reconstructing the multipoles or drifting them ?*/
  if (e->policy & engine_policy_self_gravity) {

    if (e->policy & engine_policy_reconstruct_mpoles)
      engine_reconstruct_multipoles(e);
    // else
    //  engine_drift_top_multipoles(e);
  }

  /* Print the number of active tasks ? */
  if (e->verbose) engine_print_task_counts(e);

#ifdef SWIFT_DEBUG_CHECKS
  /* Check that we have the correct total mass in the top-level multipoles */
  size_t num_gpart_mpole = 0;
  if (e->policy & engine_policy_self_gravity) {
    for (int i = 0; i < e->s->nr_cells; ++i)
      num_gpart_mpole += e->s->cells_top[i].multipole->m_pole.num_gpart;
    if (num_gpart_mpole != e->s->nr_gparts)
      error(
          "Multipoles don't contain the total number of gpart mpoles=%zd "
          "ngparts=%zd",
          num_gpart_mpole, e->s->nr_gparts);
  }
#endif

#ifdef SWIFT_GRAVITY_FORCE_CHECKS
  /* Run the brute-force gravity calculation for some gparts */
  if (e->policy & engine_policy_self_gravity)
    gravity_exact_force_compute(e->s, e);
#endif

  /* Start all the tasks. */
  TIMER_TIC;
  engine_launch(e);
  TIMER_TOC(timer_runners);

#ifdef SWIFT_GRAVITY_FORCE_CHECKS
  /* Check the accuracy of the gravity calculation */
  if (e->policy & engine_policy_self_gravity)
    gravity_exact_force_check(e->s, e, 1e-1);
#endif

  /* Let's trigger a rebuild every-so-often for good measure */
  if (!(e->policy & engine_policy_hydro) &&  // MATTHIEU improve this
      (e->policy & engine_policy_self_gravity) && e->step % 20 == 0)
    e->forcerebuild = 1;

  /* Collect the values of rebuild from all nodes and recover the (integer)
   * end of the next time-step. Do these together to reduce the collective MPI
   * calls per step, but some of the gathered information is not applied just
   * yet (in case we save a snapshot or drift). */
  engine_collect_timestep_and_rebuild(e, 0);
  e->forcerebuild = e->collect_group1.forcerebuild;

  /* Save some statistics ? */
  if (e->time - e->timeLastStatistics >= e->deltaTimeStatistics) {
    e->save_stats = 1;
  }

  /* Do we want a snapshot? */
  if (e->ti_end_min >= e->ti_nextSnapshot && e->ti_nextSnapshot > 0)
    e->dump_snapshot = 1;

  /* Drift everybody (i.e. what has not yet been drifted) */
  /* to the current time */
  if (e->dump_snapshot || e->forcerebuild || e->forcerepart || e->save_stats)
    engine_drift_all(e);

  /* Write a snapshot ? */
  if (e->dump_snapshot) {

    /* Dump... */
    engine_dump_snapshot(e);

    /* ... and find the next output time */
    engine_compute_next_snapshot_time(e);
  }

  /* Save some  statistics */
  if (e->save_stats) {

    /* Dump */
    engine_print_stats(e);

    /* and move on */
    e->timeLastStatistics += e->deltaTimeStatistics;
  }

  /* Now apply all the collected time step updates and particle counts. */
  collectgroup1_apply(&e->collect_group1, e);

  TIMER_TOC2(timer_step);

  clocks_gettime(&time2);
  e->wallclock_time = (float)clocks_diff(&time1, &time2);

#ifdef SWIFT_DEBUG_TASKS
  /* Time in ticks at the end of this step. */
  e->toc_step = getticks();
#endif
}

/**
 * @brief Returns 1 if the simulation has reached its end point, 0 otherwise
 */
int engine_is_done(struct engine *e) {
  return !(e->ti_current < max_nr_timesteps);
}

/**
 * @brief Unskip all the tasks that act on active cells at this time.
 *
 * @param e The #engine.
 */
void engine_unskip(struct engine *e) {

  const ticks tic = getticks();

  /* Activate all the regular tasks */
  threadpool_map(&e->threadpool, runner_do_unskip_mapper, e->s->cells_top,
                 e->s->nr_cells, sizeof(struct cell), 1, e);

  /* And the top level gravity FFT one */
  if (e->s->periodic && (e->policy & engine_policy_self_gravity))
    scheduler_activate(&e->sched, e->s->grav_top_level);

  if (e->verbose)
    message("took %.3f %s.", clocks_from_ticks(getticks() - tic),
            clocks_getunit());
}

/**
 * @brief Mapper function to drift *all* particle types and multipoles forward
 * in time.
 *
 * @param map_data An array of #cell%s.
 * @param num_elements Chunk size.
 * @param extra_data Pointer to an #engine.
 */
void engine_do_drift_all_mapper(void *map_data, int num_elements,
                                void *extra_data) {

  struct engine *e = (struct engine *)extra_data;
  struct cell *cells = (struct cell *)map_data;

  for (int ind = 0; ind < num_elements; ind++) {
    struct cell *c = &cells[ind];
    if (c != NULL && c->nodeID == e->nodeID) {
      /* Drift all the particles */
      cell_drift_part(c, e, 1);

      /* Drift all the g-particles */
      cell_drift_gpart(c, e);

      /* Drift the multipoles */
      if (e->policy & engine_policy_self_gravity)
        cell_drift_all_multipoles(c, e);
    }
  }
}

/**
 * @brief Drift *all* particles and multipoles at all levels
 * forward to the current time.
 *
 * @param e The #engine.
 */
void engine_drift_all(struct engine *e) {

  const ticks tic = getticks();

#ifdef SWIFT_DEBUG_CHECKS
  if (e->nodeID == 0) message("Drifting all");
#endif

  threadpool_map(&e->threadpool, engine_do_drift_all_mapper, e->s->cells_top,
                 e->s->nr_cells, sizeof(struct cell), 0, e);

  /* Synchronize particle positions */
  space_synchronize_particle_positions(e->s);

#ifdef SWIFT_DEBUG_CHECKS
  /* Check that all cells have been drifted to the current time. */
  space_check_drift_point(e->s, e->ti_current,
                          e->policy & engine_policy_self_gravity);
  part_verify_links(e->s->parts, e->s->gparts, e->s->sparts, e->s->nr_parts,
                    e->s->nr_gparts, e->s->nr_sparts, e->verbose);
#endif

  if (e->verbose)
    message("took %.3f %s.", clocks_from_ticks(getticks() - tic),
            clocks_getunit());
}

/**
 * @brief Mapper function to drift *all* top-level multipoles forward in
 * time.
 *
 * @param map_data An array of #cell%s.
 * @param num_elements Chunk size.
 * @param extra_data Pointer to an #engine.
 */
void engine_do_drift_top_multipoles_mapper(void *map_data, int num_elements,
                                           void *extra_data) {

  struct engine *e = (struct engine *)extra_data;
  struct cell *cells = (struct cell *)map_data;

  for (int ind = 0; ind < num_elements; ind++) {
    struct cell *c = &cells[ind];
    if (c != NULL && c->nodeID == e->nodeID) {

      /* Drift the multipole at this level only */
      cell_drift_multipole(c, e);
    }
  }
}

/**
 * @brief Drift *all* top-level multipoles forward to the current time.
 *
 * @param e The #engine.
 */
void engine_drift_top_multipoles(struct engine *e) {

  const ticks tic = getticks();

  threadpool_map(&e->threadpool, engine_do_drift_top_multipoles_mapper,
                 e->s->cells_top, e->s->nr_cells, sizeof(struct cell), 0, e);

#ifdef SWIFT_DEBUG_CHECKS
  /* Check that all cells have been drifted to the current time. */
  space_check_top_multipoles_drift_point(e->s, e->ti_current);
#endif

  if (e->verbose)
    message("took %.3f %s.", clocks_from_ticks(getticks() - tic),
            clocks_getunit());
}

void engine_do_reconstruct_multipoles_mapper(void *map_data, int num_elements,
                                             void *extra_data) {

  struct engine *e = (struct engine *)extra_data;
  struct cell *cells = (struct cell *)map_data;

  for (int ind = 0; ind < num_elements; ind++) {
    struct cell *c = &cells[ind];
    if (c != NULL && c->nodeID == e->nodeID) {

      /* Construct the multipoles in this cell hierarchy */
      cell_make_multipoles(c, e->ti_current);
    }
  }
}

/**
 * @brief Reconstruct all the multipoles at all the levels in the tree.
 *
 * @param e The #engine.
 */
void engine_reconstruct_multipoles(struct engine *e) {

  const ticks tic = getticks();

  threadpool_map(&e->threadpool, engine_do_reconstruct_multipoles_mapper,
                 e->s->cells_top, e->s->nr_cells, sizeof(struct cell), 0, e);

  if (e->verbose)
    message("took %.3f %s.", clocks_from_ticks(getticks() - tic),
            clocks_getunit());
}

/**
 * @brief Create and fill the proxies.
 *
 * @param e The #engine.
 */
void engine_makeproxies(struct engine *e) {

#ifdef WITH_MPI
  const int *cdim = e->s->cdim;
  const struct space *s = e->s;
  struct cell *cells = s->cells_top;
  struct proxy *proxies = e->proxies;
  ticks tic = getticks();

  /* Prepare the proxies and the proxy index. */
  if (e->proxy_ind == NULL)
    if ((e->proxy_ind = (int *)malloc(sizeof(int) * e->nr_nodes)) == NULL)
      error("Failed to allocate proxy index.");
  for (int k = 0; k < e->nr_nodes; k++) e->proxy_ind[k] = -1;
  e->nr_proxies = 0;

  /* The following loop is super-clunky, but it's necessary
     to ensure that the order of the send and recv cells in
     the proxies is identical for all nodes! */

  /* Loop over each cell in the space. */
  int ind[3];
  for (ind[0] = 0; ind[0] < cdim[0]; ind[0]++)
    for (ind[1] = 0; ind[1] < cdim[1]; ind[1]++)
      for (ind[2] = 0; ind[2] < cdim[2]; ind[2]++) {

        /* Get the cell ID. */
        const int cid = cell_getid(cdim, ind[0], ind[1], ind[2]);

        /* Loop over all its neighbours (periodic). */
        for (int i = -1; i <= 1; i++) {
          int ii = ind[0] + i;
          if (ii >= cdim[0])
            ii -= cdim[0];
          else if (ii < 0)
            ii += cdim[0];
          for (int j = -1; j <= 1; j++) {
            int jj = ind[1] + j;
            if (jj >= cdim[1])
              jj -= cdim[1];
            else if (jj < 0)
              jj += cdim[1];
            for (int k = -1; k <= 1; k++) {
              int kk = ind[2] + k;
              if (kk >= cdim[2])
                kk -= cdim[2];
              else if (kk < 0)
                kk += cdim[2];

              /* Get the cell ID. */
              const int cjd = cell_getid(cdim, ii, jj, kk);

              /* Add to proxies? */
              if (cells[cid].nodeID == e->nodeID &&
                  cells[cjd].nodeID != e->nodeID) {
                int pid = e->proxy_ind[cells[cjd].nodeID];
                if (pid < 0) {
                  if (e->nr_proxies == engine_maxproxies)
                    error("Maximum number of proxies exceeded.");
                  proxy_init(&proxies[e->nr_proxies], e->nodeID,
                             cells[cjd].nodeID);
                  e->proxy_ind[cells[cjd].nodeID] = e->nr_proxies;
                  pid = e->nr_proxies;
                  e->nr_proxies += 1;
                }
                proxy_addcell_in(&proxies[pid], &cells[cjd]);
                proxy_addcell_out(&proxies[pid], &cells[cid]);
                cells[cid].sendto |= (1ULL << pid);
              }

              if (cells[cjd].nodeID == e->nodeID &&
                  cells[cid].nodeID != e->nodeID) {
                int pid = e->proxy_ind[cells[cid].nodeID];
                if (pid < 0) {
                  if (e->nr_proxies == engine_maxproxies)
                    error("Maximum number of proxies exceeded.");
                  proxy_init(&proxies[e->nr_proxies], e->nodeID,
                             cells[cid].nodeID);
                  e->proxy_ind[cells[cid].nodeID] = e->nr_proxies;
                  pid = e->nr_proxies;
                  e->nr_proxies += 1;
                }
                proxy_addcell_in(&proxies[pid], &cells[cid]);
                proxy_addcell_out(&proxies[pid], &cells[cjd]);
                cells[cjd].sendto |= (1ULL << pid);
              }
            }
          }
        }
      }

  if (e->verbose)
    message("took %.3f %s.", clocks_from_ticks(getticks() - tic),
            clocks_getunit());
#else
  error("SWIFT was not compiled with MPI support.");
#endif
}

/**
 * @brief Split the underlying space into regions and assign to separate nodes.
 *
 * @param e The #engine.
 * @param initial_partition structure defining the cell partition technique
 */
void engine_split(struct engine *e, struct partition *initial_partition) {

#ifdef WITH_MPI
  struct space *s = e->s;

  /* Do the initial partition of the cells. */
  partition_initial_partition(initial_partition, e->nodeID, e->nr_nodes, s);

  /* Make the proxies. */
  engine_makeproxies(e);

  /* Re-allocate the local parts. */
  if (e->verbose)
    message("Re-allocating parts array from %zu to %zu.", s->size_parts,
            (size_t)(s->nr_parts * 1.2));
  s->size_parts = s->nr_parts * 1.2;
  struct part *parts_new = NULL;
  struct xpart *xparts_new = NULL;
  if (posix_memalign((void **)&parts_new, part_align,
                     sizeof(struct part) * s->size_parts) != 0 ||
      posix_memalign((void **)&xparts_new, xpart_align,
                     sizeof(struct xpart) * s->size_parts) != 0)
    error("Failed to allocate new part data.");
  memcpy(parts_new, s->parts, sizeof(struct part) * s->nr_parts);
  memcpy(xparts_new, s->xparts, sizeof(struct xpart) * s->nr_parts);
  free(s->parts);
  free(s->xparts);
  s->parts = parts_new;
  s->xparts = xparts_new;

  /* Re-link the gparts to their parts. */
  if (s->nr_parts > 0 && s->nr_gparts > 0)
    part_relink_gparts_to_parts(s->parts, s->nr_parts, 0);

  /* Re-allocate the local sparts. */
  if (e->verbose)
    message("Re-allocating sparts array from %zu to %zu.", s->size_sparts,
            (size_t)(s->nr_sparts * 1.2));
  s->size_sparts = s->nr_sparts * 1.2;
  struct spart *sparts_new = NULL;
  if (posix_memalign((void **)&sparts_new, spart_align,
                     sizeof(struct spart) * s->size_sparts) != 0)
    error("Failed to allocate new spart data.");
  memcpy(sparts_new, s->sparts, sizeof(struct spart) * s->nr_sparts);
  free(s->sparts);
  s->sparts = sparts_new;

  /* Re-link the gparts to their sparts. */
  if (s->nr_sparts > 0 && s->nr_gparts > 0)
    part_relink_gparts_to_sparts(s->sparts, s->nr_sparts, 0);

  /* Re-allocate the local gparts. */
  if (e->verbose)
    message("Re-allocating gparts array from %zu to %zu.", s->size_gparts,
            (size_t)(s->nr_gparts * 1.2));
  s->size_gparts = s->nr_gparts * 1.2;
  struct gpart *gparts_new = NULL;
  if (posix_memalign((void **)&gparts_new, gpart_align,
                     sizeof(struct gpart) * s->size_gparts) != 0)
    error("Failed to allocate new gpart data.");
  memcpy(gparts_new, s->gparts, sizeof(struct gpart) * s->nr_gparts);
  free(s->gparts);
  s->gparts = gparts_new;

  /* Re-link the parts. */
  if (s->nr_parts > 0 && s->nr_gparts > 0)
    part_relink_parts_to_gparts(s->gparts, s->nr_gparts, s->parts);

  /* Re-link the sparts. */
  if (s->nr_sparts > 0 && s->nr_gparts > 0)
    part_relink_sparts_to_gparts(s->gparts, s->nr_gparts, s->sparts);

#ifdef SWIFT_DEBUG_CHECKS

  /* Verify that the links are correct */
  part_verify_links(s->parts, s->gparts, s->sparts, s->nr_parts, s->nr_gparts,
                    s->nr_sparts, e->verbose);
#endif

#else
  error("SWIFT was not compiled with MPI support.");
#endif
}

/**
 * @brief Writes a snapshot with the current state of the engine
 *
 * @param e The #engine.
 */
void engine_dump_snapshot(struct engine *e) {

  struct clocks_time time1, time2;
  clocks_gettime(&time1);

#ifdef SWIFT_DEBUG_CHECKS
  /* Check that all cells have been drifted to the current time.
   * That can include cells that have not
   * previously been active on this rank. */
  space_check_drift_point(e->s, e->ti_current,
                          e->policy & engine_policy_self_gravity);

  /* Be verbose about this */
  if (e->nodeID == 0) message("writing snapshot at t=%e.", e->time);
#else
  if (e->verbose) message("writing snapshot at t=%e.", e->time);
#endif

/* Dump... */
#if defined(WITH_MPI)
#if defined(HAVE_PARALLEL_HDF5)
  write_output_parallel(e, e->snapshotBaseName, e->internal_units,
                        e->snapshotUnits, e->nodeID, e->nr_nodes,
                        MPI_COMM_WORLD, MPI_INFO_NULL);
#else
  write_output_serial(e, e->snapshotBaseName, e->internal_units,
                      e->snapshotUnits, e->nodeID, e->nr_nodes, MPI_COMM_WORLD,
                      MPI_INFO_NULL);
#endif
#else
  write_output_single(e, e->snapshotBaseName, e->internal_units,
                      e->snapshotUnits);
#endif

  e->dump_snapshot = 0;

  clocks_gettime(&time2);
  if (e->verbose)
    message("writing particle properties took %.3f %s.",
            (float)clocks_diff(&time1, &time2), clocks_getunit());
}

#ifdef HAVE_SETAFFINITY
/**
 * @brief Returns the initial affinity the main thread is using.
 */
static cpu_set_t *engine_entry_affinity() {

  static int use_entry_affinity = 0;
  static cpu_set_t entry_affinity;

  if (!use_entry_affinity) {
    pthread_t engine = pthread_self();
    pthread_getaffinity_np(engine, sizeof(entry_affinity), &entry_affinity);
    use_entry_affinity = 1;
  }

  return &entry_affinity;
}
#endif

/**
 * @brief  Ensure the NUMA node on which we initialise (first touch) everything
 * doesn't change before engine_init allocates NUMA-local workers.
 */
void engine_pin() {

#ifdef HAVE_SETAFFINITY
  cpu_set_t *entry_affinity = engine_entry_affinity();
  int pin;
  for (pin = 0; pin < CPU_SETSIZE && !CPU_ISSET(pin, entry_affinity); ++pin)
    ;

  cpu_set_t affinity;
  CPU_ZERO(&affinity);
  CPU_SET(pin, &affinity);
  if (sched_setaffinity(0, sizeof(affinity), &affinity) != 0) {
    error("failed to set engine's affinity");
  }
#else
  error("SWIFT was not compiled with support for pinning.");
#endif
}

/**
 * @brief Unpins the main thread.
 */
void engine_unpin() {
#ifdef HAVE_SETAFFINITY
  pthread_t main_thread = pthread_self();
  cpu_set_t *entry_affinity = engine_entry_affinity();
  pthread_setaffinity_np(main_thread, sizeof(*entry_affinity), entry_affinity);
#else
  error("SWIFT was not compiled with support for pinning.");
#endif
}

/**
 * @brief init an engine with the given number of threads, queues, and
 *      the given policy.
 *
 * @param e The #engine.
 * @param s The #space in which this #runner will run.
 * @param params The parsed parameter file.
 * @param nr_nodes The number of MPI ranks.
 * @param nodeID The MPI rank of this node.
 * @param nr_threads The number of threads per MPI rank.
 * @param Ngas total number of gas particles in the simulation.
 * @param Ndm total number of gravity particles in the simulation.
 * @param with_aff use processor affinity, if supported.
 * @param policy The queuing policy to use.
 * @param verbose Is this #engine talkative ?
 * @param reparttype What type of repartition algorithm are we using ?
 * @param internal_units The system of units used internally.
 * @param physical_constants The #phys_const used for this run.
 * @param hydro The #hydro_props used for this run.
 * @param gravity The #gravity_props used for this run.
 * @param potential The properties of the external potential.
 * @param cooling_func The properties of the cooling function.
 * @param sourceterms The properties of the source terms function.
 */
void engine_init(struct engine *e, struct space *s,
                 const struct swift_params *params, int nr_nodes, int nodeID,
                 int nr_threads, int Ngas, int Ndm, int with_aff, int policy,
                 int verbose, struct repartition *reparttype,
                 const struct unit_system *internal_units,
                 const struct phys_const *physical_constants,
                 const struct hydro_props *hydro,
                 const struct gravity_props *gravity,
                 const struct external_potential *potential,
                 const struct cooling_function_data *cooling_func,
                 struct sourceterms *sourceterms) {

  /* Clean-up everything */
  bzero(e, sizeof(struct engine));

  /* Store the values. */
  e->s = s;
  e->nr_threads = nr_threads;
  e->policy = policy;
  e->step = 0;
  e->nr_nodes = nr_nodes;
  e->nodeID = nodeID;
  e->total_nr_parts = Ngas;
  e->total_nr_gparts = Ndm;
  e->proxy_ind = NULL;
  e->nr_proxies = 0;
  e->forcerebuild = 1;
  e->forcerepart = 0;
  e->reparttype = reparttype;
  e->dump_snapshot = 0;
  e->save_stats = 0;
  e->links = NULL;
  e->nr_links = 0;
  e->timeBegin = parser_get_param_double(params, "TimeIntegration:time_begin");
  e->timeEnd = parser_get_param_double(params, "TimeIntegration:time_end");
  e->timeOld = e->timeBegin;
  e->time = e->timeBegin;
  e->ti_old = 0;
  e->ti_current = 0;
  e->max_active_bin = num_time_bins;
  e->timeStep = 0.;
  e->timeBase = 0.;
  e->timeBase_inv = 0.;
  e->internal_units = internal_units;
  e->timeFirstSnapshot =
      parser_get_param_double(params, "Snapshots:time_first");
  e->deltaTimeSnapshot =
      parser_get_param_double(params, "Snapshots:delta_time");
  e->ti_nextSnapshot = 0;
  parser_get_param_string(params, "Snapshots:basename", e->snapshotBaseName);
  e->snapshotCompression =
      parser_get_opt_param_int(params, "Snapshots:compression", 0);
  e->snapshotUnits = malloc(sizeof(struct unit_system));
  units_init_default(e->snapshotUnits, params, "Snapshots", internal_units);
  e->dt_min = parser_get_param_double(params, "TimeIntegration:dt_min");
  e->dt_max = parser_get_param_double(params, "TimeIntegration:dt_max");
  e->file_stats = NULL;
  e->file_timesteps = NULL;
  e->deltaTimeStatistics =
      parser_get_param_double(params, "Statistics:delta_time");
  e->timeLastStatistics = e->timeBegin - e->deltaTimeStatistics;
  e->verbose = verbose;
  e->count_step = 0;
  e->wallclock_time = 0.f;
  e->physical_constants = physical_constants;
  e->hydro_properties = hydro;
  e->gravity_properties = gravity;
  e->external_potential = potential;
  e->cooling_func = cooling_func;
  e->sourceterms = sourceterms;
  e->parameter_file = params;
#ifdef WITH_MPI
  e->cputime_last_step = 0;
  e->last_repartition = 0;
#endif
  engine_rank = nodeID;

  /* Make the space link back to the engine. */
  s->e = e;

  /* Get the number of queues */
  int nr_queues =
      parser_get_opt_param_int(params, "Scheduler:nr_queues", nr_threads);
  if (nr_queues <= 0) nr_queues = e->nr_threads;
  if (nr_queues != nr_threads)
    message("Number of task queues set to %d", nr_queues);
  s->nr_queues = nr_queues;

/* Deal with affinity. For now, just figure out the number of cores. */
#if defined(HAVE_SETAFFINITY)
  const int nr_cores = sysconf(_SC_NPROCESSORS_ONLN);
  cpu_set_t *entry_affinity = engine_entry_affinity();
  const int nr_affinity_cores = CPU_COUNT(entry_affinity);

  if (nr_cores > CPU_SETSIZE) /* Unlikely, except on e.g. SGI UV. */
    error("must allocate dynamic cpu_set_t (too many cores per node)");

  char *buf = malloc((nr_cores + 1) * sizeof(char));
  buf[nr_cores] = '\0';
  for (int j = 0; j < nr_cores; ++j) {
    /* Reversed bit order from convention, but same as e.g. Intel MPI's
     * I_MPI_PIN_DOMAIN explicit mask: left-to-right, LSB-to-MSB. */
    buf[j] = CPU_ISSET(j, entry_affinity) ? '1' : '0';
  }

  if (verbose && with_aff) message("Affinity at entry: %s", buf);

  int *cpuid = NULL;
  cpu_set_t cpuset;

  if (with_aff) {

    cpuid = malloc(nr_affinity_cores * sizeof(int));

    int skip = 0;
    for (int k = 0; k < nr_affinity_cores; k++) {
      int c;
      for (c = skip; c < CPU_SETSIZE && !CPU_ISSET(c, entry_affinity); ++c)
        ;
      cpuid[k] = c;
      skip = c + 1;
    }

#if defined(HAVE_LIBNUMA) && defined(_GNU_SOURCE)
    if ((policy & engine_policy_cputight) != engine_policy_cputight) {

      if (numa_available() >= 0) {
        if (nodeID == 0) message("prefer NUMA-distant CPUs");

        /* Get list of numa nodes of all available cores. */
        int *nodes = malloc(nr_affinity_cores * sizeof(int));
        int nnodes = 0;
        for (int i = 0; i < nr_affinity_cores; i++) {
          nodes[i] = numa_node_of_cpu(cpuid[i]);
          if (nodes[i] > nnodes) nnodes = nodes[i];
        }
        nnodes += 1;

        /* Count cores per node. */
        int *core_counts = malloc(nnodes * sizeof(int));
        for (int i = 0; i < nr_affinity_cores; i++) {
          core_counts[nodes[i]] = 0;
        }
        for (int i = 0; i < nr_affinity_cores; i++) {
          core_counts[nodes[i]] += 1;
        }

        /* Index cores within each node. */
        int *core_indices = malloc(nr_affinity_cores * sizeof(int));
        for (int i = nr_affinity_cores - 1; i >= 0; i--) {
          core_indices[i] = core_counts[nodes[i]];
          core_counts[nodes[i]] -= 1;
        }

        /* Now sort so that we pick adjacent cpuids from different nodes
         * by sorting internal node core indices. */
        int done = 0;
        while (!done) {
          done = 1;
          for (int i = 1; i < nr_affinity_cores; i++) {
            if (core_indices[i] < core_indices[i - 1]) {
              int t = cpuid[i - 1];
              cpuid[i - 1] = cpuid[i];
              cpuid[i] = t;

              t = core_indices[i - 1];
              core_indices[i - 1] = core_indices[i];
              core_indices[i] = t;
              done = 0;
            }
          }
        }

        free(nodes);
        free(core_counts);
        free(core_indices);
      }
    }
#endif
  } else {
    if (nodeID == 0) message("no processor affinity used");

  } /* with_aff */

  /* Avoid (unexpected) interference between engine and runner threads. We can
   * do this once we've made at least one call to engine_entry_affinity and
   * maybe numa_node_of_cpu(sched_getcpu()), even if the engine isn't already
   * pinned. Also unpin this when asked to not pin at all (!with_aff). */
  engine_unpin();
#endif

  if (with_aff) {
#ifdef HAVE_SETAFFINITY
#ifdef WITH_MPI
    printf("[%04i] %s engine_init: cpu map is [ ", nodeID,
           clocks_get_timesincestart());
#else
    printf("%s engine_init: cpu map is [ ", clocks_get_timesincestart());
#endif
    for (int i = 0; i < nr_affinity_cores; i++) printf("%i ", cpuid[i]);
    printf("].\n");
#endif
  }

  /* Are we doing stuff in parallel? */
  if (nr_nodes > 1) {
#ifndef WITH_MPI
    error("SWIFT was not compiled with MPI support.");
#else
    e->policy |= engine_policy_mpi;
    if ((e->proxies = (struct proxy *)malloc(sizeof(struct proxy) *
                                             engine_maxproxies)) == NULL)
      error("Failed to allocate memory for proxies.");
    bzero(e->proxies, sizeof(struct proxy) * engine_maxproxies);
    e->nr_proxies = 0;
#endif
  }

  /* Open some files */
  if (e->nodeID == 0) {
    char energyfileName[200] = "";
    parser_get_opt_param_string(params, "Statistics:energy_file_name",
                                energyfileName,
                                engine_default_energy_file_name);
    sprintf(energyfileName + strlen(energyfileName), ".txt");
    e->file_stats = fopen(energyfileName, "w");
    fprintf(e->file_stats,
            "#%14s %14s %14s %14s %14s %14s %14s %14s %14s %14s %14s %14s %14s "
            "%14s %14s %14s\n",
            "Time", "Mass", "E_tot", "E_kin", "E_int", "E_pot", "E_pot_self",
            "E_pot_ext", "E_radcool", "Entropy", "p_x", "p_y", "p_z", "ang_x",
            "ang_y", "ang_z");
    fflush(e->file_stats);

    char timestepsfileName[200] = "";
    parser_get_opt_param_string(params, "Statistics:timestep_file_name",
                                timestepsfileName,
                                engine_default_timesteps_file_name);

    sprintf(timestepsfileName + strlen(timestepsfileName), "_%d.txt",
            nr_nodes * nr_threads);
    e->file_timesteps = fopen(timestepsfileName, "w");
    fprintf(e->file_timesteps,
            "# Host: %s\n# Branch: %s\n# Revision: %s\n# Compiler: %s, "
            "Version: %s \n# "
            "Number of threads: %d\n# Number of MPI ranks: %d\n# Hydrodynamic "
            "scheme: %s\n# Hydrodynamic kernel: %s\n# No. of neighbours: %.2f "
            "+/- %.4f\n# Eta: %f\n",
            hostname(), git_branch(), git_revision(), compiler_name(),
            compiler_version(), e->nr_threads, e->nr_nodes, SPH_IMPLEMENTATION,
            kernel_name, e->hydro_properties->target_neighbours,
            e->hydro_properties->delta_neighbours,
            e->hydro_properties->eta_neighbours);

    fprintf(e->file_timesteps, "# %6s %14s %14s %10s %10s %10s %16s [%s]\n",
            "Step", "Time", "Time-step", "Updates", "g-Updates", "s-Updates",
            "Wall-clock time", clocks_getunit());
    fflush(e->file_timesteps);
  }

  /* Print policy */
  engine_print_policy(e);

  /* Print information about the hydro scheme */
  if (e->policy & engine_policy_hydro)
    if (e->nodeID == 0) hydro_props_print(e->hydro_properties);

  /* Print information about the hydro scheme */
  if (e->policy & engine_policy_self_gravity)
    if (e->nodeID == 0) gravity_props_print(e->gravity_properties);

  /* Check we have sensible time bounds */
  if (e->timeBegin >= e->timeEnd)
    error(
        "Final simulation time (t_end = %e) must be larger than the start time "
        "(t_beg = %e)",
        e->timeEnd, e->timeBegin);

  /* Check we have sensible time-step values */
  if (e->dt_min > e->dt_max)
    error(
        "Minimal time-step size (%e) must be smaller than maximal time-step "
        "size (%e)",
        e->dt_min, e->dt_max);

  /* Deal with timestep */
  e->timeBase = (e->timeEnd - e->timeBegin) / max_nr_timesteps;
  e->timeBase_inv = 1.0 / e->timeBase;
  e->ti_current = 0;

  /* Info about time-steps */
  if (e->nodeID == 0) {
    message("Absolute minimal timestep size: %e", e->timeBase);

    float dt_min = e->timeEnd - e->timeBegin;
    while (dt_min > e->dt_min) dt_min /= 2.f;

    message("Minimal timestep size (on time-line): %e", dt_min);

    float dt_max = e->timeEnd - e->timeBegin;
    while (dt_max > e->dt_max) dt_max /= 2.f;

    message("Maximal timestep size (on time-line): %e", dt_max);
  }

  if (e->dt_min < e->timeBase && e->nodeID == 0)
    error(
        "Minimal time-step size smaller than the absolute possible minimum "
        "dt=%e",
        e->timeBase);

  if (e->dt_max > (e->timeEnd - e->timeBegin) && e->nodeID == 0)
    error("Maximal time-step size larger than the simulation run time t=%e",
          e->timeEnd - e->timeBegin);

  /* Deal with outputs */
  if (e->deltaTimeSnapshot < 0.)
    error("Time between snapshots (%e) must be positive.",
          e->deltaTimeSnapshot);

  if (e->timeFirstSnapshot < e->timeBegin)
    error(
        "Time of first snapshot (%e) must be after the simulation start t=%e.",
        e->timeFirstSnapshot, e->timeBegin);

  /* Find the time of the first output */
  engine_compute_next_snapshot_time(e);

/* Construct types for MPI communications */
#ifdef WITH_MPI
  part_create_mpi_types();
  stats_create_MPI_type();
#endif

  /* Initialise the collection group. */
  collectgroup_init();

  /* Initialize the threadpool. */
  threadpool_init(&e->threadpool, e->nr_threads);

  /* First of all, init the barrier and lock it. */
  if (pthread_barrier_init(&e->wait_barrier, NULL, e->nr_threads + 1) != 0 ||
      pthread_barrier_init(&e->run_barrier, NULL, e->nr_threads + 1) != 0)
    error("Failed to initialize barrier.");

  /* Init the scheduler with enough tasks for the initial sorting tasks. */
  const int nr_tasks = 2 * s->tot_cells + 2 * e->nr_threads;
  scheduler_init(&e->sched, e->s, nr_tasks, nr_queues, scheduler_flag_steal,
                 e->nodeID, &e->threadpool);

  /* Allocate and init the threads. */
  if ((e->runners = (struct runner *)malloc(sizeof(struct runner) *
                                            e->nr_threads)) == NULL)
    error("Failed to allocate threads array.");
  for (int k = 0; k < e->nr_threads; k++) {
    e->runners[k].id = k;
    e->runners[k].e = e;
    if (pthread_create(&e->runners[k].thread, NULL, &runner_main,
                       &e->runners[k]) != 0)
      error("Failed to create runner thread.");

    /* Try to pin the runner to a given core */
    if (with_aff &&
        (e->policy & engine_policy_setaffinity) == engine_policy_setaffinity) {
#if defined(HAVE_SETAFFINITY)

      /* Set a reasonable queue ID. */
      int coreid = k % nr_affinity_cores;
      e->runners[k].cpuid = cpuid[coreid];

      if (nr_queues < e->nr_threads)
        e->runners[k].qid = cpuid[coreid] * nr_queues / nr_affinity_cores;
      else
        e->runners[k].qid = k;

      /* Set the cpu mask to zero | e->id. */
      CPU_ZERO(&cpuset);
      CPU_SET(cpuid[coreid], &cpuset);

      /* Apply this mask to the runner's pthread. */
      if (pthread_setaffinity_np(e->runners[k].thread, sizeof(cpu_set_t),
                                 &cpuset) != 0)
        error("Failed to set thread affinity.");

#else
      error("SWIFT was not compiled with affinity enabled.");
#endif
    } else {
      e->runners[k].cpuid = k;
      e->runners[k].qid = k * nr_queues / e->nr_threads;
    }

#ifdef WITH_VECTORIZATION
    /* Allocate particle caches. */
    e->runners[k].ci_cache.count = 0;
    e->runners[k].cj_cache.count = 0;
    cache_init(&e->runners[k].ci_cache, CACHE_SIZE);
    cache_init(&e->runners[k].cj_cache, CACHE_SIZE);
#endif

    if (verbose) {
      if (with_aff)
        message("runner %i on cpuid=%i with qid=%i.", e->runners[k].id,
                e->runners[k].cpuid, e->runners[k].qid);
      else
        message("runner %i using qid=%i no cpuid.", e->runners[k].id,
                e->runners[k].qid);
    }
  }

/* Free the affinity stuff */
#if defined(HAVE_SETAFFINITY)
  if (with_aff) {
    free(cpuid);
  }
  free(buf);
#endif

  /* Wait for the runner threads to be in place. */
  pthread_barrier_wait(&e->wait_barrier);
}

/**
 * @brief Prints the current policy of an engine
 *
 * @param e The engine to print information about
 */
void engine_print_policy(struct engine *e) {

#ifdef WITH_MPI
  if (e->nodeID == 0) {
    printf("[0000] %s engine_policy: engine policies are [ ",
           clocks_get_timesincestart());
    for (int k = 0; k <= engine_maxpolicy; k++)
      if (e->policy & (1 << k)) printf(" %s ", engine_policy_names[k + 1]);
    printf(" ]\n");
    fflush(stdout);
  }
#else
  printf("%s engine_policy: engine policies are [ ",
         clocks_get_timesincestart());
  for (int k = 0; k <= engine_maxpolicy; k++)
    if (e->policy & (1 << k)) printf(" %s ", engine_policy_names[k + 1]);
  printf(" ]\n");
  fflush(stdout);
#endif
}

/**
 * @brief Computes the next time (on the time line) for a dump
 *
 * @param e The #engine.
 */
void engine_compute_next_snapshot_time(struct engine *e) {

  for (double time = e->timeFirstSnapshot;
       time < e->timeEnd + e->deltaTimeSnapshot; time += e->deltaTimeSnapshot) {

    /* Output time on the integer timeline */
    e->ti_nextSnapshot = (time - e->timeBegin) / e->timeBase;

    if (e->ti_nextSnapshot > e->ti_current) break;
  }

  /* Deal with last snapshot */
  if (e->ti_nextSnapshot >= max_nr_timesteps) {
    e->ti_nextSnapshot = -1;
    if (e->verbose) message("No further output time.");
  } else {

    /* Be nice, talk... */
    const float next_snapshot_time =
        e->ti_nextSnapshot * e->timeBase + e->timeBegin;
    if (e->verbose)
      message("Next output time set to t=%e.", next_snapshot_time);
  }
}

/**
 * @brief Frees up the memory allocated for this #engine
 */
void engine_clean(struct engine *e) {

#ifdef WITH_VECTORIZATION
  for (int i = 0; i < e->nr_threads; ++i) cache_clean(&e->runners[i].ci_cache);
  for (int i = 0; i < e->nr_threads; ++i) cache_clean(&e->runners[i].cj_cache);
#endif
  free(e->runners);
  free(e->snapshotUnits);
  free(e->links);
  scheduler_clean(&e->sched);
  space_clean(e->s);
  threadpool_clean(&e->threadpool);
}<|MERGE_RESOLUTION|>--- conflicted
+++ resolved
@@ -1682,6 +1682,16 @@
 #endif
 }
 
+/**
+ * @brief Constructs the top-level tasks for the short-range gravity
+ * and long-range gravity interactions.
+ *
+ * - One FTT task per MPI rank.
+ * - Multiple gravity ghosts for dependencies.
+ * - All top-cells get a self task.
+ * - All pairs within range according to the multipole acceptance
+ *   criterion get a pair task.
+ */
 void engine_make_self_gravity_tasks_mapper(void *map_data, int num_elements,
                                            void *extra_data) {
 
@@ -1692,6 +1702,7 @@
   struct scheduler *sched = &e->sched;
   const int nodeID = e->nodeID;
   const int periodic = s->periodic;
+  const double dim[3] = {s->dim[0], s->dim[1], s->dim[2]};
   const int cdim[3] = {s->cdim[0], s->cdim[1], s->cdim[2]};
   const int cdim_ghost[3] = {s->cdim[0] / 4 + 1, s->cdim[1] / 4 + 1,
                              s->cdim[2] / 4 + 1};
@@ -1743,15 +1754,16 @@
           /* Skip cells without gravity particles */
           if (cj->gcount == 0) continue;
 
-          /* Is that neighbour local ? */
-          if (cj->nodeID != nodeID) continue;  // MATTHIEU
-
-          /* Are the cells to close for a MM interaction ? */
-          if (!gravity_multipole_accept(ci->multipole, cj->multipole,
-                                        theta_crit_inv, 1)) {
-
-            scheduler_addtask(sched, task_type_pair, task_subtype_grav, 0, 0,
-                              ci, cj);
+              /* Is that neighbour local ? */
+              if (cj->nodeID != nodeID) continue;  // MATTHIEU
+
+              /* Are the cells to close for a MM interaction ? */
+              if (!gravity_multipole_accept_rebuild(
+                      ci->multipole, cj->multipole, theta_crit_inv, periodic,
+                      dim)) {
+
+                scheduler_addtask(sched, task_type_pair, task_subtype_grav, 0,
+                                  0, ci, cj);
           }
         }
       }
@@ -1761,10 +1773,8 @@
 
 /**
  * @brief Constructs the top-level tasks for the short-range gravity
- * and long-range gravity interactions.
- *
- * - One FTT task per MPI rank.
- * - Multiple gravity ghosts for dependencies.
+ * interactions.
+ *
  * - All top-cells get a self task.
  * - All pairs within range according to the multipole acceptance
  *   criterion get a pair task.
@@ -1775,12 +1785,9 @@
 
   struct space *s = e->s;
   struct scheduler *sched = &e->sched;
+  const int nodeID = e->nodeID;
   const int periodic = s->periodic;
-<<<<<<< HEAD
-  const double dim[3] = {s->dim[0], s->dim[1], s->dim[2]};
   const int cdim[3] = {s->cdim[0], s->cdim[1], s->cdim[2]};
-=======
->>>>>>> 59abd8af
   const int cdim_ghost[3] = {s->cdim[0] / 4 + 1, s->cdim[1] / 4 + 1,
                              s->cdim[2] / 4 + 1};
   struct task **ghosts = NULL;
@@ -1815,54 +1822,7 @@
   threadpool_map(&e->threadpool, engine_make_self_gravity_tasks_mapper, NULL,
                  s->nr_cells, 1, 0, extra_data);
 
-<<<<<<< HEAD
-        /* If the cells is local build a self-interaction */
-        scheduler_addtask(sched, task_type_self, task_subtype_grav, 0, 0, ci,
-                          NULL);
-
-        /* Deal with dependencies of the FFT mesh calculation */
-        const int ghost_id = cell_getid(cdim_ghost, i / 4, j / 4, k / 4);
-        if (ghost_id > n_ghosts) error("Invalid ghost_id");
-        if (periodic) {
-          ci->grav_ghost[0] = ghosts[2 * ghost_id + 0];
-          ci->grav_ghost[1] = ghosts[2 * ghost_id + 1];
-        }
-
-        /* Loop over every other cell */
-        for (int ii = 0; ii < cdim[0]; ii++) {
-          for (int jj = 0; jj < cdim[1]; jj++) {
-            for (int kk = 0; kk < cdim[2]; kk++) {
-
-              /* Get the cell */
-              const int cjd = cell_getid(cdim, ii, jj, kk);
-              struct cell *cj = &cells[cjd];
-
-              /* Avoid duplicates */
-              if (cid <= cjd) continue;
-
-              /* Skip cells without gravity particles */
-              if (cj->gcount == 0) continue;
-
-              /* Is that neighbour local ? */
-              if (cj->nodeID != nodeID) continue;  // MATTHIEU
-
-              /* Are the cells to close for a MM interaction ? */
-              if (!gravity_multipole_accept_rebuild(
-                      ci->multipole, cj->multipole, theta_crit_inv, periodic,
-                      dim)) {
-
-                scheduler_addtask(sched, task_type_pair, task_subtype_grav, 0,
-                                  0, ci, cj);
-              }
-            }
-          }
-        }
-      }
-    }
-  }
-=======
   /* Clean up. */
->>>>>>> 59abd8af
   if (periodic) free(ghosts);
 }
 
@@ -2710,13 +2670,8 @@
       /* Only interested in density tasks as of here. */
       if (t->subtype == task_subtype_density) {
 
-<<<<<<< HEAD
-	/* Too much particle movement? */
-	if (cell_need_rebuild_for_pair(ci, cj)) *rebuild_space = 1;
-=======
         /* Too much particle movement? */
         if (cell_need_rebuild_for_pair(ci, cj)) *rebuild_space = 1;
->>>>>>> 59abd8af
 
 #ifdef WITH_MPI
         /* Activate the send/recv tasks. */
