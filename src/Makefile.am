# This file is part of SWIFT.
# Copyright (c) 2012 Pedro Gonnet (pedro.gonnet@durham.ac.uk),
#                    Matthieu Schaller (matthieu.schaller@durham.ac.uk).
#
# This program is free software: you can redistribute it and/or modify
# it under the terms of the GNU General Public License as published by
# the Free Software Foundation, either version 3 of the License, or
# (at your option) any later version.
#
# This program is distributed in the hope that it will be useful,
# but WITHOUT ANY WARRANTY; without even the implied warranty of
# MERCHANTABILITY or FITNESS FOR A PARTICULAR PURPOSE.  See the
# GNU General Public License for more details.
#
# You should have received a copy of the GNU General Public License
# along with this program.  If not, see <http://www.gnu.org/licenses/>.

# Add the debug flag to the whole thing
AM_CFLAGS = -DTIMER $(HDF5_CPPFLAGS)

# Assign a "safe" version number
AM_LDFLAGS = $(HDF5_LDFLAGS) $(FFTW_LIBS) -version-info 0:0:0

# The git command, if available.
GIT_CMD = @GIT_CMD@

# Additional dependencies for shared libraries.
EXTRA_LIBS = $(HDF5_LIBS) $(PROFILER_LIBS) $(TCMALLOC_LIBS)

# MPI libraries.
MPI_LIBS = $(METIS_LIBS) $(MPI_THREAD_LIBS)
MPI_FLAGS = -DWITH_MPI $(METIS_INCS)

# Build the libswiftsim library
lib_LTLIBRARIES = libswiftsim.la
# Build a MPI-enabled version too?
if HAVEMPI
lib_LTLIBRARIES += libswiftsim_mpi.la
endif

# List required headers
include_HEADERS = space.h runner.h queue.h task.h lock.h cell.h part.h const.h \
    engine.h swift.h serial_io.h timers.h debug.h scheduler.h proxy.h parallel_io.h \
    common_io.h single_io.h multipole.h map.h tools.h partition.h clocks.h parser.h \
    physical_constants.h physical_constants_cgs.h potential.h version.h \
    hydro_properties.h riemann.h threadpool.h cooling.h cooling_struct.h sourceterms.h \
<<<<<<< HEAD
    sourceterms_struct.h statistics.h cache.h runner_doiact_vec.h
=======
    sourceterms_struct.h statistics.h memswap.h
>>>>>>> 6ae05a1f


# Common source files
AM_SOURCES = space.c runner.c queue.c task.c cell.c engine.c \
    serial_io.c timers.c debug.c scheduler.c proxy.c parallel_io.c \
    units.c common_io.c single_io.c multipole.c version.c map.c \
    kernel_hydro.c tools.c part.c partition.c clocks.c parser.c \
    physical_constants.c potential.c hydro_properties.c \
    runner_doiact_fft.c threadpool.c cooling.c sourceterms.c \
    statistics.c runner_doiact_vec.c

# Include files for distribution, not installation.
nobase_noinst_HEADERS = align.h approx_math.h atomic.h cycle.h error.h inline.h kernel_hydro.h kernel_gravity.h \
		 kernel_long_gravity.h vector.h cache.h runner_doiact.h runner_doiact_vec.h runner_doiact_grav.h runner_doiact_fft.h \
                 units.h intrinsics.h minmax.h kick.h timestep.h drift.h adiabatic_index.h io_properties.h \
		 dimension.h equation_of_state.h active.h \
		 gravity.h gravity_io.h \
		 gravity/Default/gravity.h gravity/Default/gravity_iact.h gravity/Default/gravity_io.h \
		 gravity/Default/gravity_debug.h gravity/Default/gravity_part.h  \
		 sourceterms.h \
	 	 hydro.h hydro_io.h \
		 hydro/Minimal/hydro.h hydro/Minimal/hydro_iact.h hydro/Minimal/hydro_io.h \
                 hydro/Minimal/hydro_debug.h hydro/Minimal/hydro_part.h \
		 hydro/Default/hydro.h hydro/Default/hydro_iact.h hydro/Default/hydro_io.h \
                 hydro/Default/hydro_debug.h hydro/Default/hydro_part.h \
		 hydro/Gadget2/hydro.h hydro/Gadget2/hydro_iact.h hydro/Gadget2/hydro_io.h \
                 hydro/Gadget2/hydro_debug.h hydro/Gadget2/hydro_part.h \
		 hydro/PressureEntropy/hydro.h hydro/PressureEntropy/hydro_iact.h hydro/PressureEntropy/hydro_io.h \
                 hydro/PressureEntropy/hydro_debug.h hydro/PressureEntropy/hydro_part.h \
		 hydro/Gizmo/hydro.h hydro/Gizmo/hydro_iact.h hydro/Gizmo/hydro_io.h \
                 hydro/Gizmo/hydro_debug.h hydro/Gizmo/hydro_part.h \
	         riemann/riemann_hllc.h riemann/riemann_trrs.h \
		 riemann/riemann_exact.h riemann/riemann_vacuum.h \
	         potential/none/potential.h potential/point_mass/potential.h \
                 potential/isothermal/potential.h potential/disc_patch/potential.h \
		 potential/softened_isothermal/potential.h \
		 cooling/none/cooling.h cooling/none/cooling_struct.h \
	         cooling/const_du/cooling.h cooling/const_du/cooling_struct.h \
                 cooling/const_lambda/cooling.h cooling/const_lambda/cooling_struct.h \
                 memswap.h


# Sources and flags for regular library
libswiftsim_la_SOURCES = $(AM_SOURCES)
libswiftsim_la_CFLAGS = $(AM_CFLAGS)
libswiftsim_la_LDFLAGS = $(AM_LDFLAGS) $(EXTRA_LIBS)

# Sources and flags for MPI library
libswiftsim_mpi_la_SOURCES = $(AM_SOURCES)
libswiftsim_mpi_la_CFLAGS = $(AM_CFLAGS) $(MPI_FLAGS)
libswiftsim_mpi_la_LDFLAGS = $(AM_LDFLAGS) $(MPI_LIBS) $(EXTRA_LIBS)
libswiftsim_mpi_la_SHORTNAME = mpi


# Versioning. If any sources change then update the version_string.h file with
# the current git revision and package version.
# May have a checkout without a version_string.h file and no git command (tar/zip
# download), allow that, but make sure we know it.
version_string.h: version_string.h.in $(AM_SOURCES) $(include_HEADERS) $(noinst_HEADERS)
	if test "X$(GIT_CMD)" != "X"; then \
	    GIT_REVISION=`$(GIT_CMD) describe --abbrev=8  --always --tags --dirty`; \
	    GIT_BRANCH=`$(GIT_CMD) branch | sed -n 's/^\* \(.*\)/\1/p'`; \
	    sed -e "s,@PACKAGE_VERSION\@,$(PACKAGE_VERSION)," \
	        -e "s,@GIT_REVISION\@,$${GIT_REVISION}," \
	        -e "s|@GIT_BRANCH\@|$${GIT_BRANCH}|" \
	        -e "s|@SWIFT_CFLAGS\@|$(CFLAGS)|" $< > version_string.h; \
	else \
	    if test ! -f version_string.h; then \
	        sed -e "s,@PACKAGE_VERSION\@,$(PACKAGE_VERSION)," \
	            -e "s,@GIT_REVISION\@,unknown," \
		    -e "s,@GIT_BRANCH\@,unknown," \
	            -e "s|@SWIFT_CFLAGS\@|$(CFLAGS)|" $< > version_string.h; \
	    fi; \
	fi

#  Make sure version_string.h is built first.
BUILT_SOURCES = version_string.h

#  And distribute the built files.
EXTRA_DIST = version_string.h version_string.h.in<|MERGE_RESOLUTION|>--- conflicted
+++ resolved
@@ -44,12 +44,7 @@
     common_io.h single_io.h multipole.h map.h tools.h partition.h clocks.h parser.h \
     physical_constants.h physical_constants_cgs.h potential.h version.h \
     hydro_properties.h riemann.h threadpool.h cooling.h cooling_struct.h sourceterms.h \
-<<<<<<< HEAD
-    sourceterms_struct.h statistics.h cache.h runner_doiact_vec.h
-=======
-    sourceterms_struct.h statistics.h memswap.h
->>>>>>> 6ae05a1f
-
+    sourceterms_struct.h statistics.h memswap.h cache.h runner_doiact_vec.h
 
 # Common source files
 AM_SOURCES = space.c runner.c queue.c task.c cell.c engine.c \
