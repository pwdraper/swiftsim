/*******************************************************************************
 * This file is part of SWIFT.
 * Copyright (c) 2012 Pedro Gonnet (pedro.gonnet@durham.ac.uk),
 *                    Matthieu Schaller (matthieu.schaller@durham.ac.uk)
 *               2015 Peter W. Draper (p.w.draper@durham.ac.uk)
 *                    Angus Lepper (angus.lepper@ed.ac.uk)
 *               2016 John A. Regan (john.a.regan@durham.ac.uk)
 *                    Tom Theuns (tom.theuns@durham.ac.uk)
 *
 * This program is free software: you can redistribute it and/or modify
 * it under the terms of the GNU Lesser General Public License as published
 * by the Free Software Foundation, either version 3 of the License, or
 * (at your option) any later version.
 *
 * This program is distributed in the hope that it will be useful,
 * but WITHOUT ANY WARRANTY; without even the implied warranty of
 * MERCHANTABILITY or FITNESS FOR A PARTICULAR PURPOSE.  See the
 * GNU General Public License for more details.
 *
 * You should have received a copy of the GNU Lesser General Public License
 * along with this program.  If not, see <http://www.gnu.org/licenses/>.
 *
 ******************************************************************************/

/* Config parameters. */
#include "../config.h"

/* Some standard headers. */
#include <errno.h>
#include <fenv.h>
#include <libgen.h>
#include <stdio.h>
#include <stdlib.h>
#include <string.h>
#include <sys/stat.h>
#include <unistd.h>

/* MPI headers. */
#ifdef WITH_MPI
#include <mpi.h>
#endif

/* Local headers. */
#include "swift.h"

/* Engine policy flags. */
#ifndef ENGINE_POLICY
#define ENGINE_POLICY engine_policy_none
#endif

/* Global profiler. */
struct profiler prof;

/**
 * @brief Help messages for the command line parameters.
 */
void print_help_message() {

  printf("\nUsage: swift [OPTION]... PARAMFILE\n");
  printf("       swift_mpi [OPTION]... PARAMFILE\n\n");

  printf("Valid options are:\n");
  printf("  %2s %14s %s\n", "-a", "", "Pin runners using processor affinity.");
  printf("  %2s %14s %s\n", "-c", "",
         "Run with cosmological time integration.");
  printf("  %2s %14s %s\n", "-C", "", "Run with cooling.");
  printf(
      "  %2s %14s %s\n", "-d", "",
      "Dry run. Read the parameter file, allocate memory but does not read ");
  printf(
      "  %2s %14s %s\n", "", "",
      "the particles from ICs and exit before the start of time integration.");
  printf("  %2s %14s %s\n", "", "",
         "Allows user to check validy of parameter and IC files as well as "
         "memory limits.");
  printf("  %2s %14s %s\n", "-D", "",
         "Always drift all particles even the ones far from active particles. "
         "This emulates");
  printf("  %2s %14s %s\n", "", "",
         "Gadget-[23] and GIZMO's default behaviours.");
  printf("  %2s %14s %s\n", "-e", "",
         "Enable floating-point exceptions (debugging mode).");
  printf("  %2s %14s %s\n", "-f", "{int}",
         "Overwrite the CPU frequency (Hz) to be used for time measurements.");
  printf("  %2s %14s %s\n", "-g", "",
         "Run with an external gravitational potential.");
  printf("  %2s %14s %s\n", "-G", "", "Run with self-gravity.");
  printf("  %2s %14s %s\n", "-L", "",
         "Run with time-step limiter for hydro-dynamics.");
  printf("  %2s %14s %s\n", "-M", "",
         "Reconstruct the multipoles every time-step.");
  printf("  %2s %14s %s\n", "-n", "{int}",
         "Execute a fixed number of time steps. When unset use the time_end "
         "parameter to stop.");
  printf("  %2s %14s %s\n", "-P", "{sec:par:val}",
         "Set parameter value and overwrites values read from the parameters "
         "file. Can be used more than once.");
  printf("  %2s %14s %s\n", "-r", "", "Continue using restart files.");
  printf("  %2s %14s %s\n", "-s", "", "Run with hydrodynamics.");
  printf("  %2s %14s %s\n", "-S", "", "Run with stars.");
  printf("  %2s %14s %s\n", "-t", "{int}",
         "The number of threads to use on each MPI rank. Defaults to 1 if not "
         "specified.");
  printf("  %2s %14s %s\n", "-T", "", "Print timers every time-step.");
  printf("  %2s %14s %s\n", "-v", "[12]", "Increase the level of verbosity:");
  printf("  %2s %14s %s\n", "", "", "1: MPI-rank 0 writes,");
  printf("  %2s %14s %s\n", "", "", "2: All MPI-ranks write.");
  printf("  %2s %14s %s\n", "-y", "{int}",
         "Time-step frequency at which task graphs are dumped.");
  printf("  %2s %14s %s\n", "-Y", "{int}",
         "Time-step frequency at which threadpool tasks are dumped.");
  printf("  %2s %14s %s\n", "-h", "", "Print this help message and exit.");
  printf(
      "\nSee the file parameter_example.yml for an example of "
      "parameter file.\n");
}

/**
 * @brief Main routine that loads a few particles and generates some output.
 *
 */
int main(int argc, char *argv[]) {

  struct clocks_time tic, toc;
  struct engine e;

  /* Structs used by the engine. Declare now to make sure these are always in
   * scope.  */
  struct chemistry_data chemistry;
  struct cooling_function_data cooling_func;
  struct external_potential potential;
  struct gpart *gparts = NULL;
  struct gravity_props gravity_properties;
  struct hydro_props hydro_properties;
  struct part *parts = NULL;
  struct phys_const prog_const;
  struct sourceterms sourceterms;
  struct space s;
  struct spart *sparts = NULL;
  struct unit_system us;

  int nr_nodes = 1, myrank = 0;

#ifdef WITH_MPI
  /* Start by initializing MPI. */
  int res = 0, prov = 0;
  if ((res = MPI_Init_thread(&argc, &argv, MPI_THREAD_MULTIPLE, &prov)) !=
      MPI_SUCCESS)
    error("Call to MPI_Init failed with error %i.", res);
  if (prov != MPI_THREAD_MULTIPLE)
    error(
        "MPI does not provide the level of threading"
        " required (MPI_THREAD_MULTIPLE).");
  if ((res = MPI_Comm_size(MPI_COMM_WORLD, &nr_nodes)) != MPI_SUCCESS)
    error("MPI_Comm_size failed with error %i.", res);
  if ((res = MPI_Comm_rank(MPI_COMM_WORLD, &myrank)) != MPI_SUCCESS)
    error("Call to MPI_Comm_rank failed with error %i.", res);

  /* Make sure messages are stamped with the correct rank. */
  engine_rank = myrank;

  if ((res = MPI_Comm_set_errhandler(MPI_COMM_WORLD, MPI_ERRORS_RETURN)) !=
      MPI_SUCCESS)
    error("Call to MPI_Comm_set_errhandler failed with error %i.", res);
  if (myrank == 0)
    printf("[0000] [00000.0] main: MPI is up and running with %i node(s).\n\n",
           nr_nodes);
  if (nr_nodes == 1) {
    message("WARNING: you are running with one MPI rank.");
    message("WARNING: you should use the non-MPI version of this program.");
  }
  fflush(stdout);

#endif

  /* Welcome to SWIFT, you made the right choice */
  if (myrank == 0) greetings();

  int with_aff = 0;
  int dry_run = 0;
  int dump_tasks = 0;
  int dump_threadpool = 0;
  int nsteps = -2;
  int restart = 0;
  int with_cosmology = 0;
  int with_external_gravity = 0;
  int with_sourceterms = 0;
  int with_cooling = 0;
  int with_self_gravity = 0;
  int with_hydro = 0;
  int with_limiter = 0;
  int with_stars = 0;
  int with_fp_exceptions = 0;
  int with_drift_all = 0;
  int with_mpole_reconstruction = 0;
  int verbose = 0;
  int nr_threads = 1;
  int with_verbose_timers = 0;
  int nparams = 0;
  char *cmdparams[PARSER_MAX_NO_OF_PARAMS];
  char paramFileName[200] = "";
  char restart_file[200] = "";
  unsigned long long cpufreq = 0;

  /* Parse the parameters */
  int c;
<<<<<<< HEAD
  while ((c = getopt(argc, argv, "acCdDef:FgGhLMn:P:sSt:Tv:y:Y:")) != -1)
=======
  while ((c = getopt(argc, argv, "acCdDef:FgGhMn:P:rsSt:Tv:y:Y:")) != -1)
>>>>>>> 00eb15b5
    switch (c) {
      case 'a':
#if defined(HAVE_SETAFFINITY) && defined(HAVE_LIBNUMA)
        with_aff = 1;
#else
        error("Need NUMA support for thread affinity");
#endif
        break;
      case 'c':
        with_cosmology = 1;
        break;
      case 'C':
        with_cooling = 1;
        break;
      case 'd':
        dry_run = 1;
        break;
      case 'D':
        with_drift_all = 1;
        break;
      case 'e':
#ifdef HAVE_FE_ENABLE_EXCEPT
        with_fp_exceptions = 1;
#else
        error("Need support for floating point exception on this platform");
#endif
        break;
      case 'f':
        if (sscanf(optarg, "%llu", &cpufreq) != 1) {
          if (myrank == 0) printf("Error parsing CPU frequency (-f).\n");
          if (myrank == 0) print_help_message();
          return 1;
        }
        break;
      case 'F':
        with_sourceterms = 1;
        break;
      case 'g':
        with_external_gravity = 1;
        break;
      case 'G':
        with_self_gravity = 1;
        break;
      case 'h':
        if (myrank == 0) print_help_message();
        return 0;
      case 'L':
        with_limiter = 1;
        break;
      case 'M':
        with_mpole_reconstruction = 1;
        break;
      case 'n':
        if (sscanf(optarg, "%d", &nsteps) != 1) {
          if (myrank == 0) printf("Error parsing fixed number of steps.\n");
          if (myrank == 0) print_help_message();
          return 1;
        }
        break;
      case 'P':
        cmdparams[nparams] = optarg;
        nparams++;
        break;
      case 'r':
        restart = 1;
        break;
      case 's':
        with_hydro = 1;
        break;
      case 'S':
        with_stars = 1;
        break;
      case 't':
        if (sscanf(optarg, "%d", &nr_threads) != 1) {
          if (myrank == 0)
            printf("Error parsing the number of threads (-t).\n");
          if (myrank == 0) print_help_message();
          return 1;
        }
        break;
      case 'T':
        with_verbose_timers = 1;
        break;
      case 'v':
        if (sscanf(optarg, "%d", &verbose) != 1) {
          if (myrank == 0) printf("Error parsing verbosity level (-v).\n");
          if (myrank == 0) print_help_message();
          return 1;
        }
        break;
      case 'y':
        if (sscanf(optarg, "%d", &dump_tasks) != 1) {
          if (myrank == 0) printf("Error parsing dump_tasks (-y). \n");
          if (myrank == 0) print_help_message();
          return 1;
        }
#ifndef SWIFT_DEBUG_TASKS
        if (dump_tasks) {
          error(
              "Task dumping is only possible if SWIFT was configured with the "
              "--enable-task-debugging option.");
        }
#endif
        break;
      case 'Y':
        if (sscanf(optarg, "%d", &dump_threadpool) != 1) {
          if (myrank == 0) printf("Error parsing dump_threadpool (-Y). \n");
          if (myrank == 0) print_help_message();
          return 1;
        }
#ifndef SWIFT_DEBUG_THREADPOOL
        if (dump_threadpool) {
          error(
              "Threadpool dumping is only possible if SWIFT was configured "
              "with the "
              "--enable-threadpool-debugging option.");
        }
#endif
        break;
      case '?':
        if (myrank == 0) print_help_message();
        return 1;
        break;
    }
  if (optind == argc - 1) {
    if (!strcpy(paramFileName, argv[optind++]))
      error("Error reading parameter file name.");
  } else if (optind > argc - 1) {
    if (myrank == 0) printf("Error: A parameter file name must be provided\n");
    if (myrank == 0) print_help_message();
    return 1;
  } else {
    if (myrank == 0) printf("Error: Too many parameters given\n");
    if (myrank == 0) print_help_message();
    return 1;
  }
  if (!with_self_gravity && !with_hydro && !with_external_gravity) {
    if (myrank == 0)
      printf("Error: At least one of -s, -g or -G must be chosen.\n");
    if (myrank == 0) print_help_message();
    return 1;
  }
  if (with_stars && !with_external_gravity && !with_self_gravity) {
    if (myrank == 0)
      printf(
          "Error: Cannot process stars without gravity, -g or -G must be "
          "chosen.\n");
    if (myrank == 0) print_help_message();
    return 1;
  }

/* Let's pin the main thread, now we know if affinity will be used. */
#if defined(HAVE_SETAFFINITY) && defined(HAVE_LIBNUMA) && defined(_GNU_SOURCE)
  if (with_aff &&
      ((ENGINE_POLICY)&engine_policy_setaffinity) == engine_policy_setaffinity)
    engine_pin();
#endif

  /* Genesis 1.1: And then, there was time ! */
  clocks_set_cpufreq(cpufreq);

  /* How vocal are we ? */
  const int talking = (verbose == 1 && myrank == 0) || (verbose == 2);

  if (myrank == 0 && dry_run)
    message(
        "Executing a dry run. No i/o or time integration will be performed.");

  /* Report CPU frequency.*/
  cpufreq = clocks_get_cpufreq();
  if (myrank == 0) {
    message("CPU frequency used for tick conversion: %llu Hz", cpufreq);
  }

/* Report host name(s). */
#ifdef WITH_MPI
  if (talking) {
    message("Rank %d running on: %s", myrank, hostname());
  }
#else
  message("Running on: %s", hostname());
#endif

/* Do we have debugging checks ? */
#ifdef SWIFT_DEBUG_CHECKS
  if (myrank == 0)
    message("WARNING: Debugging checks activated. Code will be slower !");
#endif

/* Do we have debugging checks ? */
#ifdef SWIFT_USE_NAIVE_INTERACTIONS
  if (myrank == 0)
    message(
        "WARNING: Naive cell interactions activated. Code will be slower !");
#endif

/* Do we have gravity accuracy checks ? */
#ifdef SWIFT_GRAVITY_FORCE_CHECKS
  if (myrank == 0)
    message(
        "WARNING: Checking 1/%d of all gpart for gravity accuracy. Code will "
        "be slower !",
        SWIFT_GRAVITY_FORCE_CHECKS);
#endif

  /* Do we choke on FP-exceptions ? */
  if (with_fp_exceptions) {
#ifdef HAVE_FE_ENABLE_EXCEPT
    feenableexcept(FE_DIVBYZERO | FE_INVALID | FE_OVERFLOW);
#endif
    if (myrank == 0)
      message("WARNING: Floating point exceptions will be reported.");
  }

/* Do we have slow barriers? */
#ifndef HAVE_PTHREAD_BARRIERS
  if (myrank == 0)
    message("WARNING: Non-optimal thread barriers are being used.");
#endif

  /* How large are the parts? */
  if (myrank == 0) {
    message("sizeof(part)        is %4zi bytes.", sizeof(struct part));
    message("sizeof(xpart)       is %4zi bytes.", sizeof(struct xpart));
    message("sizeof(spart)       is %4zi bytes.", sizeof(struct spart));
    message("sizeof(gpart)       is %4zi bytes.", sizeof(struct gpart));
    message("sizeof(multipole)   is %4zi bytes.", sizeof(struct multipole));
    message("sizeof(grav_tensor) is %4zi bytes.", sizeof(struct grav_tensor));
    message("sizeof(task)        is %4zi bytes.", sizeof(struct task));
    message("sizeof(cell)        is %4zi bytes.", sizeof(struct cell));
  }

  /* Read the parameter file */
  struct swift_params *params = malloc(sizeof(struct swift_params));
  if (params == NULL) error("Error allocating memory for the parameter file.");
  if (myrank == 0) {
    message("Reading runtime parameters from file '%s'", paramFileName);
    parser_read_file(paramFileName, params);

    /* Handle any command-line overrides. */
    if (nparams > 0) {
      message(
          "Overwriting values read from the YAML file with command-line "
          "values.");
      for (int k = 0; k < nparams; k++) parser_set_param(params, cmdparams[k]);
    }

    /* And dump the parameters as used. */
    // parser_print_params(&params);
    parser_write_params_to_file(params, "used_parameters.yml");
  }
#ifdef WITH_MPI
  /* Broadcast the parameter file */
  MPI_Bcast(params, sizeof(struct swift_params), MPI_BYTE, 0, MPI_COMM_WORLD);
#endif

  /* Check that we can write the snapshots by testing if the output
   * directory exists and is searchable and writable. */
  char basename[PARSER_MAX_LINE_SIZE];
  parser_get_param_string(params, "Snapshots:basename", basename);
  const char *dirp = dirname(basename);
  if (access(dirp, W_OK | X_OK) != 0) {
    error("Cannot write snapshots in directory %s (%s)", dirp, strerror(errno));
  }

  /* Prepare the domain decomposition scheme */
  struct repartition reparttype;
#ifdef WITH_MPI
  struct partition initial_partition;
  partition_init(&initial_partition, &reparttype, params, nr_nodes);

  /* Let's report what we did */
  if (myrank == 0) {
    message("Using initial partition %s",
            initial_partition_name[initial_partition.type]);
    if (initial_partition.type == INITPART_GRID)
      message("grid set to [ %i %i %i ].", initial_partition.grid[0],
              initial_partition.grid[1], initial_partition.grid[2]);
    message("Using %s repartitioning", repartition_name[reparttype.type]);
  }
#endif

  /* Common variables for restart and IC sections. */
  int clean_h_values = 0;
  int flag_entropy_ICs = 0;

  /* Work out where we will read and write restart files. */
  char restart_dir[PARSER_MAX_LINE_SIZE];
  parser_get_opt_param_string(params, "Restarts:subdir", restart_dir,
                              "restart");

  /* The directory must exist. */
  if (myrank == 0) {
    if (access(restart_dir, W_OK | X_OK) != 0) {
      if (restart) {
        error("Cannot restart as no restart subdirectory: %s (%s)", restart_dir,
              strerror(errno));
      } else {
        if (mkdir(restart_dir, 0777) != 0)
          error("Failed to create restart directory: %s (%s)", restart_dir,
                strerror(errno));
      }
    }
  }

  /* Basename for any restart files. */
  char restart_name[PARSER_MAX_LINE_SIZE];
  parser_get_opt_param_string(params, "Restarts:basename", restart_name,
                              "swift");

  /* How often to check for the stop file and dump restarts and exit the
   * application. */
  int restart_stop_steps =
      parser_get_opt_param_int(params, "Restarts:stop_steps", 100);

  /* If restarting, look for the restart files. */
  if (restart) {

    /* Attempting a restart. */
    char **restart_files = NULL;
    int restart_nfiles = 0;

    if (myrank == 0) {
      message("Restarting SWIFT");

      /* Locate the restart files. */
      restart_files =
          restart_locate(restart_dir, restart_name, &restart_nfiles);
      if (restart_nfiles == 0)
        error("Failed to locate any restart files in %s", restart_dir);

      /* We need one file per rank. */
      if (restart_nfiles != nr_nodes)
        error("Incorrect number of restart files, expected %d found %d",
              nr_nodes, restart_nfiles);

      if (verbose > 0)
        for (int i = 0; i < restart_nfiles; i++)
          message("found restart file: %s", restart_files[i]);
    }

#ifdef WITH_MPI
    /* Distribute the restart files, need one for each rank. */
    if (myrank == 0) {

      for (int i = 1; i < nr_nodes; i++) {
        strcpy(restart_file, restart_files[i]);
        MPI_Send(restart_file, 200, MPI_BYTE, i, 0, MPI_COMM_WORLD);
      }

      /* Keep local file. */
      strcpy(restart_file, restart_files[0]);

      /* Finished with the list. */
      restart_locate_free(restart_nfiles, restart_files);

    } else {
      MPI_Recv(restart_file, 200, MPI_BYTE, 0, 0, MPI_COMM_WORLD,
               MPI_STATUS_IGNORE);
    }
    if (verbose > 1) message("local restart file = %s", restart_file);
#else

    /* Just one restart file. */
    strcpy(restart_file, restart_files[0]);
#endif

    /* Now read it. */
    restart_read(&e, restart_file);

    /* And initialize the engine with the space and policies. */
    if (myrank == 0) clocks_gettime(&tic);
    engine_config(1, &e, params, nr_nodes, myrank, nr_threads, with_aff,
                  talking, restart_file);
    if (myrank == 0) {
      clocks_gettime(&toc);
      message("engine_config took %.3f %s.", clocks_diff(&tic, &toc),
              clocks_getunit());
      fflush(stdout);
    }

    /* Check if we are already done when given steps on the command-line. */
    if (e.step >= nsteps && nsteps > 0)
      error("Not restarting, already completed %d steps", e.step);

  } else {

    /* Not restarting so look for the ICs. */
    /* Initialize unit system and constants */
    units_init(&us, params, "InternalUnitSystem");
    phys_const_init(&us, &prog_const);
    if (myrank == 0 && verbose > 0) {
      message("Internal unit system: U_M = %e g.", us.UnitMass_in_cgs);
      message("Internal unit system: U_L = %e cm.", us.UnitLength_in_cgs);
      message("Internal unit system: U_t = %e s.", us.UnitTime_in_cgs);
      message("Internal unit system: U_I = %e A.", us.UnitCurrent_in_cgs);
      message("Internal unit system: U_T = %e K.", us.UnitTemperature_in_cgs);
      phys_const_print(&prog_const);
    }

    /* Initialise the hydro properties */
    if (with_hydro) hydro_props_init(&hydro_properties, params);
    if (with_hydro) eos_init(&eos, params);

    /* Initialise the gravity properties */
    if (with_self_gravity) gravity_props_init(&gravity_properties, params);

    /* Read particles and space information from (GADGET) ICs */
    char ICfileName[200] = "";
    parser_get_param_string(params, "InitialConditions:file_name", ICfileName);
    const int replicate =
        parser_get_opt_param_int(params, "InitialConditions:replicate", 1);
    clean_h_values =
        parser_get_opt_param_int(params, "InitialConditions:cleanup_h", 0);
    if (myrank == 0) message("Reading ICs from file '%s'", ICfileName);
    fflush(stdout);

    /* Get ready to read particles of all kinds */
    size_t Ngas = 0, Ngpart = 0, Nspart = 0;
    double dim[3] = {0., 0., 0.};
    int periodic = 0;
    if (myrank == 0) clocks_gettime(&tic);
#if defined(WITH_MPI)
#if defined(HAVE_PARALLEL_HDF5)
    read_ic_parallel(ICfileName, &us, dim, &parts, &gparts, &sparts, &Ngas,
                     &Ngpart, &Nspart, &periodic, &flag_entropy_ICs, with_hydro,
                     (with_external_gravity || with_self_gravity), with_stars,
                     myrank, nr_nodes, MPI_COMM_WORLD, MPI_INFO_NULL,
                     nr_threads, dry_run);
#else
    read_ic_serial(ICfileName, &us, dim, &parts, &gparts, &sparts, &Ngas,
                   &Ngpart, &Nspart, &periodic, &flag_entropy_ICs, with_hydro,
                   (with_external_gravity || with_self_gravity), with_stars,
                   myrank, nr_nodes, MPI_COMM_WORLD, MPI_INFO_NULL, nr_threads,
                   dry_run);
#endif
#else
    read_ic_single(ICfileName, &us, dim, &parts, &gparts, &sparts, &Ngas,
                   &Ngpart, &Nspart, &periodic, &flag_entropy_ICs, with_hydro,
                   (with_external_gravity || with_self_gravity), with_stars,
                   nr_threads, dry_run);
#endif
    if (myrank == 0) {
      clocks_gettime(&toc);
      message("Reading initial conditions took %.3f %s.",
              clocks_diff(&tic, &toc), clocks_getunit());
      fflush(stdout);
    }

#ifdef SWIFT_DEBUG_CHECKS
    /* Check once and for all that we don't have unwanted links */
    if (!with_stars) {
      for (size_t k = 0; k < Ngpart; ++k)
        if (gparts[k].type == swift_type_star) error("Linking problem");
    }
    if (!with_hydro) {
      for (size_t k = 0; k < Ngpart; ++k)
        if (gparts[k].type == swift_type_gas) error("Linking problem");
    }
#endif

    /* Get the total number of particles across all nodes. */
    long long N_total[3] = {0, 0, 0};
#if defined(WITH_MPI)
    long long N_long[3] = {Ngas, Ngpart, Nspart};
    MPI_Allreduce(&N_long, &N_total, 3, MPI_LONG_LONG_INT, MPI_SUM,
                  MPI_COMM_WORLD);
#else
    N_total[0] = Ngas;
    N_total[1] = Ngpart;
    N_total[2] = Nspart;
#endif

    if (myrank == 0)
      message(
          "Read %lld gas particles, %lld star particles and %lld gparts from "
          "the "
          "ICs.",
          N_total[0], N_total[2], N_total[1]);

    /* Initialize the space with these data. */
    if (myrank == 0) clocks_gettime(&tic);
    space_init(&s, params, dim, parts, gparts, sparts, Ngas, Ngpart, Nspart,
               periodic, replicate, with_self_gravity, talking, dry_run);

    if (myrank == 0) {
      clocks_gettime(&toc);
      message("space_init took %.3f %s.", clocks_diff(&tic, &toc),
              clocks_getunit());
      fflush(stdout);
    }

/* Also update the total counts (in case of changes due to replication) */
#if defined(WITH_MPI)
    N_long[0] = s.nr_parts;
    N_long[1] = s.nr_gparts;
    N_long[2] = s.nr_sparts;
    MPI_Allreduce(&N_long, &N_total, 3, MPI_LONG_LONG_INT, MPI_SUM,
                  MPI_COMM_WORLD);
#else
    N_total[0] = s.nr_parts;
    N_total[1] = s.nr_gparts;
    N_total[2] = s.nr_sparts;
#endif

    /* Say a few nice things about the space we just created. */
    if (myrank == 0) {
      message("space dimensions are [ %.3f %.3f %.3f ].", s.dim[0], s.dim[1],
              s.dim[2]);
      message("space %s periodic.", s.periodic ? "is" : "isn't");
      message("highest-level cell dimensions are [ %i %i %i ].", s.cdim[0],
              s.cdim[1], s.cdim[2]);
      message("%zi parts in %i cells.", s.nr_parts, s.tot_cells);
      message("%zi gparts in %i cells.", s.nr_gparts, s.tot_cells);
      message("%zi sparts in %i cells.", s.nr_sparts, s.tot_cells);
      message("maximum depth is %d.", s.maxdepth);
      fflush(stdout);
    }

<<<<<<< HEAD
  /* Initialise the feedback properties */
  struct sourceterms sourceterms;
  if (with_sourceterms) sourceterms_init(params, &us, &sourceterms);
  if (with_sourceterms && myrank == 0) sourceterms_print(&sourceterms);

  /* Construct the engine policy */
  int engine_policies = ENGINE_POLICY | engine_policy_steal;
  if (with_drift_all) engine_policies |= engine_policy_drift_all;
  if (with_mpole_reconstruction)
    engine_policies |= engine_policy_reconstruct_mpoles;
  if (with_hydro) engine_policies |= engine_policy_hydro;
  if (with_self_gravity) engine_policies |= engine_policy_self_gravity;
  if (with_external_gravity) engine_policies |= engine_policy_external_gravity;
  if (with_cosmology) engine_policies |= engine_policy_cosmology;
  if (with_cooling) engine_policies |= engine_policy_cooling;
  if (with_sourceterms) engine_policies |= engine_policy_sourceterms;
  if (with_stars) engine_policies |= engine_policy_stars;
  if (with_limiter) engine_policies |= engine_policy_limiter;

  /* Initialize the engine with the space and policies. */
  if (myrank == 0) clocks_gettime(&tic);
  struct engine e;
  engine_init(&e, &s, params, nr_nodes, myrank, nr_threads, N_total[0],
              N_total[1], with_aff, engine_policies, talking, &reparttype, &us,
              &prog_const, &hydro_properties, &gravity_properties, &potential,
              &cooling_func, &chemistry, &sourceterms);
  if (myrank == 0) {
    clocks_gettime(&toc);
    message("engine_init took %.3f %s.", clocks_diff(&tic, &toc),
            clocks_getunit());
    fflush(stdout);
  }
=======
    /* Verify that each particle is in it's proper cell. */
    if (talking && !dry_run) {
      int icount = 0;
      space_map_cells_pre(&s, 0, &map_cellcheck, &icount);
      message("map_cellcheck picked up %i parts.", icount);
    }
>>>>>>> 00eb15b5

    /* Verify the maximal depth of cells. */
    if (talking && !dry_run) {
      int data[2] = {s.maxdepth, 0};
      space_map_cells_pre(&s, 0, &map_maxdepth, data);
      message("nr of cells at depth %i is %i.", data[0], data[1]);
    }

    /* Initialise the external potential properties */
    if (with_external_gravity)
      potential_init(params, &prog_const, &us, &s, &potential);
    if (myrank == 0) potential_print(&potential);

    /* Initialise the cooling function properties */
    if (with_cooling) cooling_init(params, &us, &prog_const, &cooling_func);
    if (myrank == 0) cooling_print(&cooling_func);

    /* Initialise the chemistry */
    chemistry_init(params, &us, &prog_const, &chemistry);
    if (myrank == 0) chemistry_print(&chemistry);

    /* Initialise the feedback properties */
    if (with_sourceterms) sourceterms_init(params, &us, &sourceterms);
    if (with_sourceterms && myrank == 0) sourceterms_print(&sourceterms);

    /* Construct the engine policy */
    int engine_policies = ENGINE_POLICY | engine_policy_steal;
    if (with_drift_all) engine_policies |= engine_policy_drift_all;
    if (with_mpole_reconstruction)
      engine_policies |= engine_policy_reconstruct_mpoles;
    if (with_hydro) engine_policies |= engine_policy_hydro;
    if (with_self_gravity) engine_policies |= engine_policy_self_gravity;
    if (with_external_gravity)
      engine_policies |= engine_policy_external_gravity;
    if (with_cosmology) engine_policies |= engine_policy_cosmology;
    if (with_cooling) engine_policies |= engine_policy_cooling;
    if (with_sourceterms) engine_policies |= engine_policy_sourceterms;
    if (with_stars) engine_policies |= engine_policy_stars;

    /* Initialize the engine with the space and policies. */
    if (myrank == 0) clocks_gettime(&tic);
    engine_init(&e, &s, params, N_total[0], N_total[1], engine_policies,
                talking, &reparttype, &us, &prog_const, &hydro_properties,
                &gravity_properties, &potential, &cooling_func, &chemistry,
                &sourceterms);
    engine_config(0, &e, params, nr_nodes, myrank, nr_threads, with_aff,
                  talking, restart_file);
    if (myrank == 0) {
      clocks_gettime(&toc);
      message("engine_init took %.3f %s.", clocks_diff(&tic, &toc),
              clocks_getunit());
      fflush(stdout);
    }

    /* Get some info to the user. */
    if (myrank == 0) {
      long long N_DM = N_total[1] - N_total[2] - N_total[0];
      message(
          "Running on %lld gas particles, %lld star particles and %lld DM "
          "particles (%lld gravity particles)",
          N_total[0], N_total[2], N_total[1] > 0 ? N_DM : 0, N_total[1]);
      message(
          "from t=%.3e until t=%.3e with %d threads and %d queues "
          "(dt_min=%.3e, "
          "dt_max=%.3e)...",
          e.timeBegin, e.timeEnd, e.nr_threads, e.sched.nr_queues, e.dt_min,
          e.dt_max);
      fflush(stdout);
    }
  }

  /* Time to say good-bye if this was not a serious run. */
  if (dry_run) {
#ifdef WITH_MPI
    if ((res = MPI_Finalize()) != MPI_SUCCESS)
      error("call to MPI_Finalize failed with error %i.", res);
#endif
    if (myrank == 0)
      message("Time integration ready to start. End of dry-run.");
    engine_clean(&e);
    free(params);
    return 0;
  }

/* Initialise the table of Ewald corrections for the gravity checks */
#ifdef SWIFT_GRAVITY_FORCE_CHECKS
  if (periodic) gravity_exact_force_ewald_init(e.s->dim[0]);
#endif

/* Init the runner history. */
#ifdef HIST
  for (k = 0; k < runner_hist_N; k++) runner_hist_bins[k] = 0;
#endif

  if (!restart) {

#ifdef WITH_MPI
    /* Split the space. */
    engine_split(&e, &initial_partition);
    engine_redistribute(&e);
#endif

    /* Initialise the particles */
    engine_init_particles(&e, flag_entropy_ICs, clean_h_values);

    /* Write the state of the system before starting time integration. */
    engine_dump_snapshot(&e);
    engine_print_stats(&e);
  }

  /* Legend */
  if (myrank == 0)
    printf("# %6s %14s %14s %9s %12s %12s %12s %16s [%s] %6s\n", "Step", "Time",
           "Time-step", "Time-bins", "Updates", "g-Updates", "s-Updates",
           "Wall-clock time", clocks_getunit(), "Props");

  /* File for the timers */
  if (with_verbose_timers) timers_open_file(myrank);

  /* Create a name for restart file of this rank. */
  if (restart_genname(restart_dir, restart_name, e.nodeID, restart_file, 200) !=
      0)
    error("Failed to generate restart filename");

  /* Main simulation loop */
  /* ==================== */
  int force_stop = 0;
  for (int j = 0; !engine_is_done(&e) && e.step - 1 != nsteps && !force_stop;
       j++) {

    /* Reset timers */
    timers_reset_all();

    /* Take a step. */
    engine_step(&e);

    /* Print the timers. */
    if (with_verbose_timers) timers_print(e.step);

    /* Every so often allow the user to stop the application and dump the
     * restart
     * files. */
    if (j % restart_stop_steps == 0) {
      force_stop = restart_stop_now(restart_dir, 0);
      if (myrank == 0 && force_stop)
        message("Forcing application exit, dumping restart files...");
    }

    /* Also if using nsteps to exit, will not have saved any restarts on exit,
     * make
     * sure we do that (useful in testing only). */
    if (force_stop || (e.restart_onexit && e.step - 1 == nsteps))
      engine_dump_restarts(&e, 0, 1);

#ifdef SWIFT_DEBUG_TASKS
    /* Dump the task data using the given frequency. */
    if (dump_tasks && (dump_tasks == 1 || j % dump_tasks == 1)) {
#ifdef WITH_MPI

      /* Make sure output file is empty, only on one rank. */
      char dumpfile[30];
      snprintf(dumpfile, 30, "thread_info_MPI-step%d.dat", j + 1);
      FILE *file_thread;
      if (myrank == 0) {
        file_thread = fopen(dumpfile, "w");
        fclose(file_thread);
      }
      MPI_Barrier(MPI_COMM_WORLD);

      for (int i = 0; i < nr_nodes; i++) {

        /* Rank 0 decides the index of writing node, this happens one-by-one. */
        int kk = i;
        MPI_Bcast(&kk, 1, MPI_INT, 0, MPI_COMM_WORLD);

        if (i == myrank) {

          /* Open file and position at end. */
          file_thread = fopen(dumpfile, "a");

          fprintf(file_thread, " %03i 0 0 0 0 %lli %lli %zi %zi %zi 0 0 %lli\n",
                  myrank, e.tic_step, e.toc_step, e.updates, e.g_updates,
                  e.s_updates, cpufreq);
          int count = 0;
          for (int l = 0; l < e.sched.nr_tasks; l++) {
            if (!e.sched.tasks[l].implicit && e.sched.tasks[l].toc != 0) {
              fprintf(
                  file_thread,
                  " %03i %i %i %i %i %lli %lli %i %i %i %i %i %i\n", myrank,
                  e.sched.tasks[l].rid, e.sched.tasks[l].type,
                  e.sched.tasks[l].subtype, (e.sched.tasks[l].cj == NULL),
                  e.sched.tasks[l].tic, e.sched.tasks[l].toc,
                  (e.sched.tasks[l].ci != NULL) ? e.sched.tasks[l].ci->count
                                                : 0,
                  (e.sched.tasks[l].cj != NULL) ? e.sched.tasks[l].cj->count
                                                : 0,
                  (e.sched.tasks[l].ci != NULL) ? e.sched.tasks[l].ci->gcount
                                                : 0,
                  (e.sched.tasks[l].cj != NULL) ? e.sched.tasks[l].cj->gcount
                                                : 0,
                  e.sched.tasks[l].flags, e.sched.tasks[l].sid);
            }
            fflush(stdout);
            count++;
          }
          fclose(file_thread);
        }

        /* And we wait for all to synchronize. */
        MPI_Barrier(MPI_COMM_WORLD);
      }

#else
      char dumpfile[30];
      snprintf(dumpfile, 30, "thread_info-step%d.dat", j + 1);
      FILE *file_thread;
      file_thread = fopen(dumpfile, "w");
      /* Add some information to help with the plots */
      fprintf(file_thread, " %i %i %i %i %lli %lli %zi %zi %zi %i %lli\n", -2,
              -1, -1, 1, e.tic_step, e.toc_step, e.updates, e.g_updates,
              e.s_updates, 0, cpufreq);
      for (int l = 0; l < e.sched.nr_tasks; l++) {
        if (!e.sched.tasks[l].implicit && e.sched.tasks[l].toc != 0) {
          fprintf(
              file_thread, " %i %i %i %i %lli %lli %i %i %i %i %i\n",
              e.sched.tasks[l].rid, e.sched.tasks[l].type,
              e.sched.tasks[l].subtype, (e.sched.tasks[l].cj == NULL),
              e.sched.tasks[l].tic, e.sched.tasks[l].toc,
              (e.sched.tasks[l].ci == NULL) ? 0 : e.sched.tasks[l].ci->count,
              (e.sched.tasks[l].cj == NULL) ? 0 : e.sched.tasks[l].cj->count,
              (e.sched.tasks[l].ci == NULL) ? 0 : e.sched.tasks[l].ci->gcount,
              (e.sched.tasks[l].cj == NULL) ? 0 : e.sched.tasks[l].cj->gcount,
              e.sched.tasks[l].sid);
        }
      }
      fclose(file_thread);
#endif  // WITH_MPI
    }
#endif  // SWIFT_DEBUG_TASKS

#ifdef SWIFT_DEBUG_THREADPOOL
    /* Dump the task data using the given frequency. */
    if (dump_threadpool && (dump_threadpool == 1 || j % dump_threadpool == 1)) {
      char dumpfile[40];
#ifdef WITH_MPI
      snprintf(dumpfile, 40, "threadpool_info-rank%d-step%d.dat", engine_rank,
               j + 1);
#else
      snprintf(dumpfile, 40, "threadpool_info-step%d.dat", j + 1);
#endif  // WITH_MPI
      threadpool_dump_log(&e.threadpool, dumpfile, 1);
    } else {
      threadpool_reset_log(&e.threadpool);
    }
#endif  // SWIFT_DEBUG_THREADPOOL
  }

/* Print the values of the runner histogram. */
#ifdef HIST
  printf("main: runner histogram data:\n");
  for (k = 0; k < runner_hist_N; k++)
    printf(" %e %e %e\n",
           runner_hist_a + k * (runner_hist_b - runner_hist_a) / runner_hist_N,
           runner_hist_a +
               (k + 1) * (runner_hist_b - runner_hist_a) / runner_hist_N,
           (double)runner_hist_bins[k]);
#endif

  /* Write final output. */
  engine_drift_all(&e);
  engine_print_stats(&e);
  engine_dump_snapshot(&e);

#ifdef WITH_MPI
  if ((res = MPI_Finalize()) != MPI_SUCCESS)
    error("call to MPI_Finalize failed with error %i.", res);
#endif

  /* Remove the stop file if used. Do this anyway, we could have missed the
   * stop file if normal exit happened first. */
  if (myrank == 0) force_stop = restart_stop_now(restart_dir, 1);

  /* Clean everything */
  if (with_verbose_timers) timers_close_file();
  engine_clean(&e);
  free(params);

  /* Say goodbye. */
  if (myrank == 0) message("done. Bye.");

  /* All is calm, all is bright. */
  return 0;
}<|MERGE_RESOLUTION|>--- conflicted
+++ resolved
@@ -204,11 +204,7 @@
 
   /* Parse the parameters */
   int c;
-<<<<<<< HEAD
-  while ((c = getopt(argc, argv, "acCdDef:FgGhLMn:P:sSt:Tv:y:Y:")) != -1)
-=======
-  while ((c = getopt(argc, argv, "acCdDef:FgGhMn:P:rsSt:Tv:y:Y:")) != -1)
->>>>>>> 00eb15b5
+  while ((c = getopt(argc, argv, "acCdDef:FgGhLMn:P:rsSt:Tv:y:Y:")) != -1)
     switch (c) {
       case 'a':
 #if defined(HAVE_SETAFFINITY) && defined(HAVE_LIBNUMA)
@@ -728,47 +724,12 @@
       fflush(stdout);
     }
 
-<<<<<<< HEAD
-  /* Initialise the feedback properties */
-  struct sourceterms sourceterms;
-  if (with_sourceterms) sourceterms_init(params, &us, &sourceterms);
-  if (with_sourceterms && myrank == 0) sourceterms_print(&sourceterms);
-
-  /* Construct the engine policy */
-  int engine_policies = ENGINE_POLICY | engine_policy_steal;
-  if (with_drift_all) engine_policies |= engine_policy_drift_all;
-  if (with_mpole_reconstruction)
-    engine_policies |= engine_policy_reconstruct_mpoles;
-  if (with_hydro) engine_policies |= engine_policy_hydro;
-  if (with_self_gravity) engine_policies |= engine_policy_self_gravity;
-  if (with_external_gravity) engine_policies |= engine_policy_external_gravity;
-  if (with_cosmology) engine_policies |= engine_policy_cosmology;
-  if (with_cooling) engine_policies |= engine_policy_cooling;
-  if (with_sourceterms) engine_policies |= engine_policy_sourceterms;
-  if (with_stars) engine_policies |= engine_policy_stars;
-  if (with_limiter) engine_policies |= engine_policy_limiter;
-
-  /* Initialize the engine with the space and policies. */
-  if (myrank == 0) clocks_gettime(&tic);
-  struct engine e;
-  engine_init(&e, &s, params, nr_nodes, myrank, nr_threads, N_total[0],
-              N_total[1], with_aff, engine_policies, talking, &reparttype, &us,
-              &prog_const, &hydro_properties, &gravity_properties, &potential,
-              &cooling_func, &chemistry, &sourceterms);
-  if (myrank == 0) {
-    clocks_gettime(&toc);
-    message("engine_init took %.3f %s.", clocks_diff(&tic, &toc),
-            clocks_getunit());
-    fflush(stdout);
-  }
-=======
     /* Verify that each particle is in it's proper cell. */
     if (talking && !dry_run) {
       int icount = 0;
       space_map_cells_pre(&s, 0, &map_cellcheck, &icount);
       message("map_cellcheck picked up %i parts.", icount);
     }
->>>>>>> 00eb15b5
 
     /* Verify the maximal depth of cells. */
     if (talking && !dry_run) {
@@ -807,6 +768,7 @@
     if (with_cooling) engine_policies |= engine_policy_cooling;
     if (with_sourceterms) engine_policies |= engine_policy_sourceterms;
     if (with_stars) engine_policies |= engine_policy_stars;
+    if (with_limiter) engine_policies |= engine_policy_limiter;
 
     /* Initialize the engine with the space and policies. */
     if (myrank == 0) clocks_gettime(&tic);
