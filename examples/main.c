/*******************************************************************************
 * This file is part of SWIFT.
 * Copyright (c) 2012 Pedro Gonnet (pedro.gonnet@durham.ac.uk),
 *                    Matthieu Schaller (matthieu.schaller@durham.ac.uk)
 *               2015 Peter W. Draper (p.w.draper@durham.ac.uk)
 *                    Angus Lepper (angus.lepper@ed.ac.uk)
 *               2016 John A. Regan (john.a.regan@durham.ac.uk)
 *                    Tom Theuns (tom.theuns@durham.ac.uk)
 *
 * This program is free software: you can redistribute it and/or modify
 * it under the terms of the GNU Lesser General Public License as published
 * by the Free Software Foundation, either version 3 of the License, or
 * (at your option) any later version.
 *
 * This program is distributed in the hope that it will be useful,
 * but WITHOUT ANY WARRANTY; without even the implied warranty of
 * MERCHANTABILITY or FITNESS FOR A PARTICULAR PURPOSE.  See the
 * GNU General Public License for more details.
 *
 * You should have received a copy of the GNU Lesser General Public License
 * along with this program.  If not, see <http://www.gnu.org/licenses/>.
 *
 ******************************************************************************/

/* Config parameters. */
#include "../config.h"

/* Some standard headers. */
#include <fenv.h>
#include <stdio.h>
#include <stdlib.h>
#include <string.h>
#include <unistd.h>

/* MPI headers. */
#ifdef WITH_MPI
#include <mpi.h>
#endif

/* Local headers. */
#include "swift.h"

/* Engine policy flags. */
#ifndef ENGINE_POLICY
#define ENGINE_POLICY engine_policy_none
#endif

/**
 * @brief Help messages for the command line parameters.
 */
void print_help_message() {

  printf("\nUsage: swift [OPTION]... PARAMFILE\n");
  printf("       swift_mpi [OPTION]... PARAMFILE\n");
  printf("       swift_fixdt [OPTION]... PARAMFILE\n");
  printf("       swift_fixdt_mpi [OPTION]... PARAMFILE\n\n");

  printf("Valid options are:\n");
  printf("  %2s %8s %s\n", "-a", "", "Pin runners using processor affinity");
  printf("  %2s %8s %s\n", "-c", "", "Run with cosmological time integration");
  printf(
      "  %2s %8s %s\n", "-d", "",
      "Dry run. Read the parameter file, allocate memory but does not read ");
  printf(
      "  %2s %8s %s\n", "", "",
      "the particles from ICs and exit before the start of time integration.");
  printf("  %2s %8s %s\n", "", "",
         "Allows user to check validy of parameter and IC files as well as "
         "memory limits.");
  printf("  %2s %8s %s\n", "-e", "",
         "Enable floating-point exceptions (debugging mode)");
  printf("  %2s %8s %s\n", "-f", "{int}",
         "Overwrite the CPU frequency (Hz) to be used for time measurements");
  printf("  %2s %8s %s\n", "-g", "",
         "Run with an external gravitational potential");
  printf("  %2s %8s %s\n", "-G", "", "Run with self-gravity");
  printf("  %2s %8s %s\n", "-n", "{int}",
         "Execute a fixed number of time steps");
  printf("  %2s %8s %s\n", "-s", "", "Run with SPH");
  printf("  %2s %8s %s\n", "-t", "{int}",
         "The number of threads to use on each MPI rank. Defaults to 1 if not "
         "specified.");
  printf("  %2s %8s %s\n", "-v", "[12]",
         "Increase the level of verbosity 1: MPI-rank 0 writes ");
  printf("  %2s %8s %s\n", "", "", "2: All MPI-ranks write");
  printf("  %2s %8s %s\n", "-y", "{int}",
         "Time-step frequency at which task graphs are dumped");
  printf("  %2s %8s %s\n", "-h", "", "Print this help message and exit");
  printf(
      "\nSee the file parameter_example.yml for an example of "
      "parameter file.\n");
}

/**
 * @brief Main routine that loads a few particles and generates some output.
 *
 */
int main(int argc, char *argv[]) {

  struct clocks_time tic, toc;

  int nr_nodes = 1, myrank = 0;

#ifdef WITH_MPI
  /* Start by initializing MPI. */
  int res = 0, prov = 0;
  if ((res = MPI_Init_thread(&argc, &argv, MPI_THREAD_MULTIPLE, &prov)) !=
      MPI_SUCCESS)
    error("Call to MPI_Init failed with error %i.", res);
  if (prov != MPI_THREAD_MULTIPLE)
    error(
        "MPI does not provide the level of threading required "
        "(MPI_THREAD_MULTIPLE).");
  if ((res = MPI_Comm_size(MPI_COMM_WORLD, &nr_nodes)) != MPI_SUCCESS)
    error("MPI_Comm_size failed with error %i.", res);
  if ((res = MPI_Comm_rank(MPI_COMM_WORLD, &myrank)) != MPI_SUCCESS)
    error("Call to MPI_Comm_rank failed with error %i.", res);
  if ((res = MPI_Comm_set_errhandler(MPI_COMM_WORLD, MPI_ERRORS_RETURN)) !=
      MPI_SUCCESS)
    error("Call to MPI_Comm_set_errhandler failed with error %i.", res);
  if (myrank == 0)
    printf("[0000][00000.0] MPI is up and running with %i node(s).\n",
           nr_nodes);
  if (nr_nodes == 1) {
    message("WARNING: you are running with one MPI rank.");
    message("WARNING: you should use the non-MPI version of this program.");
  }
  fflush(stdout);
#endif

/* Let's pin the main thread */
#if defined(HAVE_SETAFFINITY) && defined(HAVE_LIBNUMA) && defined(_GNU_SOURCE)
  if (((ENGINE_POLICY)&engine_policy_setaffinity) == engine_policy_setaffinity)
    engine_pin();
#endif

  /* Welcome to SWIFT, you made the right choice */
  if (myrank == 0) greetings();

  int with_aff = 0;
  int dry_run = 0;
  int dump_tasks = 0;
  int nsteps = -2;
  int with_cosmology = 0;
  int with_external_gravity = 0;
  int with_self_gravity = 0;
  int with_hydro = 0;
  int with_fp_exceptions = 0;
  int verbose = 0;
  int nr_threads = 1;
  char paramFileName[200] = "";
  unsigned long long cpufreq = 0;

  /* Parse the parameters */
  int c;
  while ((c = getopt(argc, argv, "acdef:gGhn:st:v:y:")) != -1) switch (c) {
      case 'a':
        with_aff = 1;
        break;
      case 'c':
        with_cosmology = 1;
        break;
      case 'd':
        dry_run = 1;
        break;
      case 'e':
        with_fp_exceptions = 1;
        break;
      case 'f':
        if (sscanf(optarg, "%llu", &cpufreq) != 1) {
          if (myrank == 0) printf("Error parsing CPU frequency (-f).\n");
          if (myrank == 0) print_help_message();
          return 1;
        }
        break;
      case 'g':
        with_external_gravity = 1;
        break;
      case 'G':
        with_self_gravity = 1;
        break;
      case 'h':
        if (myrank == 0) print_help_message();
        return 0;
      case 'n':
        if (sscanf(optarg, "%d", &nsteps) != 1) {
          if (myrank == 0) printf("Error parsing fixed number of steps.\n");
          if (myrank == 0) print_help_message();
          return 1;
        }
        break;
      case 's':
        with_hydro = 1;
        break;
      case 't':
        if (sscanf(optarg, "%d", &nr_threads) != 1) {
          if (myrank == 0)
            printf("Error parsing the number of threads (-t).\n");
          if (myrank == 0) print_help_message();
          return 1;
        }
        break;
      case 'v':
        if (sscanf(optarg, "%d", &verbose) != 1) {
          if (myrank == 0) printf("Error parsing verbosity level (-v).\n");
          if (myrank == 0) print_help_message();
          return 1;
        }
        break;
      case 'y':
        if (sscanf(optarg, "%d", &dump_tasks) != 1) {
          if (myrank == 0) printf("Error parsing dump_tasks (-y). \n");
          if (myrank == 0) print_help_message();
          return 1;
        }
        break;
      case '?':
        if (myrank == 0) print_help_message();
        return 1;
        break;
    }
  if (optind == argc - 1) {
    if (!strcpy(paramFileName, argv[optind++]))
      error("Error reading parameter file name.");
  } else if (optind > argc - 1) {
    if (myrank == 0) printf("Error: A parameter file name must be provided\n");
    if (myrank == 0) print_help_message();
    return 1;
  } else {
    if (myrank == 0) printf("Error: Too many parameters given\n");
    if (myrank == 0) print_help_message();
    return 1;
  }
  if (!with_self_gravity && !with_hydro && !with_external_gravity) {
    if (myrank == 0)
      printf("Error: At least one of -s, -g or -G must be chosen.\n");
    if (myrank == 0) print_help_message();
    return 1;
  }

  /* Genesis 1.1: And then, there was time ! */
  clocks_set_cpufreq(cpufreq);

  if (myrank == 0 && dry_run)
    message(
        "Executing a dry run. No i/o or time integration will be performed.");

  /* Report CPU frequency. */
  cpufreq = clocks_get_cpufreq();
  if (myrank == 0) {
    message("CPU frequency used for tick conversion: %llu Hz", cpufreq);
  }

  /* Do we choke on FP-exceptions ? */
  if (with_fp_exceptions) {
    feenableexcept(FE_DIVBYZERO | FE_INVALID | FE_OVERFLOW);
    if (myrank == 0) message("Floating point exceptions will be reported.");
  }

  /* How large are the parts? */
  if (myrank == 0) {
    message("sizeof(struct part)  is %4zi bytes.", sizeof(struct part));
    message("sizeof(struct xpart) is %4zi bytes.", sizeof(struct xpart));
    message("sizeof(struct gpart) is %4zi bytes.", sizeof(struct gpart));
    message("sizeof(struct task)  is %4zi bytes.", sizeof(struct task));
    message("sizeof(struct cell)  is %4zi bytes.", sizeof(struct cell));
  }

  /* How vocal are we ? */
  const int talking = (verbose == 1 && myrank == 0) || (verbose == 2);

  /* Read the parameter file */
  struct swift_params *params = malloc(sizeof(struct swift_params));
  if (params == NULL) error("Error allocating memory for the parameter file.");
  if (myrank == 0) {
    message("Reading runtime parameters from file '%s'", paramFileName);
    parser_read_file(paramFileName, params);
    // parser_print_params(&params);
    parser_write_params_to_file(params, "used_parameters.yml");
  }
#ifdef WITH_MPI
  /* Broadcast the parameter file */
  MPI_Bcast(params, sizeof(struct swift_params), MPI_BYTE, 0, MPI_COMM_WORLD);
#endif

/* Prepare the domain decomposition scheme */
#ifdef WITH_MPI
  struct partition initial_partition;
  enum repartition_type reparttype;
  partition_init(&initial_partition, &reparttype, params, nr_nodes);

  /* Let's report what we did */
  if (myrank == 0) {
    message("Using initial partition %s",
            initial_partition_name[initial_partition.type]);
    if (initial_partition.type == INITPART_GRID)
      message("grid set to [ %i %i %i ].", initial_partition.grid[0],
              initial_partition.grid[1], initial_partition.grid[2]);
    message("Using %s repartitioning", repartition_name[reparttype]);
  }
#endif

  /* Initialize unit system and constants */
  struct UnitSystem us;
  struct phys_const prog_const;
  units_init(&us, params, "InternalUnitSystem");
  phys_const_init(&us, &prog_const);
  if (myrank == 0 && verbose > 0) {
    message("Internal unit system: U_M = %e g.", us.UnitMass_in_cgs);
    message("Internal unit system: U_L = %e cm.", us.UnitLength_in_cgs);
    message("Internal unit system: U_t = %e s.", us.UnitTime_in_cgs);
    message("Internal unit system: U_I = %e A.", us.UnitCurrent_in_cgs);
    message("Internal unit system: U_T = %e K.", us.UnitTemperature_in_cgs);
    phys_const_print(&prog_const);
  }

  /* Initialise the hydro properties */
  struct hydro_props hydro_properties;
  hydro_props_init(&hydro_properties, params);

  /* Initialise the external potential properties */
  struct external_potential potential;
  if (with_external_gravity) potential_init(params, &us, &potential);
  if (with_external_gravity && myrank == 0) potential_print(&potential);

  /* Read particles and space information from (GADGET) ICs */
  char ICfileName[200] = "";
  parser_get_param_string(params, "InitialConditions:file_name", ICfileName);
  if (myrank == 0) message("Reading ICs from file '%s'", ICfileName);
  struct part *parts = NULL;
  struct gpart *gparts = NULL;
  size_t Ngas = 0, Ngpart = 0;
  double dim[3] = {0., 0., 0.};
  int periodic = 0;
  int flag_entropy_ICs = 0;
  if (myrank == 0) clocks_gettime(&tic);
#if defined(WITH_MPI)
#if defined(HAVE_PARALLEL_HDF5)
  read_ic_parallel(ICfileName, dim, &parts, &gparts, &Ngas, &Ngpart, &periodic,
                   &flag_entropy_ICs, myrank, nr_nodes, MPI_COMM_WORLD,
                   MPI_INFO_NULL, dry_run);
#else
  read_ic_serial(ICfileName, dim, &parts, &gparts, &Ngas, &Ngpart, &periodic,
                 &flag_entropy_ICs, myrank, nr_nodes, MPI_COMM_WORLD,
                 MPI_INFO_NULL, dry_run);
#endif
#else
<<<<<<< HEAD
  read_ic_single(ICfileName, &us, dim, &parts, &gparts, &Ngas, &Ngpart,
                 &periodic, dry_run);
=======
  read_ic_single(ICfileName, dim, &parts, &gparts, &Ngas, &Ngpart, &periodic,
                 &flag_entropy_ICs, dry_run);
>>>>>>> 95790946
#endif
  if (myrank == 0) {
    clocks_gettime(&toc);
    message("Reading initial conditions took %.3f %s.", clocks_diff(&tic, &toc),
            clocks_getunit());
    fflush(stdout);
  }

  /* Discard gparts if we don't have gravity
   * (Better implementation of i/o will come)*/
  if (!with_external_gravity && !with_self_gravity) {
    free(gparts);
    gparts = NULL;
    for (size_t k = 0; k < Ngas; ++k) parts[k].gpart = NULL;
    Ngpart = 0;
  }
  if (!with_hydro) {
    free(parts);
    parts = NULL;
    for (size_t k = 0; k < Ngpart; ++k)
      if (gparts[k].id_or_neg_offset < 0) error("Linking problem");
    Ngas = 0;
  }

  /* Get the total number of particles across all nodes. */
  long long N_total[2] = {0, 0};
#if defined(WITH_MPI)
  long long N_long[2] = {Ngas, Ngpart};
  MPI_Reduce(&N_long, &N_total, 2, MPI_LONG_LONG, MPI_SUM, 0, MPI_COMM_WORLD);
#else
  N_total[0] = Ngas;
  N_total[1] = Ngpart;
#endif
  if (myrank == 0)
    message("Read %lld gas particles and %lld gparts from the ICs.", N_total[0],
            N_total[1]);

  /* Initialize the space with these data. */
  if (myrank == 0) clocks_gettime(&tic);
  struct space s;
  space_init(&s, params, dim, parts, gparts, Ngas, Ngpart, periodic, talking,
             dry_run);
  if (myrank == 0) {
    clocks_gettime(&toc);
    message("space_init took %.3f %s.", clocks_diff(&tic, &toc),
            clocks_getunit());
    fflush(stdout);
  }

  /* Say a few nice things about the space we just created. */
  if (myrank == 0) {
    message("space dimensions are [ %.3f %.3f %.3f ].", s.dim[0], s.dim[1],
            s.dim[2]);
    message("space %s periodic.", s.periodic ? "is" : "isn't");
    message("highest-level cell dimensions are [ %i %i %i ].", s.cdim[0],
            s.cdim[1], s.cdim[2]);
    message("%zi parts in %i cells.", s.nr_parts, s.tot_cells);
    message("%zi gparts in %i cells.", s.nr_gparts, s.tot_cells);
    message("maximum depth is %d.", s.maxdepth);
    fflush(stdout);
  }

  /* Verify that each particle is in it's proper cell. */
  if (talking && !dry_run) {
    int icount = 0;
    space_map_cells_pre(&s, 0, &map_cellcheck, &icount);
    message("map_cellcheck picked up %i parts.", icount);
  }

  /* Verify the maximal depth of cells. */
  if (talking && !dry_run) {
    int data[2] = {s.maxdepth, 0};
    space_map_cells_pre(&s, 0, &map_maxdepth, data);
    message("nr of cells at depth %i is %i.", data[0], data[1]);
  }

  /* Construct the engine policy */
  int engine_policies = ENGINE_POLICY | engine_policy_steal;
  if (with_hydro) engine_policies |= engine_policy_hydro;
  if (with_self_gravity) engine_policies |= engine_policy_self_gravity;
  if (with_external_gravity) engine_policies |= engine_policy_external_gravity;
  if (with_cosmology) engine_policies |= engine_policy_cosmology;

  /* Initialize the engine with the space and policies. */
  if (myrank == 0) clocks_gettime(&tic);
  struct engine e;
  engine_init(&e, &s, params, nr_nodes, myrank, nr_threads, with_aff,
              engine_policies, talking, &us, &prog_const, &hydro_properties,
              &potential);
  if (myrank == 0) {
    clocks_gettime(&toc);
    message("engine_init took %.3f %s.", clocks_diff(&tic, &toc),
            clocks_getunit());
    fflush(stdout);
  }

  /* Write the state of the system before starting time integration. */
  if (!dry_run) engine_dump_snapshot(&e);

/* Init the runner history. */
#ifdef HIST
  for (k = 0; k < runner_hist_N; k++) runner_hist_bins[k] = 0;
#endif

  /* Get some info to the user. */
  if (myrank == 0) {
    message(
        "Running on %lld gas particles and %lld DM particles from t=%.3e until "
        "t=%.3e with %d threads and %d queues (dt_min=%.3e, dt_max=%.3e)...",
        N_total[0], N_total[1], e.timeBegin, e.timeEnd, e.nr_threads,
        e.sched.nr_queues, e.dt_min, e.dt_max);
    fflush(stdout);
  }

  /* Time to say good-bye if this was not a serious run. */
  if (dry_run) {
#ifdef WITH_MPI
    if ((res = MPI_Finalize()) != MPI_SUCCESS)
      error("call to MPI_Finalize failed with error %i.", res);
#endif
    if (myrank == 0)
      message("Time integration ready to start. End of dry-run.");
    return 0;
  }

#ifdef WITH_MPI
  /* Split the space. */
  engine_split(&e, &initial_partition);
  engine_redistribute(&e);
#endif

  /* Initialise the particles */
  engine_init_particles(&e, flag_entropy_ICs);

  /* Legend */
  if (myrank == 0)
    printf("# %6s %14s %14s %10s %10s %16s [%s]\n", "Step", "Time", "Time-step",
           "Updates", "g-Updates", "Wall-clock time", clocks_getunit());

  /* Main simulation loop */
  for (int j = 0; !engine_is_done(&e) && e.step != nsteps; j++) {

/* Repartition the space amongst the nodes? */
#ifdef WITH_MPI
    if (j % 100 == 2) e.forcerepart = reparttype;
#endif

    /* Reset timers */
    timers_reset(timers_mask_all);

    /* Take a step. */
    engine_step(&e);

    /* Dump the task data using the given frequency. */
    if (dump_tasks && (dump_tasks == 1 || j % dump_tasks == 1)) {
#ifdef WITH_MPI

      /* Make sure output file is empty, only on one rank. */
      char dumpfile[30];
      snprintf(dumpfile, 30, "thread_info_MPI-step%d.dat", j);
      FILE *file_thread;
      if (myrank == 0) {
        file_thread = fopen(dumpfile, "w");
        fclose(file_thread);
      }
      MPI_Barrier(MPI_COMM_WORLD);

      for (int i = 0; i < nr_nodes; i++) {

        /* Rank 0 decides the index of writing node, this happens one-by-one. */
        int kk = i;
        MPI_Bcast(&kk, 1, MPI_INT, 0, MPI_COMM_WORLD);

        if (i == myrank) {

          /* Open file and position at end. */
          file_thread = fopen(dumpfile, "a");

          fprintf(file_thread, " %03i 0 0 0 0 %lli %lli 0 0 0 0 %lli\n", myrank,
                  e.tic_step, e.toc_step, cpufreq);
          int count = 0;
          for (int l = 0; l < e.sched.nr_tasks; l++)
            if (!e.sched.tasks[l].skip && !e.sched.tasks[l].implicit) {
              fprintf(
                  file_thread, " %03i %i %i %i %i %lli %lli %i %i %i %i %i\n",
                  myrank, e.sched.tasks[l].last_rid, e.sched.tasks[l].type,
                  e.sched.tasks[l].subtype, (e.sched.tasks[l].cj == NULL),
                  e.sched.tasks[l].tic, e.sched.tasks[l].toc,
                  (e.sched.tasks[l].ci != NULL) ? e.sched.tasks[l].ci->count
                                                : 0,
                  (e.sched.tasks[l].cj != NULL) ? e.sched.tasks[l].cj->count
                                                : 0,
                  (e.sched.tasks[l].ci != NULL) ? e.sched.tasks[l].ci->gcount
                                                : 0,
                  (e.sched.tasks[l].cj != NULL) ? e.sched.tasks[l].cj->gcount
                                                : 0,
                  e.sched.tasks[l].flags);
              fflush(stdout);
              count++;
            }
          message("rank %d counted %d tasks", myrank, count);

          fclose(file_thread);
        }

        /* And we wait for all to synchronize. */
        MPI_Barrier(MPI_COMM_WORLD);
      }

#else
      char dumpfile[30];
      snprintf(dumpfile, 30, "thread_info-step%d.dat", j);
      FILE *file_thread;
      file_thread = fopen(dumpfile, "w");
      /* Add some information to help with the plots */
      fprintf(file_thread, " %i %i %i %i %lli %lli %i %i %i %lli\n", -2, -1, -1,
              1, e.tic_step, e.toc_step, 0, 0, 0, cpufreq);
      for (int l = 0; l < e.sched.nr_tasks; l++)
        if (!e.sched.tasks[l].skip && !e.sched.tasks[l].implicit)
          fprintf(
              file_thread, " %i %i %i %i %lli %lli %i %i %i %i\n",
              e.sched.tasks[l].last_rid, e.sched.tasks[l].type,
              e.sched.tasks[l].subtype, (e.sched.tasks[l].cj == NULL),
              e.sched.tasks[l].tic, e.sched.tasks[l].toc,
              (e.sched.tasks[l].ci == NULL) ? 0 : e.sched.tasks[l].ci->count,
              (e.sched.tasks[l].cj == NULL) ? 0 : e.sched.tasks[l].cj->count,
              (e.sched.tasks[l].ci == NULL) ? 0 : e.sched.tasks[l].ci->gcount,
              (e.sched.tasks[l].cj == NULL) ? 0 : e.sched.tasks[l].cj->gcount);
      fclose(file_thread);
#endif
    }
  }

/* Print the values of the runner histogram. */
#ifdef HIST
  printf("main: runner histogram data:\n");
  for (k = 0; k < runner_hist_N; k++)
    printf(" %e %e %e\n",
           runner_hist_a + k * (runner_hist_b - runner_hist_a) / runner_hist_N,
           runner_hist_a +
               (k + 1) * (runner_hist_b - runner_hist_a) / runner_hist_N,
           (double)runner_hist_bins[k]);
#endif

  /* Write final output. */
  engine_dump_snapshot(&e);

#ifdef WITH_MPI
  if ((res = MPI_Finalize()) != MPI_SUCCESS)
    error("call to MPI_Finalize failed with error %i.", res);
#endif

  /* Say goodbye. */
  if (myrank == 0) message("done. Bye.");

  /* All is calm, all is bright. */
  return 0;
}<|MERGE_RESOLUTION|>--- conflicted
+++ resolved
@@ -345,13 +345,8 @@
                  MPI_INFO_NULL, dry_run);
 #endif
 #else
-<<<<<<< HEAD
-  read_ic_single(ICfileName, &us, dim, &parts, &gparts, &Ngas, &Ngpart,
-                 &periodic, dry_run);
-=======
-  read_ic_single(ICfileName, dim, &parts, &gparts, &Ngas, &Ngpart, &periodic,
+  read_ic_single(ICfileName, &us, dim, &parts, &gparts, &Ngas, &Ngpart, &periodic,
                  &flag_entropy_ICs, dry_run);
->>>>>>> 95790946
 #endif
   if (myrank == 0) {
     clocks_gettime(&toc);
