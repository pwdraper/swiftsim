--- conflicted
+++ resolved
@@ -694,62 +694,12 @@
       message("map_cellcheck picked up %i parts.", icount);
     }
 
-<<<<<<< HEAD
     /* Verify the maximal depth of cells. */
     if (talking && !dry_run) {
       int data[2] = {s.maxdepth, 0};
       space_map_cells_pre(&s, 0, &map_maxdepth, data);
       message("nr of cells at depth %i is %i.", data[0], data[1]);
     }
-=======
-  /* Initialise the external potential properties */
-  struct external_potential potential;
-  if (with_external_gravity)
-    potential_init(params, &prog_const, &us, &s, &potential);
-  if (myrank == 0) potential_print(&potential);
-
-  /* Initialise the cooling function properties */
-  struct cooling_function_data cooling_func;
-  if (with_cooling) cooling_init(params, &us, &prog_const, &cooling_func);
-  if (myrank == 0) cooling_print(&cooling_func);
-
-  /* Initialise the chemistry */
-  struct chemistry_data chemistry;
-  chemistry_init(params, &us, &prog_const, &chemistry);
-  if (myrank == 0) chemistry_print(&chemistry);
-
-  /* Initialise the feedback properties */
-  struct sourceterms sourceterms;
-  if (with_sourceterms) sourceterms_init(params, &us, &sourceterms);
-  if (with_sourceterms && myrank == 0) sourceterms_print(&sourceterms);
-
-  /* Construct the engine policy */
-  int engine_policies = ENGINE_POLICY | engine_policy_steal;
-  if (with_drift_all) engine_policies |= engine_policy_drift_all;
-  if (with_mpole_reconstruction)
-    engine_policies |= engine_policy_reconstruct_mpoles;
-  if (with_hydro) engine_policies |= engine_policy_hydro;
-  if (with_self_gravity) engine_policies |= engine_policy_self_gravity;
-  if (with_external_gravity) engine_policies |= engine_policy_external_gravity;
-  if (with_cosmology) engine_policies |= engine_policy_cosmology;
-  if (with_cooling) engine_policies |= engine_policy_cooling;
-  if (with_sourceterms) engine_policies |= engine_policy_sourceterms;
-  if (with_stars) engine_policies |= engine_policy_stars;
-
-  /* Initialize the engine with the space and policies. */
-  if (myrank == 0) clocks_gettime(&tic);
-  struct engine e;
-  engine_init(&e, &s, params, nr_nodes, myrank, nr_threads, N_total[0],
-              N_total[1], with_aff, engine_policies, talking, &reparttype, &us,
-              &prog_const, &hydro_properties, &gravity_properties, &potential,
-              &cooling_func, &chemistry, &sourceterms);
-  if (myrank == 0) {
-    clocks_gettime(&toc);
-    message("engine_init took %.3f %s.", clocks_diff(&tic, &toc),
-            clocks_getunit());
-    fflush(stdout);
-  }
->>>>>>> cd4bcab7
 
     /* Initialise the external potential properties */
     struct external_potential potential;
@@ -761,6 +711,11 @@
     struct cooling_function_data cooling_func;
     if (with_cooling) cooling_init(params, &us, &prog_const, &cooling_func);
     if (with_cooling && myrank == 0) cooling_print(&cooling_func);
+
+    /* Initialise the chemistry */
+    struct chemistry_data chemistry;
+    chemistry_init(params, &us, &prog_const, &chemistry);
+    if (myrank == 0) chemistry_print(&chemistry);
 
     /* Initialise the feedback properties */
     struct sourceterms sourceterms;
@@ -785,7 +740,8 @@
     if (myrank == 0) clocks_gettime(&tic);
     engine_init(&e, &s, params, N_total[0], N_total[1], engine_policies,
                 talking, &reparttype, &us, &prog_const, &hydro_properties,
-                &gravity_properties, &potential, &cooling_func, &sourceterms);
+                &gravity_properties, &potential, &cooling_func, 
+                & chemistry, &sourceterms);
     engine_config(0, &e, nr_nodes, myrank, nr_threads, with_aff, talking,
                   restartfile);
     if (myrank == 0) {
