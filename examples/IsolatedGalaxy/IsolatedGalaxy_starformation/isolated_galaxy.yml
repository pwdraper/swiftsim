--- conflicted
+++ resolved
@@ -36,11 +36,7 @@
 # Parameters related to the initial conditions
 InitialConditions:
   file_name:               fid.hdf5 # The file to read
-<<<<<<< HEAD
-  periodic:                0    # Are we running with periodic ICs?
-=======
   periodic:                0        # Are we running with periodic ICs?
->>>>>>> 04165f18
   stars_smoothing_length:  0.5
   
 # Parameters for the hydrodynamics scheme
