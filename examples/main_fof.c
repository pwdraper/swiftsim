--- conflicted
+++ resolved
@@ -557,7 +557,7 @@
 
   /* Zero out neutrino properties to avoid running neutrino tasks */
   bzero(&neutrino_properties, sizeof(struct neutrino_props));
-  
+
   /* Initialize the space with these data. */
   if (myrank == 0) clocks_gettime(&tic);
   space_init(&s, params, &cosmo, dim, /*hydro_props=*/NULL, parts, gparts,
@@ -649,15 +649,9 @@
       engine_policies, talking, &reparttype, &us, &prog_const, &cosmo,
       /*hydro_properties=*/NULL, /*entropy_floor=*/NULL, &gravity_properties,
       /*stars_properties=*/NULL, /*black_holes_properties=*/NULL,
-<<<<<<< HEAD
-      /*sink_properties=*/NULL, /*neutrino_properties=*/NULL,
+      /*sink_properties=*/NULL, &neutrino_properties,
       /*neutrino_mesh=*/NULL, /*feedback_properties=*/NULL,
       /*rt_properties=*/NULL, &mesh, /*potential=*/NULL,
-=======
-      /*sink_properties=*/NULL, &neutrino_properties,
-      /*feedback_properties=*/NULL, /*rt_properties=*/NULL, &mesh,
-      /*potential=*/NULL,
->>>>>>> 63aef290
       /*cooling_func=*/NULL, /*starform=*/NULL, /*chemistry=*/NULL,
       &fof_properties, /*los_properties=*/NULL, &ics_metadata);
   engine_config(/*restart=*/0, /*fof=*/1, &e, params, nr_nodes, myrank,
