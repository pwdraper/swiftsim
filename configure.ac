# This file is part of SWIFT.
# Copyright (C) 2012 pedro.gonnet@durham.ac.uk.
#               2016 p.w.draper@durham.ac.uk.
#
# This program is free software: you can redistribute it and/or modify
# it under the terms of the GNU General Public License as published by
# the Free Software Foundation, either version 3 of the License, or
# (at your option) any later version.
#
# This program is distributed in the hope that it will be useful,
# but WITHOUT ANY WARRANTY; without even the implied warranty of
# MERCHANTABILITY or FITNESS FOR A PARTICULAR PURPOSE.  See the
# GNU General Public License for more details.
#
# You should have received a copy of the GNU General Public License
# along with this program.  If not, see <http://www.gnu.org/licenses/>.

# Init the project.
AC_INIT([SWIFT],[0.7.0],[https://gitlab.cosma.dur.ac.uk/swift/swiftsim])
swift_config_flags="$*"

AC_COPYRIGHT
AC_CONFIG_SRCDIR([src/space.c])
AC_CONFIG_AUX_DIR([.])
AM_INIT_AUTOMAKE([subdir-objects])

# Add local macro collection.
AC_CONFIG_MACRO_DIR([m4])

# Stop default CFLAGS from anyone except the environment.
: ${CFLAGS=""}

# Generate header file.
AM_CONFIG_HEADER(config.h)

# Find and test the compiler.
AX_CHECK_ENABLE_DEBUG
AC_PROG_CC
AM_PROG_CC_C_O

# If debug is selected then we also define SWIFT_DEVELOP_MODE to control
# any developer code options.
if test "x$ax_enable_debug" != "xno"; then
   AC_DEFINE([SWIFT_DEVELOP_MODE],1,[Enable developer code options])
fi

# Enable POSIX and platform extension preprocessor macros.
AC_USE_SYSTEM_EXTENSIONS

# Check for compiler version and vendor.
AX_COMPILER_VENDOR
AX_COMPILER_VERSION

#  Restrict support.
AC_C_RESTRICT

# Interprocedural optimization support. Needs special handling for linking and
# archiving as well as compilation with Intels, needs to be done before
# libtool is configured (to use correct LD).
AC_ARG_ENABLE([ipo],
   [AS_HELP_STRING([--enable-ipo],
     [Enable interprocedural optimization @<:@no/yes@:>@]
   )],
   [enable_ipo="$enableval"],
   [enable_ipo="no"]
)

if test "$enable_ipo" = "yes"; then
   if test "$ax_cv_c_compiler_vendor" = "intel"; then
      CFLAGS="$CFLAGS -ip -ipo"
      LDFLAGS="$LDFLAGS -ipo"
      : ${AR="xiar"}
      : ${LD="xild"}
      AC_MSG_RESULT([added Intel interprocedural optimization support])
   elif test "$ax_cv_c_compiler_vendor" = "gnu"; then
      CFLAGS="$CFLAGS -flto"
      LDFLAGS="$LDFLAGS -flto"
      AC_MSG_RESULT([added GCC interprocedural optimization support])
   elif test "$ax_cv_c_compiler_vendor" = "clang"; then
      CFLAGS="$CFLAGS -emit-llvm"
      AC_MSG_RESULT([added LLVM interprocedural optimization support])
   else
      AC_MSG_WARN([Compiler does not support interprocedural optimization])
   fi
fi

# Check for MPI. Need to do this before characterising the compiler (C99 mode),
# as this changes the compiler.
# We should consider using AX_PROG_CC_MPI to replace AC_PROG_CC when compiling
# whole applications. There are issues with mixing compilers when using this
# macro. See
# http://lists.gnu.org/archive/html/autoconf-archive-maintainers/2011-05/msg00004.html.
AC_ARG_ENABLE([mpi],
    [AS_HELP_STRING([--enable-mpi],
      [Compile with functionality for distributed-memory parallelism using MPI @<:@yes/no@:>@]
    )],
    [enable_mpi="$enableval"],
    [enable_mpi="yes"]
)
good_mpi="yes"
if test "$enable_mpi" = "yes"; then
    AX_MPI([CC="$MPICC" AC_DEFINE(HAVE_MPI, 1, [Define if you have the MPI library.]) ])
    MPI_LIBRARY="Unknown MPI"

    # Various MPI implementations require additional libraries when also using
    # threads. Use mpirun (on PATH) as that seems to be only command with
    # version flag, allow MPIRUN to override for systems that insist on
    # a non-standard name (PRACE).
    : ${MPIRUN='mpirun'}
    if test "$MPIRUN" = "mpirun"; then
       AC_PATH_PROG([MPIRUN],[mpirun],[notfound])
    fi
    if test "$MPIRUN" = "notfound"; then
       # This may not be fatal (some systems do not allow mpirun on
       # development nodes)., so push on.
       AC_MSG_WARN([Cannot find mpirun command on PATH, thread support may not be correct])
    else
       # Special options we know about.
       # Intel: -mt_mpi
       # PLATFORM: -lmtmpi
       # OpenMPI: nothing, but library should be built correctly.
       # Set MPI_THREAD_LIBS and add to linker commands as necessary.
       AC_MSG_CHECKING([MPI threads options])
       version=`$MPIRUN -version 2>&1`
       case "$version" in
         *Intel*MPI*)
            MPI_THREAD_LIBS="-mt_mpi"
            MPI_LIBRARY="Intel MPI"
            AC_MSG_RESULT([Intel MPI])
         ;;
         *Platform*)
            MPI_THREAD_LIBS="-lmtmpi"
            MPI_LIBRARY="PLATFORM MPI"
            AC_MSG_RESULT([PLATFORM MPI])
         ;;
         *"Open MPI"*)
            MPI_THREAD_LIBS=""
            MPI_LIBRARY="Open MPI"
            AC_MSG_RESULT([Open MPI])
            #  OpenMPI should be 1.8.6 or later, if not complain.
            #  Version is last word on first line of -version output.
            revision=`mpirun -version 2>&1 | grep "Open MPI" | awk '{print $NF}'`
            AX_COMPARE_VERSION( $revision, [ge], [1.8.6],,[good_mpi="no"] )
            if test "$good_mpi" = "no"; then
                AC_MSG_WARN([
    Open MPI version should be at least 1.8.6 (is $revision)])
                enable_mpi="yes (but with warning)"
            fi
         ;;
         *)
            MPI_THREAD_LIBS=""
            AC_MSG_RESULT([unknown])
         ;;
       esac
       AC_SUBST([MPI_THREAD_LIBS])
    fi
    AC_DEFINE_UNQUOTED([SWIFT_MPI_LIBRARY], ["$MPI_LIBRARY"], [The MPI library name, if known.])
fi
AM_CONDITIONAL([HAVEMPI],[test $enable_mpi = "yes"])

# Indicate that MPIRUN can be modified by an environment variable
AC_ARG_VAR(MPIRUN, Path to the mpirun command if non-standard)

# Add libtool support (now that CC is defined).
LT_INIT

# Need C99 and inline support.
AC_PROG_CC_C99
AC_C_INLINE

# If debugging try to show inlined functions.
if test "x$enable_debug" = "xyes"; then
   #  Show inlined functions.
   if test "$ax_cv_c_compiler_vendor" = "gnu"; then
      # Would like to use -gdwarf and let the compiler pick a good version
      # but that doesn't always work.
      AX_CHECK_COMPILE_FLAG([-gdwarf -fvar-tracking-assignments],
        [inline_EXTRA_FLAGS="-gdwarf -fvar-tracking-assignments"],
        [inline_EXTRA_FLAGS="-gdwarf-2 -fvar-tracking-assignments"])
      CFLAGS="$CFLAGS $inline_EXTRA_FLAGS"
   elif test "$ax_cv_c_compiler_vendor" = "intel"; then
      CFLAGS="$CFLAGS -debug inline-debug-info"
   fi
fi

# Check if task debugging is on.
AC_ARG_ENABLE([task-debugging],
   [AS_HELP_STRING([--enable-task-debugging],
     [Store task timing information and generate task dump files @<:@yes/no@:>@]
   )],
   [enable_task_debugging="$enableval"],
   [enable_task_debugging="no"]
)
if test "$enable_task_debugging" = "yes"; then
   AC_DEFINE([SWIFT_DEBUG_TASKS],1,[Enable task debugging])
fi

# Check if threadpool debugging is on.
AC_ARG_ENABLE([threadpool-debugging],
   [AS_HELP_STRING([--enable-threadpool-debugging],
     [Store threadpool mapper timing information and generate threadpool dump files @<:@yes/no@:>@]
   )],
   [enable_threadpool_debugging="$enableval"],
   [enable_threadpool_debugging="no"]
)
if test "$enable_threadpool_debugging" = "yes"; then
   AC_DEFINE([SWIFT_DEBUG_THREADPOOL],1,[Enable threadpool debugging])
   LDFLAGS="$LDFLAGS -rdynamic"
fi

# Check if the general timers are switched on.
AC_ARG_ENABLE([timers],
   [AS_HELP_STRING([--enable-timers],
     [Activate the basic timers @<:@yes/no@:>@]
   )],
   [enable_timers="$enableval"],
   [enable_timers="no"]
)
if test "$enable_timers" = "yes"; then
   AC_DEFINE([SWIFT_USE_TIMERS],1,[Enable individual timers])
fi

# Check if expensive debugging is on.
AC_ARG_ENABLE([debugging-checks],
   [AS_HELP_STRING([--enable-debugging-checks],
     [Activate expensive consistency checks @<:@yes/no@:>@]
   )],
   [enable_debugging_checks="$enableval"],
   [enable_debugging_checks="no"]
)
if test "$enable_debugging_checks" = "yes"; then
   AC_DEFINE([SWIFT_DEBUG_CHECKS],1,[Enable expensive debugging])
fi

# Check if using our custom icbrtf is enalbled.
AC_ARG_ENABLE([custom-icbrtf],
   [AS_HELP_STRING([--enable-custom-icbrtf],
     [Use SWIFT's custom icbrtf function instead of the system cbrtf @<:@yes/no@:>@]
   )],
   [enable_custom_icbrtf="$enableval"],
   [enable_custom_icbrtf="no"]
)
if test "$enable_custom_icbrtf" = "yes"; then
   AC_DEFINE([WITH_ICBRTF],1,[Enable custom icbrtf])
fi

# Check whether we want to default to naive cell interactions
AC_ARG_ENABLE([naive-interactions],
   [AS_HELP_STRING([--enable-naive-interactions],
     [Activate use of naive cell interaction functions @<:@yes/no@:>@]
   )],
   [enable_naive_interactions="$enableval"],
   [enable_naive_interactions="no"]
)
if test "$enable_naive_interactions" = "yes"; then
   AC_DEFINE([SWIFT_USE_NAIVE_INTERACTIONS],1,[Enable use of naive cell interaction functions])
fi

# Check if gravity force checks are on for some particles.
AC_ARG_ENABLE([gravity-force-checks],
   [AS_HELP_STRING([--enable-gravity-force-checks],
     [Activate expensive brute-force gravity checks for a fraction 1/N of all particles @<:@N@:>@]
   )],
   [gravity_force_checks="$enableval"],
   [gravity_force_checks="no"]
)
if test "$gravity_force_checks" == "yes"; then
   AC_MSG_ERROR(Need to specify the fraction of particles to check when using --enable-gravity-force-checks!)
elif test "$gravity_force_checks" != "no"; then
   AC_DEFINE_UNQUOTED([SWIFT_GRAVITY_FORCE_CHECKS], [$enableval] ,[Enable gravity brute-force checks])
fi

# Check if we want to zero the gravity forces for all particles below some ID.
AC_ARG_ENABLE([no-gravity-below-id],
   [AS_HELP_STRING([--enable-no-gravity-below-id],
     [Zeros the gravitational acceleration of all particles with an ID smaller than @<:@N@:>@]
   )],
   [no_gravity_below_id="$enableval"],
   [no_gravity_below_id="no"]
)
if test "$no_gravity_below_id" == "yes"; then
   AC_MSG_ERROR(Need to specify the ID below which particles get zero forces when using --enable-no-gravity-below-id!)
elif test "$no_gravity_below_id" != "no"; then
   AC_DEFINE_UNQUOTED([SWIFT_NO_GRAVITY_BELOW_ID], [$enableval] ,[Particles with smaller ID than this will have zero gravity forces])
fi


# Define HAVE_POSIX_MEMALIGN if it works.
AX_FUNC_POSIX_MEMALIGN

# Only optimize if allowed, otherwise assume user will set CFLAGS as
# appropriate.
AC_ARG_ENABLE([optimization],
   [AS_HELP_STRING([--enable-optimization],
     [Enable compile time optimization flags for host @<:@yes/no@:>@]
   )],
   [enable_opt="$enableval"],
   [enable_opt="yes"]
)

#  Disable vectorisation for known compilers. This switches off optimizations
#  that could be enabled above, so in general should be appended. Slightly odd
#  implementation as want to describe as --disable-vec, but macro is enable
#  (there is no enable action).
AC_ARG_ENABLE([vec],
   [AS_HELP_STRING([--disable-vec],
     [Disable vectorization]
   )],
   [enable_vec="$enableval"],
   [enable_vec="yes"]
)

HAVEVECTORIZATION=0

if test "$enable_opt" = "yes" ; then

   # Add code optimisation flags and tuning to host. This is a funny macro
   # that does not like CFLAGS being already set. Work around that as we have
   # at least set it to "", so it is set.
   ac_test_CFLAGS="no"
   old_CFLAGS="$CFLAGS"
   AX_CC_MAXOPT
   ac_test_CFLAGS="yes"
   CFLAGS="$old_CFLAGS $CFLAGS"

   # Check SSE & AVX support (some overlap with AX_CC_MAXOPT).
   # Don't use the SIMD_FLAGS result with Intel compilers. The -x<code>
   # value from AX_CC_MAXOPT should be sufficient.
   AX_EXT
   if test "$SIMD_FLAGS" != ""; then
       if test "$ax_cv_c_compiler_vendor" != "intel"; then
           CFLAGS="$CFLAGS $SIMD_FLAGS"
       fi
   fi


   if test "$enable_vec" = "no"; then
      if test "$ax_cv_c_compiler_vendor" = "intel"; then
      	 CFLAGS="$CFLAGS -no-vec -no-simd"
      	 AC_MSG_RESULT([disabled Intel vectorization])
      elif test "$ax_cv_c_compiler_vendor" = "gnu"; then
      	 CFLAGS="$CFLAGS -fno-tree-vectorize"
      	 AC_MSG_RESULT([disabled GCC vectorization])
      elif test "$ax_cv_c_compiler_vendor" = "clang"; then
         CFLAGS="$CFLAGS -fno-vectorize -fno-slp-vectorize"
         AC_MSG_RESULT([disabled clang vectorization])
      else
         AC_MSG_WARN([Do not know how to disable vectorization for this compiler])
      fi
   else
      AC_DEFINE([WITH_VECTORIZATION],1,[Enable vectorization])
      HAVEVECTORIZATION=1
   fi
fi
AM_CONDITIONAL([HAVEVECTORIZATION],[test -n "$HAVEVECTORIZATION"])


# Add address sanitizer options to flags, if requested. Only useful for GCC
# version 4.8 and later and clang.
AC_ARG_ENABLE([sanitizer],
   [AS_HELP_STRING([--enable-sanitizer],
     [Enable memory error detection using address sanitizer @<:@no/yes@:>@]
   )],
   [enable_san="$enableval"],
   [enable_san="no"]
)

if test "$enable_san" = "yes"; then
   if test "$ax_cv_c_compiler_vendor" = "gnu"; then
      AX_COMPARE_VERSION( $ax_cv_c_compiler_version, [ge], [4.8.0],
                          [enable_san="yes"], [enable_san="no"] )
   elif test "$ax_cv_c_compiler_vendor" = "clang"; then
      AX_COMPARE_VERSION( $ax_cv_c_compiler_version, [ge], [3.2.0],
                          [enable_san="yes"], [enable_san="no"] )
   fi
   if test "$enable_san" = "yes"; then
      CFLAGS="$CFLAGS -fsanitize=address -fno-omit-frame-pointer"
      AC_MSG_RESULT([added address sanitizer support])
   else
      AC_MSG_WARN([Compiler does not support address sanitizer option])
   fi
fi

# Add the undefined sanitizer option to flags. Only useful for GCC
# version 4.9 and later and clang to detected undefined code behaviour
# such as integer overflow and memory alignment issues.
AC_ARG_ENABLE([undefined-sanitizer],
   [AS_HELP_STRING([--enable-undefined-sanitizer],
     [Enable detection of code that causes undefined behaviour @<:@no/yes@:>@]
   )],
   [enable_ubsan="$enableval"],
   [enable_ubsan="no"]
)

if test "$enable_ubsan" = "yes"; then
   if test "$ax_cv_c_compiler_vendor" = "gnu"; then
      AX_COMPARE_VERSION( $ax_cv_c_compiler_version, [ge], [4.9.0],
                          [enable_ubsan="yes"], [enable_ubsan="no"] )
   elif test "$ax_cv_c_compiler_vendor" = "clang"; then
      AX_COMPARE_VERSION( $ax_cv_c_compiler_version, [ge], [3.7.0],
                          [enable_ubsan="yes"], [enable_ubsan="no"] )
   fi
   if test "$enable_ubsan" = "yes"; then
      CFLAGS="$CFLAGS -fsanitize=undefined"
      AC_MSG_RESULT([added undefined sanitizer support])
   else
      AC_MSG_WARN([Compiler does not support undefined sanitizer option])
   fi
fi

# Autoconf stuff.
AC_PROG_INSTALL
AC_PROG_MAKE_SET
AC_HEADER_STDC

# Check for the libraries we will need.
AC_CHECK_LIB(m,sqrt,,AC_MSG_ERROR(something is wrong with the math library!))

# Check for GSL. We test for this in the standard directories by default,
# and only disable if using --with-gsl=no or --without-gsl. When a value
# is given GSL must be found.
have_gsl="no"
AC_ARG_WITH([gsl],
    [AS_HELP_STRING([--with-gsl=PATH],
       [root directory where GSL is installed @<:@yes/no@:>@]
    )],
    [with_gsl="$withval"],
    [with_gsl="test"]
)
if test "x$with_gsl" != "xno"; then
   if test "x$with_gsl" != "xyes" -a "x$with_gsl" != "xtest" -a "x$with_gsl" != "x"; then
      GSL_LIBS="-L$with_gsl/lib -lgsl -lgslcblas"
      GSL_INCS="-I$with_gsl/include"
   else
      GSL_LIBS="-lgsl -lgslcblas"
      GSL_INCS=""
   fi
   #  GSL is not specified, so just check if we have it.
   if test "x$with_gsl" = "xtest"; then
      AC_CHECK_LIB([gslcblas],[cblas_dgemm],[have_gsl="yes"],[have_gsl="no"],$GSL_LIBS)
      if test "x$have_gsl" != "xno"; then
         AC_DEFINE([HAVE_LIBGSLCBLAS],1,[The GSL CBLAS library appears to be present.])
         AC_CHECK_LIB([gsl],[gsl_integration_qag],
            AC_DEFINE([HAVE_LIBGSL],1,[The GSL library appears to be present.]),
            [have_gsl="no"],$GSL_LIBS)
      fi
   else
      AC_CHECK_LIB([gslcblas],[cblas_dgemm],
         AC_DEFINE([HAVE_LIBGSLCBLAS],1,[The GSL CBLAS library appears to be present.]),
         AC_MSG_ERROR(something is wrong with the GSL CBLAS library!), $GSL_LIBS)
      AC_CHECK_LIB([gsl],[gsl_integration_qag],
         AC_DEFINE([HAVE_LIBGSL],1,[The GSL library appears to be present.]),
         AC_MSG_ERROR(something is wrong with the GSL library!), $GSL_LIBS)
      have_gsl="yes"
   fi
   if test "$have_gsl" = "no"; then
      GSL_LIBS=""
      GSL_INCS=""
   fi
fi
AC_SUBST([GSL_LIBS])
AC_SUBST([GSL_INCS])
AM_CONDITIONAL([HAVEGSL],[test -n "$GSL_LIBS"])

# Check for pthreads.
AX_PTHREAD([LIBS="$PTHREAD_LIBS $LIBS" CFLAGS="$CFLAGS $PTHREAD_CFLAGS"
    CC="$PTHREAD_CC" LDFLAGS="$LDFLAGS $PTHREAD_LIBS $LIBS"],
    AC_MSG_ERROR([Could not find a working version of
    the pthread library. Make sure you have the library and header files installed
    or use CPPFLAGS and LDFLAGS if the library is installed in a
    non-standard location.]))

# Check whether POSIX thread barriers are implemented (e.g. OSX does not have them)
have_pthread_barrier="no"
AC_CHECK_LIB(pthread, pthread_barrier_init,
	     have_pthread_barrier="yes",
	     AC_MSG_WARN(POSIX implementation does not have barriers. SWIFT will use home-made ones.))
if test "x$have_pthread_barrier" == "xyes"; then
  AC_DEFINE([HAVE_PTHREAD_BARRIERS], [1], [The posix library implements barriers])
fi

# Check whether POSIX file allocation functions exist (e.g. OSX does not have them)
AC_CHECK_LIB(pthread, posix_fallocate,
	     AC_DEFINE([HAVE_POSIX_FALLOCATE], [1], [The posix library implements file allocation functions.]),
	     AC_MSG_WARN(POSIX implementation does not have file allocation functions.))

# Check for PARMETIS.
have_parmetis="no"
AC_ARG_WITH([parmetis],
    [AS_HELP_STRING([--with-parmetis=PATH],
       [root directory where ParMETIS is installed @<:@yes/no@:>@]
    )],
<<<<<<< HEAD
    [],
    [with_parmetis="no"]
)

# Don't proceed with old --with-metis option.
used_metis="no"
AC_ARG_WITH([metis],
    [AS_HELP_STRING([--with-metis],
       [no longer supported, use --with-parmetis]
    )],
    [used_metis="yes"],
    []
=======
    [with_metis="$withval"],
    [with_metis="no"]
>>>>>>> e9d05916
)
if test "x$used_metis" != "xno"; then
   AC_MSG_ERROR([Using unsupported --with-metis option, use --with-parmetis])
fi

if test "x$with_parmetis" != "xno"; then

# Check if we have ParMETIS.
   if test "x$with_parmetis" != "xyes" -a "x$with_parmetis" != "x"; then
      PARMETIS_LIBS="-L$with_parmetis/lib -lparmetis"
      PARMETIS_INCS="-I$with_parmetis/include"
   else
      PARMETIS_LIBS="-lparmetis"
      PARMETIS_INCS=""
   fi
   AC_CHECK_LIB([parmetis],[ParMETIS_V3_RefineKway], [have_parmetis="yes"],
                [have_parmetis="no"], $PARMETIS_LIBS)
   if test "$have_parmetis" == "no"; then

# A build may use an external METIS library, check for that.

      if test "x$with_parmetis" != "xyes" -a "x$with_parmetis" != "x"; then
         PARMETIS_LIBS="-L$with_parmetis/lib -lparmetis -lmetis"
         PARMETIS_INCS="-I$with_parmetis/include"
      else
         PARMETIS_LIBS="-lparmetis -lmetis"
         PARMETIS_INCS=""
      fi
      AC_CHECK_LIB([parmetis],[ParMETIS_V3_RefineKway], [have_parmetis="yes"],
                   [have_parmetis="no"], $PARMETIS_LIBS)

   fi
   if test "$have_parmetis" == "yes"; then
      AC_DEFINE([HAVE_PARMETIS],1,[The ParMETIS library is present.])
   fi
fi

<<<<<<< HEAD
AC_SUBST([PARMETIS_LIBS])
AC_SUBST([PARMETIS_INCS])
AM_CONDITIONAL([HAVEPARMETIS],[test -n "$PARMETIS_LIBS"])

# Check for grackle.
have_grackle="no"
AC_ARG_WITH([grackle],
    [AS_HELP_STRING([--with-grackle=PATH],
       [root directory where grackle is installed @<:@yes/no@:>@]
=======
# METIS fixed width integer printing can require this, so define. Only needed
# for some non C99 compilers, i.e. C++ pre C++11.
AH_VERBATIM([__STDC_FORMAT_MACROS],
            [/* Needed to get PRIxxx macros from stdint.h when not using C99 */
#ifndef __STDC_FORMAT_MACROS
#define __STDC_FORMAT_MACROS 1
#endif])

# Check for FFTW. We test for this in the standard directories by default,
# and only disable if using --with-fftw=no or --without-fftw. When a value
# is given GSL must be found.
have_fftw="no"
AC_ARG_WITH([fftw],
    [AS_HELP_STRING([--with-fftw=PATH],
       [root directory where fftw is installed @<:@yes/no@:>@]
>>>>>>> e9d05916
    )],
    [with_fftw="$withval"],
    [with_fftw="test"]
)
if test "x$with_fftw" != "xno"; then
   if test "x$with_fftw" != "xyes" -a "x$with_fftw" != "xtest" -a "x$with_fftw" != "x"; then
      FFTW_LIBS="-L$with_fftw/lib -lfftw3"
      FFTW_INCS="-I$with_fftw/include"
   else
      FFTW_LIBS="-lfftw3"
      FFTW_INCS=""
   fi
   #  FFTW is not specified, so just check if we have it.
   if test "x$with_fftw" = "xtest"; then
      AC_CHECK_LIB([fftw3],[fftw_malloc],[have_fftw="yes"],[have_fftw="no"],$FFTW_LIBS)
      if test "x$have_fftw" != "xno"; then
      	 AC_DEFINE([HAVE_FFTW],1,[The FFTW library appears to be present.])
      fi
   else
      AC_CHECK_LIB([fftw3],[fftw_malloc],
         AC_DEFINE([HAVE_FFTW],1,[The FFTW library appears to be present.]),
         AC_MSG_ERROR(something is wrong with the FFTW library!), $FFTW_LIBS)
      have_fftw="yes"
   fi
   if test "$have_fftw" = "no"; then
      FFTW_LIBS=""
      FFTW_INCS=""
   fi
<<<<<<< HEAD

   have_grackle="yes"

   AC_CHECK_LIB(
      [grackle],
      [initialize_chemistry_data],
      [AC_DEFINE([HAVE_GRACKLE],1,[The GRACKLE library appears to be present.])
        AC_DEFINE([CONFIG_BFLOAT_8],1,[Use doubles in grackle])
      ],
      [AC_MSG_ERROR(Cannot find grackle library!)],
      [$GRACKLE_LIBS $GRACKLE_INCS $FCLIBS]
   )
=======
>>>>>>> e9d05916
fi
AC_SUBST([FFTW_LIBS])
AC_SUBST([FFTW_INCS])
AM_CONDITIONAL([HAVEFFTW],[test -n "$FFTW_LIBS"])

#  Check for -lprofiler usually part of the gperftools along with tcmalloc.
have_profiler="no"
AC_ARG_WITH([profiler],
   [AS_HELP_STRING([--with-profiler=PATH],
      [use cpu profiler library or specify the directory with lib @<:@yes/no@:>@]
   )],
   [with_profiler="$withval"],
   [with_profiler="no"]
)
if test "x$with_profiler" != "xno"; then
   if test "x$with_profiler" != "xyes" -a "x$with_profiler" != "x"; then
      proflibs="-L$with_profiler -lprofiler"
   else
      proflibs="-lprofiler"
   fi
   AC_CHECK_LIB([profiler],[ProfilerFlush],
    [have_profiler="yes" 
      AC_DEFINE([WITH_PROFILER],1,[Link against the gperftools profiling library.])],
    [have_profiler="no"], $proflibs)

   if test "$have_profiler" = "yes"; then
      PROFILER_LIBS="$proflibs"
   else
      PROFILER_LIBS=""
   fi
fi
AC_SUBST([PROFILER_LIBS])
AM_CONDITIONAL([HAVEPROFILER],[test -n "$PROFILER_LIBS"])

# Check for special allocators
have_special_allocator="no"

#  Check for tcmalloc a fast malloc that is part of the gperftools.
have_tcmalloc="no"
AC_ARG_WITH([tcmalloc],
   [AS_HELP_STRING([--with-tcmalloc=PATH],
      [use tcmalloc library or specify the directory with lib @<:@yes/no@:>@]
   )],
   [with_tcmalloc="$withval"],
   [with_tcmalloc="no"]
)
if test "x$with_tcmalloc" != "xno" -a "x$have_special_allocator" != "xno"; then
   AC_MSG_ERROR("Cannot activate more than one alternative malloc library")
fi

if test "x$with_tcmalloc" != "xno"; then
   if test "x$with_tcmalloc" != "xyes" -a "x$with_tcmalloc" != "x"; then
      tclibs="-L$with_tcmalloc -ltcmalloc"
   else
      tclibs="-ltcmalloc"
   fi
   AC_CHECK_LIB([tcmalloc],[tc_cfree],[have_tcmalloc="yes"],[have_tcmalloc="no"],
                $tclibs)

   #  Could just have the minimal version.
   if test "$have_tcmalloc" = "no"; then
      if test "x$with_tcmalloc" != "xyes" -a "x$with_tcmalloc" != "x"; then
         tclibs="-L$with_tcmalloc -ltcmalloc_minimal"
      else
         tclibs="-ltcmalloc_minimal"
      fi
      AC_CHECK_LIB([tcmalloc],[tc_cfree],[have_tcmalloc="yes"],[have_tcmalloc="no"],
                   $tclibs)
   fi

   if test "$have_tcmalloc" = "yes"; then
      TCMALLOC_LIBS="$tclibs"

      AC_DEFINE([HAVE_TCMALLOC],1,[The tcmalloc library appears to be present.])

      have_special_allocator="tcmalloc"

      # Prevent compilers that replace the calls with built-ins (GNU 99) from doing so.
      case "$ax_cv_c_compiler_vendor" in
        intel | gnu | clang)
             CFLAGS="$CFLAGS -fno-builtin-malloc -fno-builtin-calloc -fno-builtin-realloc -fno-builtin-free"
          ;;
      esac

   else
      TCMALLOC_LIBS=""
   fi
fi
AC_SUBST([TCMALLOC_LIBS])
AM_CONDITIONAL([HAVETCMALLOC],[test -n "$TCMALLOC_LIBS"])

#  Check for jemalloc another fast malloc that is good with contention.
have_jemalloc="no"
AC_ARG_WITH([jemalloc],
   [AS_HELP_STRING([--with-jemalloc=PATH],
      [use jemalloc library or specify the directory with lib @<:@yes/no@:>@]
   )],
   [with_jemalloc="$withval"],
   [with_jemalloc="no"]
)
if test "x$with_jemalloc" != "xno" -a "x$have_special_allocator" != "xno"; then
   AC_MSG_ERROR("Cannot activate more than one alternative malloc library")
fi

if test "x$with_jemalloc" != "xno"; then
   if test "x$with_jemalloc" != "xyes" -a "x$with_jemalloc" != "x"; then
      jelibs="-L$with_jemalloc -ljemalloc"
   else
      jelibs="-ljemalloc"
   fi
   AC_CHECK_LIB([jemalloc],[malloc_usable_size],[have_jemalloc="yes"],[have_jemalloc="no"],
                $jelibs)

   if test "$have_jemalloc" = "yes"; then
      JEMALLOC_LIBS="$jelibs"

      AC_DEFINE([HAVE_JEMALLOC],1,[The jemalloc library appears to be present.])

      have_special_allocator="jemalloc"

      # Prevent compilers that replace the regular calls with built-ins (GNU 99) from doing so.
      case "$ax_cv_c_compiler_vendor" in
        intel | gnu | clang)
             CFLAGS="$CFLAGS -fno-builtin-malloc -fno-builtin-calloc -fno-builtin-realloc -fno-builtin-free"
          ;;
      esac

   else
      JEMALLOC_LIBS=""
   fi
fi
AC_SUBST([JEMALLOC_LIBS])
AM_CONDITIONAL([HAVEJEMALLOC],[test -n "$JEMALLOC_LIBS"])

#  Check for tbbmalloc, Intel's fast and parallel allocator
have_tbbmalloc="no"
AC_ARG_WITH([tbbmalloc],
   [AS_HELP_STRING([--with-tbbmalloc=PATH],
      [use tbbmalloc library or specify the directory with lib @<:@yes/no@:>@]
   )],
   [with_tbbmalloc="$withval"],
   [with_tbbmalloc="no"]
)
if test "x$with_tbbmalloc" != "xno" -a "x$have_special_allocator" != "xno"; then
   AC_MSG_ERROR("Cannot activate more than one alternative malloc library")
fi

if test "x$with_tbbmalloc" != "xno"; then
   if test "x$with_tbbmalloc" != "xyes" -a "x$with_tbbmalloc" != "x"; then
      tbblibs="-L$with_tbbmalloc -ltbbmalloc_proxy -ltbbmalloc"
   else
      tbblibs="-ltbbmalloc_proxy -ltbbmalloc"
   fi
   AC_CHECK_LIB([tbbmalloc],[scalable_malloc],[have_tbbmalloc="yes"],[have_tbbmalloc="no"],
                $tbblibs)

   if test "$have_tbbmalloc" = "yes"; then
      TBBMALLOC_LIBS="$tbblibs"

      AC_DEFINE([HAVE_TBBMALLOC],1,[The TBBmalloc library appears to be present.])

      have_special_allocator="TBBmalloc"

      # Prevent compilers that replace the calls with built-ins (GNU 99) from doing so.
      case "$ax_cv_c_compiler_vendor" in
        intel | gnu | clang)
             CFLAGS="$CFLAGS -fno-builtin-malloc -fno-builtin-calloc -fno-builtin-realloc -fno-builtin-free"
          ;;
      esac

   else
      TBBMALLOC_LIBS=""
   fi
fi
AC_SUBST([TBBMALLOC_LIBS])
AM_CONDITIONAL([HAVETBBMALLOC],[test -n "$TBBMALLOC_LIBS"])

# Check for HDF5. This is required.
AX_LIB_HDF5
if test "$with_hdf5" != "yes"; then
    AC_MSG_ERROR([Could not find a working HDF5 library])
fi

# We want to know if this HDF5 supports MPI and whether we should use it.
# The default is to use MPI support if it is available, i.e. this is
# a parallel HDF5.
have_parallel_hdf5="no"
if test "$with_hdf5" = "yes"; then
    AC_ARG_ENABLE([parallel-hdf5],
       [AS_HELP_STRING([--enable-parallel-hdf5],
         [Enable parallel HDF5 library MPI functions if available. @<:@yes/no@:>@]
       )],
       [enable_parallel_hdf5="$enableval"],
       [enable_parallel_hdf5="yes"]
    )

    if test "$enable_parallel_hdf5" = "yes"; then
        AC_MSG_CHECKING([for HDF5 parallel support])

	# Check if the library is capable, the header should define H5_HAVE_PARALLEL.

        AC_COMPILE_IFELSE([AC_LANG_SOURCE([[
        #include "hdf5.h"
        #ifndef H5_HAVE_PARALLEL
        # error macro not defined
        #endif
        ]])], [parallel="yes"], [parallel="no"])
        if test "$parallel" = "yes"; then
            have_parallel_hdf5="yes"
            AC_DEFINE([HAVE_PARALLEL_HDF5],1,[HDF5 library supports parallel access])
        fi
        AC_MSG_RESULT($parallel)
    fi
fi
AM_CONDITIONAL([HAVEPARALLELHDF5],[test "$have_parallel_hdf5" = "yes"])

# Check for floating-point execeptions
AC_CHECK_FUNC(feenableexcept, AC_DEFINE([HAVE_FE_ENABLE_EXCEPT],[1],
    [Defined if the floating-point exception can be enabled using non-standard GNU functions.]))

# Check for setaffinity.
AC_CHECK_FUNC(pthread_setaffinity_np, AC_DEFINE([HAVE_SETAFFINITY],[1],
    [Defined if pthread_setaffinity_np exists.]) )
AM_CONDITIONAL(HAVESETAFFINITY,
    [test "$ac_cv_func_pthread_setaffinity_np" = "yes"])

have_numa="no"
if test "$ac_cv_func_pthread_setaffinity_np" = "yes"; then
  # Check for libnuma.
  AC_CHECK_HEADER([numa.h])
  if test "$ac_cv_header_numa_h" = "yes"; then
    AC_CHECK_LIB([numa], [numa_available])
    have_numa="yes"
  fi
fi


# Check for Intel and PowerPC intrinsics header optionally used by vector.h.
AC_CHECK_HEADERS([immintrin.h])
AC_CHECK_HEADERS([altivec.h])

# Check for timing functions needed by cycle.h.
AC_HEADER_TIME
AC_CHECK_HEADERS([sys/time.h c_asm.h intrinsics.h mach/mach_time.h])
AC_CHECK_TYPE([hrtime_t],[AC_DEFINE(HAVE_HRTIME_T, 1, [Define to 1 if hrtime_t
is defined in <sys/time.h>])],,
[#if HAVE_SYS_TIME_H
#include <sys/time.h>
#endif])
AC_CHECK_FUNCS([gethrtime read_real_time time_base_to_time clock_gettime mach_absolute_time])
AC_MSG_CHECKING([for _rtc intrinsic])
rtc_ok=yes
AC_LINK_IFELSE([AC_LANG_PROGRAM(
[[#ifdef HAVE_INTRINSICS_H
#include <intrinsics.h>
#endif]],
[[_rtc()]])],
[AC_DEFINE(HAVE__RTC,1,[Define if you have the UNICOS _rtc() intrinsic.])],[rtc_ok=no])
AC_MSG_RESULT($rtc_ok)

# Special timers for the ARM v7 and ARM v8 platforms (taken from FFTW-3 to match their cycle.h)
AC_ARG_ENABLE(armv8-pmccntr-el0, [AC_HELP_STRING([--enable-armv8-pmccntr-el0],[enable the cycle counter on ARMv8 via the PMCCNTR_EL0 register])], have_armv8pmccntrel0=$enableval)
if test "$have_armv8pmccntrel0"x = "yes"x; then
	AC_DEFINE(HAVE_ARMV8_PMCCNTR_EL0,1,[Define if you have enabled the PMCCNTR_EL0 cycle counter on ARMv8])
fi

AC_ARG_ENABLE(armv8-cntvct-el0, [AC_HELP_STRING([--enable-armv8-cntvct-el0],[enable the cycle counter on ARMv8 via the CNTVCT_EL0 register])], have_armv8cntvctel0=$enableval)
if test "$have_armv8cntvctel0"x = "yes"x; then
	AC_DEFINE(HAVE_ARMV8_CNTVCT_EL0,1,[Define if you have enabled the CNTVCT_EL0 cycle counter on ARMv8])
fi

AC_ARG_ENABLE(armv7a-cntvct, [AC_HELP_STRING([--enable-armv7a-cntvct],[enable the cycle counter on Armv7a via the CNTVCT register])], have_armv7acntvct=$enableval)
if test "$have_armv7acntvct"x = "yes"x; then
	AC_DEFINE(HAVE_ARMV7A_CNTVCT,1,[Define if you have enabled the CNTVCT cycle counter on ARMv7a])
fi

AC_ARG_ENABLE(armv7a-pmccntr, [AC_HELP_STRING([--enable-armv7a-pmccntr],[enable the cycle counter on Armv7a via the PMCCNTR register])], have_armv7apmccntr=$enableval)
if test "$have_armv7apmccntr"x = "yes"x; then
	AC_DEFINE(HAVE_ARMV7A_PMCCNTR,1,[Define if you have enabled the PMCCNTR cycle counter on ARMv7a])
fi

# Add warning flags by default, if these can be used. Option =error adds
# -Werror to GCC, clang and Intel.  Note do this last as compiler tests may
# become errors, if that's an issue don't use CFLAGS for these, use an AC_SUBST().
AC_ARG_ENABLE([compiler-warnings],
   [AS_HELP_STRING([--enable-compiler-warnings],
     [Enable compile time warning flags, if compiler is known @<:@error/no/yes)@:>@]
   )],
   [enable_warn="$enableval"],
   [enable_warn="error"]
)
if test "$enable_warn" != "no"; then

    # AX_CFLAGS_WARN_ALL does not give good warning flags for the Intel compiler
    # We will do this by hand instead and only default to the macro for unknown compilers
    case "$ax_cv_c_compiler_vendor" in
          gnu | clang)
             CFLAGS="$CFLAGS -Wall -Wextra -Wno-unused-parameter -Wshadow"
          ;;
	  intel)
             CFLAGS="$CFLAGS -w2 -Wunused-variable -Wshadow"
          ;;
	  *)
	     AX_CFLAGS_WARN_ALL
	  ;;
    esac

    # Add a "choke on warning" flag if it exists
    if test "$enable_warn" = "error"; then
       case "$ax_cv_c_compiler_vendor" in
          intel | gnu | clang)
             CFLAGS="$CFLAGS -Werror"
          ;;
       esac
    fi

    # We want strict-prototypes, but this must still work even if warnings
    # are an error.
    AX_CHECK_COMPILE_FLAG([-Wstrict-prototypes],[CFLAGS="$CFLAGS -Wstrict-prototypes"],
                          [CFLAGS="$CFLAGS"],[$CFLAGS],[AC_LANG_SOURCE([int main(void){return 0;}])])
fi

# Various package configuration options.

# Master subgrid options
# If you add a restriction (e.g. no cooling, chemistry or hydro)
# you will need to check for overwrite after reading the additional options.
# As an example for this, see the call to AC_ARG_WITH for cooling.
AC_ARG_WITH([subgrid],
	[AS_HELP_STRING([--with-subgrid=<subgrid>],
		[Master switch for subgrid methods. Inexperienced user should start from here @<:@none, GEAR, EAGLE default: none@:>@]
	)],
	[with_subgrid="$withval"],
	[with_subgrid=none]
)

# Default values
with_subgrid_cooling=none
with_subgrid_chemistry=none
with_subgrid_hydro=none

case "$with_subgrid" in
   yes)
      AC_MSG_ERROR([Invalid option. A subgrid model must be chosen.])
   ;;
   none)
   ;;
   GEAR)
	with_subgrid_cooling=grackle
	with_subgrid_chemistry=GEAR
	with_subgrid_hydro=gadget2
   ;;
   EAGLE)
	with_subgrid_cooling=EAGLE
	with_subgrid_chemistry=EAGLE
	with_subgrid_hydro=gadget2
   ;;
   *)
      AC_MSG_ERROR([Unknown subgrid choice: $with_subgrid])
   ;;
esac



# Hydro scheme.
AC_ARG_WITH([hydro],
   [AS_HELP_STRING([--with-hydro=<scheme>],
      [Hydro dynamics to use @<:@gadget2, minimal, pressure-entropy, pressure-energy, default, gizmo-mfv, gizmo-mfm, shadowfax, minimal-multi-mat, debug default: gadget2@:>@]
   )],
   [with_hydro="$withval"],
   [with_hydro="gadget2"]
)

if test "$with_subgrid" != "none"; then
   if test "$with_hydro" != "gadget2"; then
      AC_MSG_ERROR([Cannot provide with-subgrid and with-hydro together])
   else
      with_hydro="$with_subgrid_hydro"
   fi
fi

case "$with_hydro" in
   gadget2)
      AC_DEFINE([GADGET2_SPH], [1], [Gadget-2 SPH])
   ;;
   minimal)
      AC_DEFINE([MINIMAL_SPH], [1], [Minimal SPH])
   ;;
<<<<<<< HEAD
   hopkins)
      AC_DEFINE([HOPKINS_PE_SPH], [1], [Pressure-Entropy SPH])
   ;;
   default)
      AC_DEFINE([DEFAULT_SPH], [1], [Default SPH])
   ;;
   gizmo)
      AC_DEFINE([GIZMO_SPH], [1], [GIZMO SPH])
=======
   pressure-entropy)
      AC_DEFINE([HOPKINS_PE_SPH], [1], [Pressure-Entropy SPH])
   ;;
   pressure-energy)
      AC_DEFINE([HOPKINS_PU_SPH], [1], [Pressure-Energy SPH])
   ;;
   default)
      AC_DEFINE([DEFAULT_SPH], [1], [Default SPH])
   ;;
   gizmo-mfv)
      AC_DEFINE([GIZMO_MFV_SPH], [1], [GIZMO MFV SPH])
   ;;
   gizmo-mfm)
      AC_DEFINE([GIZMO_MFM_SPH], [1], [GIZMO MFM SPH])
>>>>>>> e9d05916
   ;;
   shadowfax)
      AC_DEFINE([SHADOWFAX_SPH], [1], [Shadowfax SPH])
   ;;
<<<<<<< HEAD
=======
   minimal-multi-mat)
      AC_DEFINE([MINIMAL_MULTI_MAT_SPH], [1], [Minimal Multiple Material SPH])
   ;;
>>>>>>> e9d05916

   *)
      AC_MSG_ERROR([Unknown hydrodynamics scheme: $with_hydro])
   ;;
esac

# Check if debugging interactions is switched on.
AC_ARG_ENABLE([debug-interactions],
   [AS_HELP_STRING([--enable-debug-interactions],
     [Activate interaction debugging, logging a maximum of @<:@N@:>@ neighbours. Defaults to 256 if no value set.]
   )],
   [enable_debug_interactions="$enableval"],
   [enable_debug_interactions="no"]
)
if test "$enable_debug_interactions" != "no"; then
  if test "$with_hydro" = "gadget2"; then
      AC_DEFINE([DEBUG_INTERACTIONS_SPH],1,[Enable interaction debugging])
    if test "$enable_debug_interactions" == "yes"; then
      AC_DEFINE([MAX_NUM_OF_NEIGHBOURS],256,[The maximum number of particle neighbours to be logged])
      [enable_debug_interactions="yes (Logging up to 256 neighbours)"]
    else
      AC_DEFINE_UNQUOTED([MAX_NUM_OF_NEIGHBOURS], [$enableval] ,[The maximum number of particle neighbours to be logged])
      [enable_debug_interactions="yes (Logging up to $enableval neighbours)"]
    fi
  else
    [enable_debug_interactions="no (only available for gadget2 hydro scheme)"]
  fi
fi

# SPH Kernel function
AC_ARG_WITH([kernel],
   [AS_HELP_STRING([--with-kernel=<kernel>],
      [Kernel function to use @<:@cubic-spline, quartic-spline, quintic-spline, wendland-C2, wendland-C4, wendland-C6 default: cubic-spline@:>@]
   )],
   [with_kernel="$withval"],
   [with_kernel="cubic-spline"]
)
case "$with_kernel" in
   cubic-spline)
      AC_DEFINE([CUBIC_SPLINE_KERNEL], [1], [Cubic spline kernel])
   ;;
   quartic-spline)
      AC_DEFINE([QUARTIC_SPLINE_KERNEL], [1], [Quartic spline kernel])
   ;;
   quintic-spline)
      AC_DEFINE([QUINTIC_SPLINE_KERNEL], [1], [Quintic spline kernel])
   ;;
   wendland-C2)
      AC_DEFINE([WENDLAND_C2_KERNEL], [1], [Wendland-C2 kernel])
   ;;
   wendland-C4)
      AC_DEFINE([WENDLAND_C4_KERNEL], [1], [Wendland-C4 kernel])
   ;;
   wendland-C6)
      AC_DEFINE([WENDLAND_C6_KERNEL], [1], [Wendland-C6 kernel])
   ;;
   *)
      AC_MSG_ERROR([Unknown kernel function: $with_kernel])
   ;;
esac

#  Dimensionality of the hydro scheme.
AC_ARG_WITH([hydro-dimension],
   [AS_HELP_STRING([--with-hydro-dimension=<dim>],
      [dimensionality of problem @<:@3/2/1 default: 3@:>@]
   )],
   [with_dimension="$withval"],
   [with_dimension="3"]
)
case "$with_dimension" in
   1)
      AC_DEFINE([HYDRO_DIMENSION_1D], [1], [1D solver])
   ;;
   2)
      AC_DEFINE([HYDRO_DIMENSION_2D], [2], [2D solver])
   ;;
   3)
      AC_DEFINE([HYDRO_DIMENSION_3D], [3], [3D solver])
   ;;
   *)
      AC_MSG_ERROR([Dimensionality must be 1, 2 or 3])
   ;;
esac

#  Equation of state
AC_ARG_WITH([equation-of-state],
   [AS_HELP_STRING([--with-equation-of-state=<EoS>],
      [equation of state @<:@ideal-gas, isothermal-gas, planetary default: ideal-gas@:>@]
   )],
   [with_eos="$withval"],
   [with_eos="ideal-gas"]
)
case "$with_eos" in
   ideal-gas)
      AC_DEFINE([EOS_IDEAL_GAS], [1], [Ideal gas equation of state])
   ;;
   isothermal-gas)
      AC_DEFINE([EOS_ISOTHERMAL_GAS], [1], [Isothermal gas equation of state])
   ;;
<<<<<<< HEAD
=======
   planetary)
      AC_DEFINE([EOS_PLANETARY], [1], [All planetary equations of state])
   ;;
>>>>>>> e9d05916
   *)
      AC_MSG_ERROR([Unknown equation of state: $with_eos])
   ;;
esac

#  Adiabatic index
AC_ARG_WITH([adiabatic-index],
   [AS_HELP_STRING([--with-adiabatic-index=<gamma>],
      [adiabatic index @<:@5/3, 7/5, 4/3, 2 default: 5/3@:>@]
   )],
   [with_gamma="$withval"],
   [with_gamma="5/3"]
)
case "$with_gamma" in
   5/3)
      AC_DEFINE([HYDRO_GAMMA_5_3], [5./3.], [Adiabatic index is 5/3])
   ;;
   7/5)
      AC_DEFINE([HYDRO_GAMMA_7_5], [7./5.], [Adiabatic index is 7/5])
   ;;
   4/3)
      AC_DEFINE([HYDRO_GAMMA_4_3], [4./3.], [Adiabatic index is 4/3])
   ;;
   2)
      AC_DEFINE([HYDRO_GAMMA_2_1], [2.], [Adiabatic index is 2])
   ;;
   *)
      AC_MSG_ERROR([Unknown adiabatic index: $with_gamma])
   ;;
esac

#  Riemann solver
AC_ARG_WITH([riemann-solver],
   [AS_HELP_STRING([--with-riemann-solver=<solver>],
      [riemann solver (gizmo-sph only) @<:@none, exact, trrs, hllc, default: none@:>@]
   )],
   [with_riemann="$withval"],
   [with_riemann="none"]
)
case "$with_riemann" in
   none)
      AC_DEFINE([RIEMANN_SOLVER_NONE], [1], [No Riemann solver])
   ;;
   exact)
      AC_DEFINE([RIEMANN_SOLVER_EXACT], [1], [Exact Riemann solver])
   ;;
   trrs)
      AC_DEFINE([RIEMANN_SOLVER_TRRS], [1], [Two Rarefaction Riemann Solver])
   ;;
   hllc)
      AC_DEFINE([RIEMANN_SOLVER_HLLC], [1], [Harten-Lax-van Leer-Contact Riemann solver])
   ;;
   *)
      AC_MSG_ERROR([Unknown Riemann solver: $with_riemann])
   ;;
esac

# Check for grackle.
have_grackle="no"
AC_ARG_WITH([grackle],
    [AS_HELP_STRING([--with-grackle=PATH],
       [root directory where grackle is installed @<:@yes/no@:>@]
    )],
    [with_grackle="$withval"],
    [with_grackle="no"]
)
if test "x$with_grackle" != "xno"; then
   AC_PROG_FC
   AC_FC_LIBRARY_LDFLAGS
   if test "x$with_grackle" != "xyes" -a "x$with_grackle" != "x"; then
      GRACKLE_LIBS="-L$with_grackle/lib -lgrackle"
      GRACKLE_INCS="-I$with_grackle/include"
   else
      GRACKLE_LIBS="-lgrackle"
      GRACKLE_INCS=""
   fi

   have_grackle="yes"

   AC_CHECK_LIB(
      [grackle],
      [initialize_chemistry_data],
      [AC_DEFINE([HAVE_GRACKLE],1,[The GRACKLE library appears to be present.])
        AC_DEFINE([CONFIG_BFLOAT_8],1,[Use doubles in grackle])
      ],
      [AC_MSG_ERROR(Cannot find grackle library!)],
      [$GRACKLE_LIBS $GRACKLE_INCS $FCLIBS]
   )
fi
AC_SUBST([GRACKLE_LIBS])
AC_SUBST([GRACKLE_INCS])
AM_CONDITIONAL([HAVEGRACKLE],[test -n "$GRACKLE_LIBS"])

#  Cooling function
AC_ARG_WITH([cooling],
   [AS_HELP_STRING([--with-cooling=<function>],
      [cooling function @<:@none, const-du, const-lambda, EAGLE, grackle, grackle1, grackle2, grackle3 default: none@:>@]
   )],
   [with_cooling="$withval"],
   [with_cooling="none"]
)

if test "$with_subgrid" != "none"; then
   if test "$with_cooling" != "none"; then
      AC_MSG_ERROR([Cannot provide with-subgrid and with-cooling together])
   else
      with_cooling="$with_subgrid_cooling"
   fi
fi

case "$with_cooling" in
   none)
      AC_DEFINE([COOLING_NONE], [1], [No cooling function])
   ;;
   const-du)
      AC_DEFINE([COOLING_CONST_DU], [1], [Const du/dt cooling function])
   ;;
   const-lambda)
      AC_DEFINE([COOLING_CONST_LAMBDA], [1], [Const Lambda cooling function])
   ;;
   grackle)
      AC_DEFINE([COOLING_GRACKLE], [1], [Cooling via the grackle library])
<<<<<<< HEAD
=======
      AC_DEFINE([COOLING_GRACKLE_MODE], [0], [Grackle chemistry network, mode 0])
   ;;
   grackle1)
      AC_DEFINE([COOLING_GRACKLE], [1], [Cooling via the grackle library])
      AC_DEFINE([COOLING_GRACKLE_MODE], [1], [Grackle chemistry network, mode 1])
   ;;
   grackle2)
      AC_DEFINE([COOLING_GRACKLE], [1], [Cooling via the grackle library])
      AC_DEFINE([COOLING_GRACKLE_MODE], [2], [Grackle chemistry network, mode 2])
   ;;
   grackle3)
      AC_DEFINE([COOLING_GRACKLE], [1], [Cooling via the grackle library])
      AC_DEFINE([COOLING_GRACKLE_MODE], [3], [Grackle chemistry network, mode 3])
>>>>>>> e9d05916
   ;;
   EAGLE)
      AC_DEFINE([COOLING_EAGLE], [1], [Cooling following the EAGLE model])
   ;;
   *)
      AC_MSG_ERROR([Unknown cooling function: $with_cooling])
   ;;
esac

#  chemistry function
AC_ARG_WITH([chemistry],
   [AS_HELP_STRING([--with-chemistry=<function>],
      [chemistry function @<:@none, GEAR, EAGLE default: none@:>@]
   )],
   [with_chemistry="$withval"],
   [with_chemistry="none"]
)

if test "$with_subgrid" != "none"; then
   if test "$with_chemistry" != "none"; then
      AC_MSG_ERROR([Cannot provide with-subgrid and with-chemistry together])
   else
      with_chemistry="$with_subgrid_chemistry"
   fi
fi

case "$with_chemistry" in
   none)
      AC_DEFINE([CHEMISTRY_NONE], [1], [No chemistry function])
   ;;
<<<<<<< HEAD
   gear)
=======
   GEAR)
>>>>>>> e9d05916
      AC_DEFINE([CHEMISTRY_GEAR], [1], [Chemistry taken from the GEAR model])
   ;;
   EAGLE)
      AC_DEFINE([CHEMISTRY_EAGLE], [1], [Chemistry taken from the EAGLE model])
   ;;
   *)
      AC_MSG_ERROR([Unknown chemistry function: $with_chemistry])
   ;;
esac

#  External potential
AC_ARG_WITH([ext-potential],
   [AS_HELP_STRING([--with-ext-potential=<pot>],
      [external potential @<:@none, point-mass, point-mass-ring, point-mass-softened, isothermal, softened-isothermal, disc-patch, sine-wave, default: none@:>@]
   )],
   [with_potential="$withval"],
   [with_potential="none"]
)
case "$with_potential" in
   none)
      AC_DEFINE([EXTERNAL_POTENTIAL_NONE], [1], [No external potential])
   ;;
   point-mass)
      AC_DEFINE([EXTERNAL_POTENTIAL_POINTMASS], [1], [Point-mass external potential])
   ;;
   isothermal)
      AC_DEFINE([EXTERNAL_POTENTIAL_ISOTHERMAL], [1], [Isothermal external potential])
   ;;
   disc-patch)
      AC_DEFINE([EXTERNAL_POTENTIAL_DISC_PATCH], [1], [Disc-patch external potential])
   ;;
   sine-wave)
      AC_DEFINE([EXTERNAL_POTENTIAL_SINE_WAVE], [1], [Sine wave external potential in 1D])
   ;;
<<<<<<< HEAD
=======
   point-mass-ring)
      AC_DEFINE([EXTERNAL_POTENTIAL_POINTMASS_RING], [1], [Point mass potential for Keplerian Ring (Hopkins 2015).])
   ;;
   point-mass-softened)
      AC_DEFINE([EXTERNAL_POTENTIAL_POINTMASS_SOFT], [1], [Softened point-mass potential with form 1/(r^2 + softening^2).])
   ;;
>>>>>>> e9d05916
   *)
      AC_MSG_ERROR([Unknown external potential: $with_potential])
   ;;
esac

#  Gravity multipole order
AC_ARG_WITH([multipole-order],
   [AS_HELP_STRING([--with-multipole-order=<order>],
      [order of the multipole and gravitational field expansion @<:@ default: 4@:>@]
   )],
   [with_multipole_order="$withval"],
   [with_multipole_order="4"]
)
AC_DEFINE_UNQUOTED([SELF_GRAVITY_MULTIPOLE_ORDER], [$with_multipole_order], [Multipole order])

# Check for git, needed for revision stamps.
AC_PATH_PROG([GIT_CMD], [git])
AC_SUBST([GIT_CMD])

# Make the documentation. Add conditional to handle disable option.
DX_INIT_DOXYGEN(libswift,doc/Doxyfile,doc/)
AM_CONDITIONAL([HAVE_DOXYGEN], [test "$ac_cv_path_ac_pt_DX_DOXYGEN" != ""])

# Handle .in files.
AC_CONFIG_FILES([Makefile src/Makefile examples/Makefile doc/Makefile doc/Doxyfile tests/Makefile])
AC_CONFIG_FILES([tests/testReading.sh], [chmod +x tests/testReading.sh])
AC_CONFIG_FILES([tests/testActivePair.sh], [chmod +x tests/testActivePair.sh])
AC_CONFIG_FILES([tests/test27cells.sh], [chmod +x tests/test27cells.sh])
AC_CONFIG_FILES([tests/test27cellsPerturbed.sh], [chmod +x tests/test27cellsPerturbed.sh])
AC_CONFIG_FILES([tests/test125cells.sh], [chmod +x tests/test125cells.sh])
AC_CONFIG_FILES([tests/test125cellsPerturbed.sh], [chmod +x tests/test125cellsPerturbed.sh])
AC_CONFIG_FILES([tests/testPeriodicBC.sh], [chmod +x tests/testPeriodicBC.sh])
AC_CONFIG_FILES([tests/testPeriodicBCPerturbed.sh], [chmod +x tests/testPeriodicBCPerturbed.sh])
AC_CONFIG_FILES([tests/testInteractions.sh], [chmod +x tests/testInteractions.sh])
AC_CONFIG_FILES([tests/testParser.sh], [chmod +x tests/testParser.sh])
AC_CONFIG_FILES([tests/testSelectOutput.sh], [chmod +x tests/testSelectOutput.sh])

# Save the compilation options
AC_DEFINE_UNQUOTED([SWIFT_CONFIG_FLAGS],["$swift_config_flags"],[Flags passed to configure])

# Make sure the latest git revision string gets included
touch src/version.c

#  Need to define this, instead of using fifth argument of AC_INIT, until
#  2.64. Defer until now as this redefines PACKAGE_URL, which can emit a
#  compilation error when testing with -Werror.
AC_DEFINE([PACKAGE_URL],["www.swiftsim.com"], [Package web pages])

# Generate output.
AC_OUTPUT

# Report general configuration.
AC_MSG_RESULT([
 ------- Summary --------

   $PACKAGE_NAME v.$PACKAGE_VERSION

<<<<<<< HEAD
   Compiler         : $CC
    - vendor        : $ax_cv_c_compiler_vendor
    - version       : $ax_cv_c_compiler_version
    - flags         : $CFLAGS
   MPI enabled      : $enable_mpi
   HDF5 enabled     : $with_hdf5
    - parallel      : $have_parallel_hdf5
   ParMETIS enabled : $have_parmetis
   FFTW3 enabled    : $have_fftw3
   libNUMA enabled  : $have_numa
   GRACKLE enabled  : $have_grackle
   Using tcmalloc   : $have_tcmalloc
   Using jemalloc   : $have_jemalloc
   CPU profiler     : $have_profiler
   Pthread barriers : $have_pthread_barrier
=======
   Compiler           : $CC
    - vendor          : $ax_cv_c_compiler_vendor
    - version         : $ax_cv_c_compiler_version
    - flags           : $CFLAGS
   MPI enabled        : $enable_mpi
   HDF5 enabled       : $with_hdf5
    - parallel        : $have_parallel_hdf5
   Metis enabled      : $have_metis
   FFTW3 enabled      : $have_fftw
   GSL enabled        : $have_gsl
   libNUMA enabled    : $have_numa
   GRACKLE enabled    : $have_grackle
   Special allocators : $have_special_allocator
   CPU profiler       : $have_profiler
   Pthread barriers   : $have_pthread_barrier
>>>>>>> e9d05916

   Hydro scheme       : $with_hydro
   Dimensionality     : $with_dimension
   Kernel function    : $with_kernel
   Equation of state  : $with_eos
   Adiabatic index    : $with_gamma
   Riemann solver     : $with_riemann
   Cooling function   : $with_cooling
   Chemistry          : $with_chemistry

   External potential  : $with_potential
   Multipole order     : $with_multipole_order
   No gravity below ID : $no_gravity_below_id

   Individual timers     : $enable_timers
   Task debugging        : $enable_task_debugging
   Threadpool debugging  : $enable_threadpool_debugging
   Debugging checks      : $enable_debugging_checks
   Interaction debugging : $enable_debug_interactions
   Naive interactions    : $enable_naive_interactions
   Gravity checks        : $gravity_force_checks
   Custom icbrtf         : $enable_custom_icbrtf

 ------------------------])<|MERGE_RESOLUTION|>--- conflicted
+++ resolved
@@ -490,7 +490,6 @@
     [AS_HELP_STRING([--with-parmetis=PATH],
        [root directory where ParMETIS is installed @<:@yes/no@:>@]
     )],
-<<<<<<< HEAD
     [],
     [with_parmetis="no"]
 )
@@ -503,10 +502,6 @@
     )],
     [used_metis="yes"],
     []
-=======
-    [with_metis="$withval"],
-    [with_metis="no"]
->>>>>>> e9d05916
 )
 if test "x$used_metis" != "xno"; then
    AC_MSG_ERROR([Using unsupported --with-metis option, use --with-parmetis])
@@ -544,17 +539,10 @@
    fi
 fi
 
-<<<<<<< HEAD
 AC_SUBST([PARMETIS_LIBS])
 AC_SUBST([PARMETIS_INCS])
 AM_CONDITIONAL([HAVEPARMETIS],[test -n "$PARMETIS_LIBS"])
 
-# Check for grackle.
-have_grackle="no"
-AC_ARG_WITH([grackle],
-    [AS_HELP_STRING([--with-grackle=PATH],
-       [root directory where grackle is installed @<:@yes/no@:>@]
-=======
 # METIS fixed width integer printing can require this, so define. Only needed
 # for some non C99 compilers, i.e. C++ pre C++11.
 AH_VERBATIM([__STDC_FORMAT_MACROS],
@@ -570,7 +558,6 @@
 AC_ARG_WITH([fftw],
     [AS_HELP_STRING([--with-fftw=PATH],
        [root directory where fftw is installed @<:@yes/no@:>@]
->>>>>>> e9d05916
     )],
     [with_fftw="$withval"],
     [with_fftw="test"]
@@ -599,21 +586,6 @@
       FFTW_LIBS=""
       FFTW_INCS=""
    fi
-<<<<<<< HEAD
-
-   have_grackle="yes"
-
-   AC_CHECK_LIB(
-      [grackle],
-      [initialize_chemistry_data],
-      [AC_DEFINE([HAVE_GRACKLE],1,[The GRACKLE library appears to be present.])
-        AC_DEFINE([CONFIG_BFLOAT_8],1,[Use doubles in grackle])
-      ],
-      [AC_MSG_ERROR(Cannot find grackle library!)],
-      [$GRACKLE_LIBS $GRACKLE_INCS $FCLIBS]
-   )
-=======
->>>>>>> e9d05916
 fi
 AC_SUBST([FFTW_LIBS])
 AC_SUBST([FFTW_INCS])
@@ -1002,41 +974,27 @@
    minimal)
       AC_DEFINE([MINIMAL_SPH], [1], [Minimal SPH])
    ;;
-<<<<<<< HEAD
-   hopkins)
+   pressure-entropy)
       AC_DEFINE([HOPKINS_PE_SPH], [1], [Pressure-Entropy SPH])
+   ;;
+   pressure-energy)
+      AC_DEFINE([HOPKINS_PU_SPH], [1], [Pressure-Energy SPH])
    ;;
    default)
       AC_DEFINE([DEFAULT_SPH], [1], [Default SPH])
    ;;
-   gizmo)
-      AC_DEFINE([GIZMO_SPH], [1], [GIZMO SPH])
-=======
-   pressure-entropy)
-      AC_DEFINE([HOPKINS_PE_SPH], [1], [Pressure-Entropy SPH])
-   ;;
-   pressure-energy)
-      AC_DEFINE([HOPKINS_PU_SPH], [1], [Pressure-Energy SPH])
-   ;;
-   default)
-      AC_DEFINE([DEFAULT_SPH], [1], [Default SPH])
-   ;;
    gizmo-mfv)
       AC_DEFINE([GIZMO_MFV_SPH], [1], [GIZMO MFV SPH])
    ;;
    gizmo-mfm)
       AC_DEFINE([GIZMO_MFM_SPH], [1], [GIZMO MFM SPH])
->>>>>>> e9d05916
    ;;
    shadowfax)
       AC_DEFINE([SHADOWFAX_SPH], [1], [Shadowfax SPH])
    ;;
-<<<<<<< HEAD
-=======
    minimal-multi-mat)
       AC_DEFINE([MINIMAL_MULTI_MAT_SPH], [1], [Minimal Multiple Material SPH])
    ;;
->>>>>>> e9d05916
 
    *)
       AC_MSG_ERROR([Unknown hydrodynamics scheme: $with_hydro])
@@ -1136,12 +1094,9 @@
    isothermal-gas)
       AC_DEFINE([EOS_ISOTHERMAL_GAS], [1], [Isothermal gas equation of state])
    ;;
-<<<<<<< HEAD
-=======
    planetary)
       AC_DEFINE([EOS_PLANETARY], [1], [All planetary equations of state])
    ;;
->>>>>>> e9d05916
    *)
       AC_MSG_ERROR([Unknown equation of state: $with_eos])
    ;;
@@ -1264,8 +1219,6 @@
    ;;
    grackle)
       AC_DEFINE([COOLING_GRACKLE], [1], [Cooling via the grackle library])
-<<<<<<< HEAD
-=======
       AC_DEFINE([COOLING_GRACKLE_MODE], [0], [Grackle chemistry network, mode 0])
    ;;
    grackle1)
@@ -1279,7 +1232,6 @@
    grackle3)
       AC_DEFINE([COOLING_GRACKLE], [1], [Cooling via the grackle library])
       AC_DEFINE([COOLING_GRACKLE_MODE], [3], [Grackle chemistry network, mode 3])
->>>>>>> e9d05916
    ;;
    EAGLE)
       AC_DEFINE([COOLING_EAGLE], [1], [Cooling following the EAGLE model])
@@ -1310,11 +1262,7 @@
    none)
       AC_DEFINE([CHEMISTRY_NONE], [1], [No chemistry function])
    ;;
-<<<<<<< HEAD
-   gear)
-=======
    GEAR)
->>>>>>> e9d05916
       AC_DEFINE([CHEMISTRY_GEAR], [1], [Chemistry taken from the GEAR model])
    ;;
    EAGLE)
@@ -1349,15 +1297,12 @@
    sine-wave)
       AC_DEFINE([EXTERNAL_POTENTIAL_SINE_WAVE], [1], [Sine wave external potential in 1D])
    ;;
-<<<<<<< HEAD
-=======
    point-mass-ring)
       AC_DEFINE([EXTERNAL_POTENTIAL_POINTMASS_RING], [1], [Point mass potential for Keplerian Ring (Hopkins 2015).])
    ;;
    point-mass-softened)
       AC_DEFINE([EXTERNAL_POTENTIAL_POINTMASS_SOFT], [1], [Softened point-mass potential with form 1/(r^2 + softening^2).])
    ;;
->>>>>>> e9d05916
    *)
       AC_MSG_ERROR([Unknown external potential: $with_potential])
    ;;
@@ -1415,23 +1360,6 @@
 
    $PACKAGE_NAME v.$PACKAGE_VERSION
 
-<<<<<<< HEAD
-   Compiler         : $CC
-    - vendor        : $ax_cv_c_compiler_vendor
-    - version       : $ax_cv_c_compiler_version
-    - flags         : $CFLAGS
-   MPI enabled      : $enable_mpi
-   HDF5 enabled     : $with_hdf5
-    - parallel      : $have_parallel_hdf5
-   ParMETIS enabled : $have_parmetis
-   FFTW3 enabled    : $have_fftw3
-   libNUMA enabled  : $have_numa
-   GRACKLE enabled  : $have_grackle
-   Using tcmalloc   : $have_tcmalloc
-   Using jemalloc   : $have_jemalloc
-   CPU profiler     : $have_profiler
-   Pthread barriers : $have_pthread_barrier
-=======
    Compiler           : $CC
     - vendor          : $ax_cv_c_compiler_vendor
     - version         : $ax_cv_c_compiler_version
@@ -1439,7 +1367,7 @@
    MPI enabled        : $enable_mpi
    HDF5 enabled       : $with_hdf5
     - parallel        : $have_parallel_hdf5
-   Metis enabled      : $have_metis
+   ParMETIS enabled : $have_parmetis
    FFTW3 enabled      : $have_fftw
    GSL enabled        : $have_gsl
    libNUMA enabled    : $have_numa
@@ -1447,7 +1375,6 @@
    Special allocators : $have_special_allocator
    CPU profiler       : $have_profiler
    Pthread barriers   : $have_pthread_barrier
->>>>>>> e9d05916
 
    Hydro scheme       : $with_hydro
    Dimensionality     : $with_dimension
