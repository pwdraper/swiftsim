# This file is part of SWIFT.
# Copyright (C) 2012 pedro.gonnet@durham.ac.uk.
#               2016 p.w.draper@durham.ac.uk.
#
# This program is free software: you can redistribute it and/or modify
# it under the terms of the GNU General Public License as published by
# the Free Software Foundation, either version 3 of the License, or
# (at your option) any later version.
#
# This program is distributed in the hope that it will be useful,
# but WITHOUT ANY WARRANTY; without even the implied warranty of
# MERCHANTABILITY or FITNESS FOR A PARTICULAR PURPOSE.  See the
# GNU General Public License for more details.
#
# You should have received a copy of the GNU General Public License
# along with this program.  If not, see <http://www.gnu.org/licenses/>.

# Init the project.
AC_INIT([SWIFT],[0.7.0],[https://gitlab.cosma.dur.ac.uk/swift/swiftsim])
swift_config_flags="$*"

AC_COPYRIGHT
AC_CONFIG_SRCDIR([src/space.c])
AC_CONFIG_AUX_DIR([.])
AM_INIT_AUTOMAKE([subdir-objects])

# Add local macro collection.
AC_CONFIG_MACRO_DIR([m4])

# Stop default CFLAGS from anyone except the environment.
: ${CFLAGS=""}

# Generate header file.
AM_CONFIG_HEADER(config.h)

# Find and test the compiler.
AX_CHECK_ENABLE_DEBUG
AC_PROG_CC
AM_PROG_CC_C_O


# Master subgrid options
# If you add a restriction (e.g. no cooling, chemistry or hydro)
# you will need to check for overwrite after reading the additional options.
# As an example for this, see the call to AC_ARG_WITH for cooling.
AC_ARG_WITH([subgrid],
	[AS_HELP_STRING([--with-subgrid=<subgrid>],
		[Master switch for subgrid methods. Inexperienced user should start from here @<:@none, GEAR, EAGLE default: none@:>@]
	)],
	[with_subgrid="$withval"],
	[with_subgrid=none]
)

# Default values
with_subgrid_cooling=none
with_subgrid_chemistry=none
with_subgrid_hydro=none

case "$with_subgrid" in
   yes)
      AC_MSG_ERROR([Invalid option. A subgrid model must be chosen.])
   ;;
   none)
   ;;
   GEAR)
	with_subgrid_cooling=grackle
	with_subgrid_chemistry=GEAR
	with_subgrid_hydro=gadget2
   ;;
   EAGLE)
	with_subgrid_cooling=EAGLE
	with_subgrid_chemistry=EAGLE
	with_subgrid_hydro=gadget2
   ;;
   *)
      AC_MSG_ERROR([Unknown subgrid choice: $with_subgrid])
   ;;
esac



# If debug is selected then we also define SWIFT_DEVELOP_MODE to control
# any developer code options.
if test "x$ax_enable_debug" != "xno"; then
   AC_DEFINE([SWIFT_DEVELOP_MODE],1,[Enable developer code options])
fi

# Enable POSIX and platform extension preprocessor macros.
AC_USE_SYSTEM_EXTENSIONS

# Check for compiler version and vendor.
AX_COMPILER_VENDOR
AX_COMPILER_VERSION

#  Restrict support.
AC_C_RESTRICT

# Interprocedural optimization support. Needs special handling for linking and
# archiving as well as compilation with Intels, needs to be done before
# libtool is configured (to use correct LD).
AC_ARG_ENABLE([ipo],
   [AS_HELP_STRING([--enable-ipo],
     [Enable interprocedural optimization @<:@no/yes@:>@]
   )],
   [enable_ipo="$enableval"],
   [enable_ipo="no"]
)

if test "$enable_ipo" = "yes"; then
   if test "$ax_cv_c_compiler_vendor" = "intel"; then
      CFLAGS="$CFLAGS -ip -ipo"
      LDFLAGS="$LDFLAGS -ipo"
      : ${AR="xiar"}
      : ${LD="xild"}
      AC_MSG_RESULT([added Intel interprocedural optimization support])
   elif test "$ax_cv_c_compiler_vendor" = "gnu"; then
      CFLAGS="$CFLAGS -flto"
      LDFLAGS="$LDFLAGS -flto"
      AC_MSG_RESULT([added GCC interprocedural optimization support])
   elif test "$ax_cv_c_compiler_vendor" = "clang"; then
      CFLAGS="$CFLAGS -emit-llvm"
      AC_MSG_RESULT([added LLVM interprocedural optimization support])
   else
      AC_MSG_WARN([Compiler does not support interprocedural optimization])
   fi
fi

# Check for MPI. Need to do this before characterising the compiler (C99 mode),
# as this changes the compiler.
# We should consider using AX_PROG_CC_MPI to replace AC_PROG_CC when compiling
# whole applications. There are issues with mixing compilers when using this
# macro. See
# http://lists.gnu.org/archive/html/autoconf-archive-maintainers/2011-05/msg00004.html.
AC_ARG_ENABLE([mpi],
    [AS_HELP_STRING([--enable-mpi],
      [Compile with functionality for distributed-memory parallelism using MPI @<:@yes/no@:>@]
    )],
    [enable_mpi="$enableval"],
    [enable_mpi="yes"]
)
good_mpi="yes"
if test "$enable_mpi" = "yes"; then
    AX_MPI([CC="$MPICC" AC_DEFINE(HAVE_MPI, 1, [Define if you have the MPI library.]) ])
    MPI_LIBRARY="Unknown MPI"

    # Various MPI implementations require additional libraries when also using
    # threads. Use mpirun (on PATH) as that seems to be only command with
    # version flag, allow MPIRUN to override for systems that insist on
    # a non-standard name (PRACE).
    : ${MPIRUN='mpirun'}
    if test "$MPIRUN" = "mpirun"; then
       AC_PATH_PROG([MPIRUN],[mpirun],[notfound])
    fi
    if test "$MPIRUN" = "notfound"; then
       # This may not be fatal (some systems do not allow mpirun on
       # development nodes)., so push on.
       AC_MSG_WARN([Cannot find mpirun command on PATH, thread support may not be correct])
    else
       # Special options we know about.
       # Intel: -mt_mpi
       # PLATFORM: -lmtmpi
       # OpenMPI: nothing, but library should be built correctly.
       # Set MPI_THREAD_LIBS and add to linker commands as necessary.
       AC_MSG_CHECKING([MPI threads options])
       version=`$MPIRUN -version 2>&1`
       case "$version" in
         *Intel*MPI*)
            MPI_THREAD_LIBS="-mt_mpi"
            MPI_LIBRARY="Intel MPI"
            AC_MSG_RESULT([Intel MPI])
         ;;
         *Platform*)
            MPI_THREAD_LIBS="-lmtmpi"
            MPI_LIBRARY="PLATFORM MPI"
            AC_MSG_RESULT([PLATFORM MPI])
         ;;
         *"Open MPI"*)
            MPI_THREAD_LIBS=""
            MPI_LIBRARY="Open MPI"
            AC_MSG_RESULT([Open MPI])
            #  OpenMPI should be 1.8.6 or later, if not complain.
            #  Version is last word on first line of -version output.
            revision=`mpirun -version 2>&1 | grep "Open MPI" | awk '{print $NF}'`
            AX_COMPARE_VERSION( $revision, [ge], [1.8.6],,[good_mpi="no"] )
            if test "$good_mpi" = "no"; then
                AC_MSG_WARN([
    Open MPI version should be at least 1.8.6 (is $revision)])
                enable_mpi="yes (but with warning)"
            fi
         ;;
         *)
            MPI_THREAD_LIBS=""
            AC_MSG_RESULT([unknown])
         ;;
       esac
       AC_SUBST([MPI_THREAD_LIBS])
    fi
    AC_DEFINE_UNQUOTED([SWIFT_MPI_LIBRARY], ["$MPI_LIBRARY"], [The MPI library name, if known.])
fi
AM_CONDITIONAL([HAVEMPI],[test $enable_mpi = "yes"])

# Indicate that MPIRUN can be modified by an environment variable
AC_ARG_VAR(MPIRUN, Path to the mpirun command if non-standard)

# Add libtool support (now that CC is defined).
LT_INIT

# Need C99 and inline support.
AC_PROG_CC_C99
AC_C_INLINE

# If debugging try to show inlined functions.
if test "x$enable_debug" = "xyes"; then
   #  Show inlined functions.
   if test "$ax_cv_c_compiler_vendor" = "gnu"; then
      # Would like to use -gdwarf and let the compiler pick a good version
      # but that doesn't always work.
      AX_CHECK_COMPILE_FLAG([-gdwarf -fvar-tracking-assignments],
        [inline_EXTRA_FLAGS="-gdwarf -fvar-tracking-assignments"],
        [inline_EXTRA_FLAGS="-gdwarf-2 -fvar-tracking-assignments"])
      CFLAGS="$CFLAGS $inline_EXTRA_FLAGS"
   elif test "$ax_cv_c_compiler_vendor" = "intel"; then
      CFLAGS="$CFLAGS -debug inline-debug-info"
   fi
fi

# Check if task debugging is on.
AC_ARG_ENABLE([task-debugging],
   [AS_HELP_STRING([--enable-task-debugging],
     [Store task timing information and generate task dump files @<:@yes/no@:>@]
   )],
   [enable_task_debugging="$enableval"],
   [enable_task_debugging="no"]
)
if test "$enable_task_debugging" = "yes"; then
   AC_DEFINE([SWIFT_DEBUG_TASKS],1,[Enable task debugging])
fi

# Check if threadpool debugging is on.
AC_ARG_ENABLE([threadpool-debugging],
   [AS_HELP_STRING([--enable-threadpool-debugging],
     [Store threadpool mapper timing information and generate threadpool dump files @<:@yes/no@:>@]
   )],
   [enable_threadpool_debugging="$enableval"],
   [enable_threadpool_debugging="no"]
)
if test "$enable_threadpool_debugging" = "yes"; then
   AC_DEFINE([SWIFT_DEBUG_THREADPOOL],1,[Enable threadpool debugging])
   LDFLAGS="$LDFLAGS -rdynamic"
fi

# Check if the general timers are switched on.
AC_ARG_ENABLE([timers],
   [AS_HELP_STRING([--enable-timers],
     [Activate the basic timers @<:@yes/no@:>@]
   )],
   [enable_timers="$enableval"],
   [enable_timers="no"]
)
if test "$enable_timers" = "yes"; then
   AC_DEFINE([SWIFT_USE_TIMERS],1,[Enable individual timers])
fi

# Check if expensive debugging is on.
AC_ARG_ENABLE([debugging-checks],
   [AS_HELP_STRING([--enable-debugging-checks],
     [Activate expensive consistency checks @<:@yes/no@:>@]
   )],
   [enable_debugging_checks="$enableval"],
   [enable_debugging_checks="no"]
)
if test "$enable_debugging_checks" = "yes"; then
   AC_DEFINE([SWIFT_DEBUG_CHECKS],1,[Enable expensive debugging])
fi

# Check if using our custom icbrtf is enalbled.
AC_ARG_ENABLE([custom-icbrtf],
   [AS_HELP_STRING([--enable-custom-icbrtf],
     [Use SWIFT's custom icbrtf function instead of the system cbrtf @<:@yes/no@:>@]
   )],
   [enable_custom_icbrtf="$enableval"],
   [enable_custom_icbrtf="no"]
)
if test "$enable_custom_icbrtf" = "yes"; then
   AC_DEFINE([WITH_ICBRTF],1,[Enable custom icbrtf])
fi

# Check whether we want to default to naive cell interactions
AC_ARG_ENABLE([naive-interactions],
   [AS_HELP_STRING([--enable-naive-interactions],
     [Activate use of naive cell interaction functions @<:@yes/no@:>@]
   )],
   [enable_naive_interactions="$enableval"],
   [enable_naive_interactions="no"]
)
if test "$enable_naive_interactions" = "yes"; then
   AC_DEFINE([SWIFT_USE_NAIVE_INTERACTIONS],1,[Enable use of naive cell interaction functions])
fi

# Check if gravity force checks are on for some particles.
AC_ARG_ENABLE([gravity-force-checks],
   [AS_HELP_STRING([--enable-gravity-force-checks],
     [Activate expensive brute-force gravity checks for a fraction 1/N of all particles @<:@N@:>@]
   )],
   [gravity_force_checks="$enableval"],
   [gravity_force_checks="no"]
)
if test "$gravity_force_checks" == "yes"; then
   AC_MSG_ERROR(Need to specify the fraction of particles to check when using --enable-gravity-force-checks!)
elif test "$gravity_force_checks" != "no"; then
   AC_DEFINE_UNQUOTED([SWIFT_GRAVITY_FORCE_CHECKS], [$enableval] ,[Enable gravity brute-force checks])
fi

# Check if we want to zero the gravity forces for all particles below some ID.
AC_ARG_ENABLE([no-gravity-below-id],
   [AS_HELP_STRING([--enable-no-gravity-below-id],
     [Zeros the gravitational acceleration of all particles with an ID smaller than @<:@N@:>@]
   )],
   [no_gravity_below_id="$enableval"],
   [no_gravity_below_id="no"]
)
if test "$no_gravity_below_id" == "yes"; then
   AC_MSG_ERROR(Need to specify the ID below which particles get zero forces when using --enable-no-gravity-below-id!)
elif test "$no_gravity_below_id" != "no"; then
   AC_DEFINE_UNQUOTED([SWIFT_NO_GRAVITY_BELOW_ID], [$enableval] ,[Particles with smaller ID than this will have zero gravity forces])
fi


# Define HAVE_POSIX_MEMALIGN if it works.
AX_FUNC_POSIX_MEMALIGN

# Only optimize if allowed, otherwise assume user will set CFLAGS as
# appropriate.
AC_ARG_ENABLE([optimization],
   [AS_HELP_STRING([--enable-optimization],
     [Enable compile time optimization flags for host @<:@yes/no@:>@]
   )],
   [enable_opt="$enableval"],
   [enable_opt="yes"]
)

#  Disable vectorisation for known compilers. This switches off optimizations
#  that could be enabled above, so in general should be appended. Slightly odd
#  implementation as want to describe as --disable-vec, but macro is enable
#  (there is no enable action).
AC_ARG_ENABLE([vec],
   [AS_HELP_STRING([--disable-vec],
     [Disable vectorization]
   )],
   [enable_vec="$enableval"],
   [enable_vec="yes"]
)

HAVEVECTORIZATION=0

if test "$enable_opt" = "yes" ; then

   # Add code optimisation flags and tuning to host. This is a funny macro
   # that does not like CFLAGS being already set. Work around that as we have
   # at least set it to "", so it is set.
   ac_test_CFLAGS="no"
   old_CFLAGS="$CFLAGS"
   AX_CC_MAXOPT
   ac_test_CFLAGS="yes"
   CFLAGS="$old_CFLAGS $CFLAGS"

   # Check SSE & AVX support (some overlap with AX_CC_MAXOPT).
   # Don't use the SIMD_FLAGS result with Intel compilers. The -x<code>
   # value from AX_CC_MAXOPT should be sufficient.
   AX_EXT
   if test "$SIMD_FLAGS" != ""; then
       if test "$ax_cv_c_compiler_vendor" != "intel"; then
           CFLAGS="$CFLAGS $SIMD_FLAGS"
       fi
   fi


   if test "$enable_vec" = "no"; then
      if test "$ax_cv_c_compiler_vendor" = "intel"; then
      	 CFLAGS="$CFLAGS -no-vec -no-simd"
      	 AC_MSG_RESULT([disabled Intel vectorization])
      elif test "$ax_cv_c_compiler_vendor" = "gnu"; then
      	 CFLAGS="$CFLAGS -fno-tree-vectorize"
      	 AC_MSG_RESULT([disabled GCC vectorization])
      elif test "$ax_cv_c_compiler_vendor" = "clang"; then
         CFLAGS="$CFLAGS -fno-vectorize -fno-slp-vectorize"
         AC_MSG_RESULT([disabled clang vectorization])
      else
         AC_MSG_WARN([Do not know how to disable vectorization for this compiler])
      fi
   else
      AC_DEFINE([WITH_VECTORIZATION],1,[Enable vectorization])
      HAVEVECTORIZATION=1
   fi
fi
AM_CONDITIONAL([HAVEVECTORIZATION],[test -n "$HAVEVECTORIZATION"])


# Add address sanitizer options to flags, if requested. Only useful for GCC
# version 4.8 and later and clang.
AC_ARG_ENABLE([sanitizer],
   [AS_HELP_STRING([--enable-sanitizer],
     [Enable memory error detection using address sanitizer @<:@no/yes@:>@]
   )],
   [enable_san="$enableval"],
   [enable_san="no"]
)

if test "$enable_san" = "yes"; then
   if test "$ax_cv_c_compiler_vendor" = "gnu"; then
      AX_COMPARE_VERSION( $ax_cv_c_compiler_version, [ge], [4.8.0],
                          [enable_san="yes"], [enable_san="no"] )
   elif test "$ax_cv_c_compiler_vendor" = "clang"; then
      AX_COMPARE_VERSION( $ax_cv_c_compiler_version, [ge], [3.2.0],
                          [enable_san="yes"], [enable_san="no"] )
   fi
   if test "$enable_san" = "yes"; then
      CFLAGS="$CFLAGS -fsanitize=address -fno-omit-frame-pointer"
      AC_MSG_RESULT([added address sanitizer support])
   else
      AC_MSG_WARN([Compiler does not support address sanitizer option])
   fi
fi

# Add the undefined sanitizer option to flags. Only useful for GCC
# version 4.9 and later and clang to detected undefined code behaviour
# such as integer overflow and memory alignment issues.
AC_ARG_ENABLE([undefined-sanitizer],
   [AS_HELP_STRING([--enable-undefined-sanitizer],
     [Enable detection of code that causes undefined behaviour @<:@no/yes@:>@]
   )],
   [enable_ubsan="$enableval"],
   [enable_ubsan="no"]
)

if test "$enable_ubsan" = "yes"; then
   if test "$ax_cv_c_compiler_vendor" = "gnu"; then
      AX_COMPARE_VERSION( $ax_cv_c_compiler_version, [ge], [4.9.0],
                          [enable_ubsan="yes"], [enable_ubsan="no"] )
   elif test "$ax_cv_c_compiler_vendor" = "clang"; then
      AX_COMPARE_VERSION( $ax_cv_c_compiler_version, [ge], [3.7.0],
                          [enable_ubsan="yes"], [enable_ubsan="no"] )
   fi
   if test "$enable_ubsan" = "yes"; then
      CFLAGS="$CFLAGS -fsanitize=undefined"
      AC_MSG_RESULT([added undefined sanitizer support])
   else
      AC_MSG_WARN([Compiler does not support undefined sanitizer option])
   fi
fi

# Autoconf stuff.
AC_PROG_INSTALL
AC_PROG_MAKE_SET
AC_HEADER_STDC

# Check for the libraries we will need.
AC_CHECK_LIB(m,sqrt,,AC_MSG_ERROR(something is wrong with the math library!))

# Check for GSL. We test for this in the standard directories by default,
# and only disable if using --with-gsl=no or --without-gsl. When a value
# is given GSL must be found.
have_gsl="no"
AC_ARG_WITH([gsl],
    [AS_HELP_STRING([--with-gsl=PATH],
       [root directory where GSL is installed @<:@yes/no@:>@]
    )],
    [with_gsl="$withval"],
    [with_gsl="test"]
)
if test "x$with_gsl" != "xno"; then
   if test "x$with_gsl" != "xyes" -a "x$with_gsl" != "xtest" -a "x$with_gsl" != "x"; then
      GSL_LIBS="-L$with_gsl/lib -lgsl -lgslcblas"
      GSL_INCS="-I$with_gsl/include"
   else
      GSL_LIBS="-lgsl -lgslcblas"
      GSL_INCS=""
   fi
   #  GSL is not specified, so just check if we have it.
   if test "x$with_gsl" = "xtest"; then
      AC_CHECK_LIB([gslcblas],[cblas_dgemm],[have_gsl="yes"],[have_gsl="no"],$GSL_LIBS)
      if test "x$have_gsl" != "xno"; then
         AC_DEFINE([HAVE_LIBGSLCBLAS],1,[The GSL CBLAS library appears to be present.])
         AC_CHECK_LIB([gsl],[gsl_integration_qag],
            AC_DEFINE([HAVE_LIBGSL],1,[The GSL library appears to be present.]),
            [have_gsl="no"],$GSL_LIBS)
      fi
   else
      AC_CHECK_LIB([gslcblas],[cblas_dgemm],
         AC_DEFINE([HAVE_LIBGSLCBLAS],1,[The GSL CBLAS library appears to be present.]),
         AC_MSG_ERROR(something is wrong with the GSL CBLAS library!), $GSL_LIBS)
      AC_CHECK_LIB([gsl],[gsl_integration_qag],
         AC_DEFINE([HAVE_LIBGSL],1,[The GSL library appears to be present.]),
         AC_MSG_ERROR(something is wrong with the GSL library!), $GSL_LIBS)
      have_gsl="yes"
   fi
   if test "$have_gsl" = "no"; then
      GSL_LIBS=""
      GSL_INCS=""
   fi
fi
AC_SUBST([GSL_LIBS])
AC_SUBST([GSL_INCS])
AM_CONDITIONAL([HAVEGSL],[test -n "$GSL_LIBS"])

# Check for pthreads.
AX_PTHREAD([LIBS="$PTHREAD_LIBS $LIBS" CFLAGS="$CFLAGS $PTHREAD_CFLAGS"
    CC="$PTHREAD_CC" LDFLAGS="$LDFLAGS $PTHREAD_LIBS $LIBS"],
    AC_MSG_ERROR([Could not find a working version of
    the pthread library. Make sure you have the library and header files installed
    or use CPPFLAGS and LDFLAGS if the library is installed in a
    non-standard location.]))

# Check whether POSIX thread barriers are implemented (e.g. OSX does not have them)
have_pthread_barrier="no"
AC_CHECK_LIB(pthread, pthread_barrier_init,
	     have_pthread_barrier="yes",
	     AC_MSG_WARN(POSIX implementation does not have barriers. SWIFT will use home-made ones.))
if test "x$have_pthread_barrier" == "xyes"; then
  AC_DEFINE([HAVE_PTHREAD_BARRIERS], [1], [The posix library implements barriers])
fi

# Check whether POSIX file allocation functions exist (e.g. OSX does not have them)
AC_CHECK_LIB(pthread, posix_fallocate,
	     AC_DEFINE([HAVE_POSIX_FALLOCATE], [1], [The posix library implements file allocation functions.]),
	     AC_MSG_WARN(POSIX implementation does not have file allocation functions.))

# Check for PARMETIS.
have_parmetis="no"
AC_ARG_WITH([parmetis],
    [AS_HELP_STRING([--with-parmetis=PATH],
       [root directory where ParMETIS is installed @<:@yes/no@:>@]
    )],
    [with_parmetis="$withval"],
    [with_parmetis="no"]
)

# Don't proceed with old --with-metis option.
used_metis="no"
AC_ARG_WITH([metis],
    [AS_HELP_STRING([--with-metis],
       [no longer supported, use --with-parmetis]
    )],
    [used_metis="yes"],
    [:]
)
if test "x$used_metis" != "xno"; then
   AC_MSG_ERROR([Using unsupported --with-metis option, use --with-parmetis])
fi

if test "x$with_parmetis" != "xno"; then

# Check if we have ParMETIS.
   if test "x$with_parmetis" != "xyes" -a "x$with_parmetis" != "x"; then
      PARMETIS_LIBS="-L$with_parmetis/lib -lparmetis"
      PARMETIS_INCS="-I$with_parmetis/include"
   else
      PARMETIS_LIBS="-lparmetis"
      PARMETIS_INCS=""
   fi
   AC_CHECK_LIB([parmetis],[ParMETIS_V3_RefineKway], [have_parmetis="yes"],
                [have_parmetis="no"], $PARMETIS_LIBS)
   if test "$have_parmetis" == "no"; then

# A build may use an external METIS library, check for that.

      if test "x$with_parmetis" != "xyes" -a "x$with_parmetis" != "x"; then
         PARMETIS_LIBS="-L$with_parmetis/lib -lparmetis -lmetis"
         PARMETIS_INCS="-I$with_parmetis/include"
      else
         PARMETIS_LIBS="-lparmetis -lmetis"
         PARMETIS_INCS=""
      fi
      AC_CHECK_LIB([parmetis],[ParMETIS_V3_RefineKway], [have_parmetis="yes"],
                   [have_parmetis="no"], $PARMETIS_LIBS)

   fi
   if test "$have_parmetis" == "yes"; then
      AC_DEFINE([HAVE_PARMETIS],1,[The ParMETIS library is present.])
   else
      AC_MSG_ERROR("Failed to find a ParMETIS library")
   fi
fi

AC_SUBST([PARMETIS_LIBS])
AC_SUBST([PARMETIS_INCS])
AM_CONDITIONAL([HAVEPARMETIS],[test -n "$PARMETIS_LIBS"])

# METIS fixed width integer printing can require this, so define. Only needed
# for some non C99 compilers, i.e. C++ pre C++11.
AH_VERBATIM([__STDC_FORMAT_MACROS],
            [/* Needed to get PRIxxx macros from stdint.h when not using C99 */
#ifndef __STDC_FORMAT_MACROS
#define __STDC_FORMAT_MACROS 1
#endif])

# Check for grackle.
have_grackle="no"
AC_ARG_WITH([grackle],
    [AS_HELP_STRING([--with-grackle=PATH],
       [root directory where grackle is installed @<:@yes/no@:>@]
    )],
    [with_grackle="$withval"],
    [with_grackle="no"]
)
if test "x$with_grackle" != "xno"; then
   AC_PROG_FC
   AC_FC_LIBRARY_LDFLAGS
   if test "x$with_grackle" != "xyes" -a "x$with_grackle" != "x"; then
      GRACKLE_LIBS="-L$with_grackle/lib -lgrackle"
      GRACKLE_INCS="-I$with_grackle/include"
   else
      GRACKLE_LIBS="-lgrackle"
      GRACKLE_INCS=""
   fi

   have_grackle="yes"

   AC_CHECK_LIB(
      [grackle],
      [initialize_chemistry_data],
      [AC_DEFINE([HAVE_GRACKLE],1,[The GRACKLE library appears to be present.])
        AC_DEFINE([CONFIG_BFLOAT_8],1,[Use doubles in grackle])
      ],
      [AC_MSG_ERROR(Cannot find grackle library!)],
      [$GRACKLE_LIBS $GRACKLE_INCS $FCLIBS]
   )
fi
AC_SUBST([GRACKLE_LIBS])
AC_SUBST([GRACKLE_INCS])
AM_CONDITIONAL([HAVEGRACKLE],[test -n "$GRACKLE_LIBS"])

# Check for FFTW. We test for this in the standard directories by default,
# and only disable if using --with-fftw=no or --without-fftw. When a value
# is given GSL must be found.
have_fftw="no"
AC_ARG_WITH([fftw],
    [AS_HELP_STRING([--with-fftw=PATH],
       [root directory where fftw is installed @<:@yes/no@:>@]
    )],
    [with_fftw="$withval"],
    [with_fftw="test"]
)
if test "x$with_fftw" != "xno"; then
   if test "x$with_fftw" != "xyes" -a "x$with_fftw" != "xtest" -a "x$with_fftw" != "x"; then
      FFTW_LIBS="-L$with_fftw/lib -lfftw3"
      FFTW_INCS="-I$with_fftw/include"
   else
      FFTW_LIBS="-lfftw3"
      FFTW_INCS=""
   fi
   #  FFTW is not specified, so just check if we have it.
   if test "x$with_fftw" = "xtest"; then
      AC_CHECK_LIB([fftw3],[fftw_malloc],[have_fftw="yes"],[have_fftw="no"],$FFTW_LIBS)
      if test "x$have_fftw" != "xno"; then
      	 AC_DEFINE([HAVE_FFTW],1,[The FFTW library appears to be present.])
      fi
   else
      AC_CHECK_LIB([fftw3],[fftw_malloc],
         AC_DEFINE([HAVE_FFTW],1,[The FFTW library appears to be present.]),
         AC_MSG_ERROR(something is wrong with the FFTW library!), $FFTW_LIBS)
      have_fftw="yes"
   fi
   if test "$have_fftw" = "no"; then
      FFTW_LIBS=""
      FFTW_INCS=""
   fi
fi
AC_SUBST([FFTW_LIBS])
AC_SUBST([FFTW_INCS])
AM_CONDITIONAL([HAVEFFTW],[test -n "$FFTW_LIBS"])

#  Check for -lprofiler usually part of the gperftools along with tcmalloc.
have_profiler="no"
AC_ARG_WITH([profiler],
   [AS_HELP_STRING([--with-profiler=PATH],
      [use cpu profiler library or specify the directory with lib @<:@yes/no@:>@]
   )],
   [with_profiler="$withval"],
   [with_profiler="no"]
)
if test "x$with_profiler" != "xno"; then
   if test "x$with_profiler" != "xyes" -a "x$with_profiler" != "x"; then
      proflibs="-L$with_profiler -lprofiler"
   else
      proflibs="-lprofiler"
   fi
   AC_CHECK_LIB([profiler],[ProfilerFlush],
    [have_profiler="yes" 
      AC_DEFINE([WITH_PROFILER],1,[Link against the gperftools profiling library.])],
    [have_profiler="no"], $proflibs)

   if test "$have_profiler" = "yes"; then
      PROFILER_LIBS="$proflibs"
   else
      PROFILER_LIBS=""
   fi
fi
AC_SUBST([PROFILER_LIBS])
AM_CONDITIONAL([HAVEPROFILER],[test -n "$PROFILER_LIBS"])

# Check for special allocators
have_special_allocator="no"

#  Check for tcmalloc a fast malloc that is part of the gperftools.
have_tcmalloc="no"
AC_ARG_WITH([tcmalloc],
   [AS_HELP_STRING([--with-tcmalloc=PATH],
      [use tcmalloc library or specify the directory with lib @<:@yes/no@:>@]
   )],
   [with_tcmalloc="$withval"],
   [with_tcmalloc="no"]
)
if test "x$with_tcmalloc" != "xno" -a "x$have_special_allocator" != "xno"; then
   AC_MSG_ERROR("Cannot activate more than one alternative malloc library")
fi

if test "x$with_tcmalloc" != "xno"; then
   if test "x$with_tcmalloc" != "xyes" -a "x$with_tcmalloc" != "x"; then
      tclibs="-L$with_tcmalloc -ltcmalloc"
   else
      tclibs="-ltcmalloc"
   fi
   AC_CHECK_LIB([tcmalloc],[tc_cfree],[have_tcmalloc="yes"],[have_tcmalloc="no"],
                $tclibs)

   #  Could just have the minimal version.
   if test "$have_tcmalloc" = "no"; then
      if test "x$with_tcmalloc" != "xyes" -a "x$with_tcmalloc" != "x"; then
         tclibs="-L$with_tcmalloc -ltcmalloc_minimal"
      else
         tclibs="-ltcmalloc_minimal"
      fi
      AC_CHECK_LIB([tcmalloc],[tc_cfree],[have_tcmalloc="yes"],[have_tcmalloc="no"],
                   $tclibs)
   fi

   if test "$have_tcmalloc" = "yes"; then
      TCMALLOC_LIBS="$tclibs"

      AC_DEFINE([HAVE_TCMALLOC],1,[The tcmalloc library appears to be present.])

      have_special_allocator="tcmalloc"

      # Prevent compilers that replace the calls with built-ins (GNU 99) from doing so.
      case "$ax_cv_c_compiler_vendor" in
        intel | gnu | clang)
             CFLAGS="$CFLAGS -fno-builtin-malloc -fno-builtin-calloc -fno-builtin-realloc -fno-builtin-free"
          ;;
      esac

   else
      TCMALLOC_LIBS=""
   fi
fi
AC_SUBST([TCMALLOC_LIBS])
AM_CONDITIONAL([HAVETCMALLOC],[test -n "$TCMALLOC_LIBS"])

#  Check for jemalloc another fast malloc that is good with contention.
have_jemalloc="no"
AC_ARG_WITH([jemalloc],
   [AS_HELP_STRING([--with-jemalloc=PATH],
      [use jemalloc library or specify the directory with lib @<:@yes/no@:>@]
   )],
   [with_jemalloc="$withval"],
   [with_jemalloc="no"]
)
if test "x$with_jemalloc" != "xno" -a "x$have_special_allocator" != "xno"; then
   AC_MSG_ERROR("Cannot activate more than one alternative malloc library")
fi

if test "x$with_jemalloc" != "xno"; then
   if test "x$with_jemalloc" != "xyes" -a "x$with_jemalloc" != "x"; then
      jelibs="-L$with_jemalloc -ljemalloc"
   else
      jelibs="-ljemalloc"
   fi
   AC_CHECK_LIB([jemalloc],[malloc_usable_size],[have_jemalloc="yes"],[have_jemalloc="no"],
                $jelibs)

   if test "$have_jemalloc" = "yes"; then
      JEMALLOC_LIBS="$jelibs"

      AC_DEFINE([HAVE_JEMALLOC],1,[The jemalloc library appears to be present.])

      have_special_allocator="jemalloc"

      # Prevent compilers that replace the regular calls with built-ins (GNU 99) from doing so.
      case "$ax_cv_c_compiler_vendor" in
        intel | gnu | clang)
             CFLAGS="$CFLAGS -fno-builtin-malloc -fno-builtin-calloc -fno-builtin-realloc -fno-builtin-free"
          ;;
      esac

   else
      JEMALLOC_LIBS=""
   fi
fi
AC_SUBST([JEMALLOC_LIBS])
AM_CONDITIONAL([HAVEJEMALLOC],[test -n "$JEMALLOC_LIBS"])

#  Check for tbbmalloc, Intel's fast and parallel allocator
have_tbbmalloc="no"
AC_ARG_WITH([tbbmalloc],
   [AS_HELP_STRING([--with-tbbmalloc=PATH],
      [use tbbmalloc library or specify the directory with lib @<:@yes/no@:>@]
   )],
   [with_tbbmalloc="$withval"],
   [with_tbbmalloc="no"]
)
if test "x$with_tbbmalloc" != "xno" -a "x$have_special_allocator" != "xno"; then
   AC_MSG_ERROR("Cannot activate more than one alternative malloc library")
fi

if test "x$with_tbbmalloc" != "xno"; then
   if test "x$with_tbbmalloc" != "xyes" -a "x$with_tbbmalloc" != "x"; then
      tbblibs="-L$with_tbbmalloc -ltbbmalloc_proxy -ltbbmalloc"
   else
      tbblibs="-ltbbmalloc_proxy -ltbbmalloc"
   fi
   AC_CHECK_LIB([tbbmalloc],[scalable_malloc],[have_tbbmalloc="yes"],[have_tbbmalloc="no"],
                $tbblibs)

   if test "$have_tbbmalloc" = "yes"; then
      TBBMALLOC_LIBS="$tbblibs"

      AC_DEFINE([HAVE_TBBMALLOC],1,[The TBBmalloc library appears to be present.])

      have_special_allocator="TBBmalloc"

      # Prevent compilers that replace the calls with built-ins (GNU 99) from doing so.
      case "$ax_cv_c_compiler_vendor" in
        intel | gnu | clang)
             CFLAGS="$CFLAGS -fno-builtin-malloc -fno-builtin-calloc -fno-builtin-realloc -fno-builtin-free"
          ;;
      esac

   else
      TBBMALLOC_LIBS=""
   fi
fi
AC_SUBST([TBBMALLOC_LIBS])
AM_CONDITIONAL([HAVETBBMALLOC],[test -n "$TBBMALLOC_LIBS"])

# Check for HDF5. This is required.
AX_LIB_HDF5
if test "$with_hdf5" != "yes"; then
    AC_MSG_ERROR([Could not find a working HDF5 library])
fi

# We want to know if this HDF5 supports MPI and whether we should use it.
# The default is to use MPI support if it is available, i.e. this is
# a parallel HDF5.
have_parallel_hdf5="no"
if test "$with_hdf5" = "yes"; then
    AC_ARG_ENABLE([parallel-hdf5],
       [AS_HELP_STRING([--enable-parallel-hdf5],
         [Enable parallel HDF5 library MPI functions if available. @<:@yes/no@:>@]
       )],
       [enable_parallel_hdf5="$enableval"],
       [enable_parallel_hdf5="yes"]
    )

    if test "$enable_parallel_hdf5" = "yes"; then
        AC_MSG_CHECKING([for HDF5 parallel support])

	# Check if the library is capable, the header should define H5_HAVE_PARALLEL.

        AC_COMPILE_IFELSE([AC_LANG_SOURCE([[
        #include "hdf5.h"
        #ifndef H5_HAVE_PARALLEL
        # error macro not defined
        #endif
        ]])], [parallel="yes"], [parallel="no"])
        if test "$parallel" = "yes"; then
            have_parallel_hdf5="yes"
            AC_DEFINE([HAVE_PARALLEL_HDF5],1,[HDF5 library supports parallel access])
        fi
        AC_MSG_RESULT($parallel)
    fi
fi
AM_CONDITIONAL([HAVEPARALLELHDF5],[test "$have_parallel_hdf5" = "yes"])

# Check for floating-point execeptions
AC_CHECK_FUNC(feenableexcept, AC_DEFINE([HAVE_FE_ENABLE_EXCEPT],[1],
    [Defined if the floating-point exception can be enabled using non-standard GNU functions.]))

# Check for setaffinity.
AC_CHECK_FUNC(pthread_setaffinity_np, AC_DEFINE([HAVE_SETAFFINITY],[1],
    [Defined if pthread_setaffinity_np exists.]) )
AM_CONDITIONAL(HAVESETAFFINITY,
    [test "$ac_cv_func_pthread_setaffinity_np" = "yes"])

have_numa="no"
if test "$ac_cv_func_pthread_setaffinity_np" = "yes"; then
  # Check for libnuma.
  AC_CHECK_HEADER([numa.h])
  if test "$ac_cv_header_numa_h" = "yes"; then
    AC_CHECK_LIB([numa], [numa_available])
    have_numa="yes"
  fi
fi


# Check for Intel and PowerPC intrinsics header optionally used by vector.h.
AC_CHECK_HEADERS([immintrin.h])
AC_CHECK_HEADERS([altivec.h])

# Check for timing functions needed by cycle.h.
AC_HEADER_TIME
AC_CHECK_HEADERS([sys/time.h c_asm.h intrinsics.h mach/mach_time.h])
AC_CHECK_TYPE([hrtime_t],[AC_DEFINE(HAVE_HRTIME_T, 1, [Define to 1 if hrtime_t
is defined in <sys/time.h>])],,
[#if HAVE_SYS_TIME_H
#include <sys/time.h>
#endif])
AC_CHECK_FUNCS([gethrtime read_real_time time_base_to_time clock_gettime mach_absolute_time])
AC_MSG_CHECKING([for _rtc intrinsic])
rtc_ok=yes
AC_LINK_IFELSE([AC_LANG_PROGRAM(
[[#ifdef HAVE_INTRINSICS_H
#include <intrinsics.h>
#endif]],
[[_rtc()]])],
[AC_DEFINE(HAVE__RTC,1,[Define if you have the UNICOS _rtc() intrinsic.])],[rtc_ok=no])
AC_MSG_RESULT($rtc_ok)

# Special timers for the ARM v7 and ARM v8 platforms (taken from FFTW-3 to match their cycle.h)
AC_ARG_ENABLE(armv8-pmccntr-el0, [AC_HELP_STRING([--enable-armv8-pmccntr-el0],[enable the cycle counter on ARMv8 via the PMCCNTR_EL0 register])], have_armv8pmccntrel0=$enableval)
if test "$have_armv8pmccntrel0"x = "yes"x; then
	AC_DEFINE(HAVE_ARMV8_PMCCNTR_EL0,1,[Define if you have enabled the PMCCNTR_EL0 cycle counter on ARMv8])
fi

AC_ARG_ENABLE(armv8-cntvct-el0, [AC_HELP_STRING([--enable-armv8-cntvct-el0],[enable the cycle counter on ARMv8 via the CNTVCT_EL0 register])], have_armv8cntvctel0=$enableval)
if test "$have_armv8cntvctel0"x = "yes"x; then
	AC_DEFINE(HAVE_ARMV8_CNTVCT_EL0,1,[Define if you have enabled the CNTVCT_EL0 cycle counter on ARMv8])
fi

AC_ARG_ENABLE(armv7a-cntvct, [AC_HELP_STRING([--enable-armv7a-cntvct],[enable the cycle counter on Armv7a via the CNTVCT register])], have_armv7acntvct=$enableval)
if test "$have_armv7acntvct"x = "yes"x; then
	AC_DEFINE(HAVE_ARMV7A_CNTVCT,1,[Define if you have enabled the CNTVCT cycle counter on ARMv7a])
fi

AC_ARG_ENABLE(armv7a-pmccntr, [AC_HELP_STRING([--enable-armv7a-pmccntr],[enable the cycle counter on Armv7a via the PMCCNTR register])], have_armv7apmccntr=$enableval)
if test "$have_armv7apmccntr"x = "yes"x; then
	AC_DEFINE(HAVE_ARMV7A_PMCCNTR,1,[Define if you have enabled the PMCCNTR cycle counter on ARMv7a])
fi

# Add warning flags by default, if these can be used. Option =error adds
# -Werror to GCC, clang and Intel.  Note do this last as compiler tests may
# become errors, if that's an issue don't use CFLAGS for these, use an AC_SUBST().
AC_ARG_ENABLE([compiler-warnings],
   [AS_HELP_STRING([--enable-compiler-warnings],
     [Enable compile time warning flags, if compiler is known @<:@error/no/yes)@:>@]
   )],
   [enable_warn="$enableval"],
   [enable_warn="error"]
)
if test "$enable_warn" != "no"; then

    # AX_CFLAGS_WARN_ALL does not give good warning flags for the Intel compiler
    # We will do this by hand instead and only default to the macro for unknown compilers
    case "$ax_cv_c_compiler_vendor" in
          gnu | clang)
             CFLAGS="$CFLAGS -Wall -Wextra -Wno-unused-parameter -Wshadow"
          ;;
	  intel)
             CFLAGS="$CFLAGS -w2 -Wunused-variable -Wshadow"
          ;;
	  *)
	     AX_CFLAGS_WARN_ALL
	  ;;
    esac

    # Add a "choke on warning" flag if it exists
    if test "$enable_warn" = "error"; then
       case "$ax_cv_c_compiler_vendor" in
          intel | gnu | clang)
             CFLAGS="$CFLAGS -Werror"
          ;;
       esac
    fi

    # We want strict-prototypes, but this must still work even if warnings
    # are an error.
    AX_CHECK_COMPILE_FLAG([-Wstrict-prototypes],[CFLAGS="$CFLAGS -Wstrict-prototypes"],
                          [CFLAGS="$CFLAGS"],[$CFLAGS],[AC_LANG_SOURCE([int main(void){return 0;}])])
fi

# Various package configuration options.

# Hydro scheme.
AC_ARG_WITH([hydro],
   [AS_HELP_STRING([--with-hydro=<scheme>],
      [Hydro dynamics to use @<:@gadget2, minimal, pressure-entropy, pressure-energy, default, gizmo-mfv, gizmo-mfm, shadowfax, minimal-multi-mat, debug default: gadget2@:>@]
   )],
   [with_hydro="$withval"],
   [with_hydro="gadget2"]
)

if test "$with_subgrid" != "none"; then
   if test "$with_hydro" != "gadget2"; then
      AC_MSG_ERROR([Cannot provide with-subgrid and with-hydro together])
   else
      with_hydro="$with_subgrid_hydro"
   fi
fi

case "$with_hydro" in
   gadget2)
      AC_DEFINE([GADGET2_SPH], [1], [Gadget-2 SPH])
   ;;
   minimal)
      AC_DEFINE([MINIMAL_SPH], [1], [Minimal SPH])
   ;;
   pressure-entropy)
      AC_DEFINE([HOPKINS_PE_SPH], [1], [Pressure-Entropy SPH])
   ;;
   pressure-energy)
      AC_DEFINE([HOPKINS_PU_SPH], [1], [Pressure-Energy SPH])
   ;;
   default)
      AC_DEFINE([DEFAULT_SPH], [1], [Default SPH])
   ;;
   gizmo-mfv)
      AC_DEFINE([GIZMO_MFV_SPH], [1], [GIZMO MFV SPH])
   ;;
   gizmo-mfm)
      AC_DEFINE([GIZMO_MFM_SPH], [1], [GIZMO MFM SPH])
   ;;
   shadowfax)
      AC_DEFINE([SHADOWFAX_SPH], [1], [Shadowfax SPH])
   ;;
   minimal-multi-mat)
      AC_DEFINE([MINIMAL_MULTI_MAT_SPH], [1], [Minimal Multiple Material SPH])
   ;;

   *)
      AC_MSG_ERROR([Unknown hydrodynamics scheme: $with_hydro])
   ;;
esac

# Check if debugging interactions is switched on.
AC_ARG_ENABLE([debug-interactions],
   [AS_HELP_STRING([--enable-debug-interactions],
     [Activate interaction debugging, logging a maximum of @<:@N@:>@ neighbours. Defaults to 256 if no value set.]
   )],
   [enable_debug_interactions="$enableval"],
   [enable_debug_interactions="no"]
)
if test "$enable_debug_interactions" != "no"; then
  if test "$with_hydro" = "gadget2"; then
      AC_DEFINE([DEBUG_INTERACTIONS_SPH],1,[Enable interaction debugging])
    if test "$enable_debug_interactions" == "yes"; then
      AC_DEFINE([MAX_NUM_OF_NEIGHBOURS],256,[The maximum number of particle neighbours to be logged])
      [enable_debug_interactions="yes (Logging up to 256 neighbours)"]
    else
      AC_DEFINE_UNQUOTED([MAX_NUM_OF_NEIGHBOURS], [$enableval] ,[The maximum number of particle neighbours to be logged])
      [enable_debug_interactions="yes (Logging up to $enableval neighbours)"]
    fi
  else
    [enable_debug_interactions="no (only available for gadget2 hydro scheme)"]
  fi
fi

# SPH Kernel function
AC_ARG_WITH([kernel],
   [AS_HELP_STRING([--with-kernel=<kernel>],
      [Kernel function to use @<:@cubic-spline, quartic-spline, quintic-spline, wendland-C2, wendland-C4, wendland-C6 default: cubic-spline@:>@]
   )],
   [with_kernel="$withval"],
   [with_kernel="cubic-spline"]
)
case "$with_kernel" in
   cubic-spline)
      AC_DEFINE([CUBIC_SPLINE_KERNEL], [1], [Cubic spline kernel])
   ;;
   quartic-spline)
      AC_DEFINE([QUARTIC_SPLINE_KERNEL], [1], [Quartic spline kernel])
   ;;
   quintic-spline)
      AC_DEFINE([QUINTIC_SPLINE_KERNEL], [1], [Quintic spline kernel])
   ;;
   wendland-C2)
      AC_DEFINE([WENDLAND_C2_KERNEL], [1], [Wendland-C2 kernel])
   ;;
   wendland-C4)
      AC_DEFINE([WENDLAND_C4_KERNEL], [1], [Wendland-C4 kernel])
   ;;
   wendland-C6)
      AC_DEFINE([WENDLAND_C6_KERNEL], [1], [Wendland-C6 kernel])
   ;;
   *)
      AC_MSG_ERROR([Unknown kernel function: $with_kernel])
   ;;
esac

#  Dimensionality of the hydro scheme.
AC_ARG_WITH([hydro-dimension],
   [AS_HELP_STRING([--with-hydro-dimension=<dim>],
      [dimensionality of problem @<:@3/2/1 default: 3@:>@]
   )],
   [with_dimension="$withval"],
   [with_dimension="3"]
)
case "$with_dimension" in
   1)
      AC_DEFINE([HYDRO_DIMENSION_1D], [1], [1D solver])
   ;;
   2)
      AC_DEFINE([HYDRO_DIMENSION_2D], [2], [2D solver])
   ;;
   3)
      AC_DEFINE([HYDRO_DIMENSION_3D], [3], [3D solver])
   ;;
   *)
      AC_MSG_ERROR([Dimensionality must be 1, 2 or 3])
   ;;
esac

#  Equation of state
AC_ARG_WITH([equation-of-state],
   [AS_HELP_STRING([--with-equation-of-state=<EoS>],
      [equation of state @<:@ideal-gas, isothermal-gas, planetary default: ideal-gas@:>@]
   )],
   [with_eos="$withval"],
   [with_eos="ideal-gas"]
)
case "$with_eos" in
   ideal-gas)
      AC_DEFINE([EOS_IDEAL_GAS], [1], [Ideal gas equation of state])
   ;;
   isothermal-gas)
      AC_DEFINE([EOS_ISOTHERMAL_GAS], [1], [Isothermal gas equation of state])
   ;;
   planetary)
      AC_DEFINE([EOS_PLANETARY], [1], [All planetary equations of state])
   ;;
   *)
      AC_MSG_ERROR([Unknown equation of state: $with_eos])
   ;;
esac

#  Adiabatic index
AC_ARG_WITH([adiabatic-index],
   [AS_HELP_STRING([--with-adiabatic-index=<gamma>],
      [adiabatic index @<:@5/3, 7/5, 4/3, 2 default: 5/3@:>@]
   )],
   [with_gamma="$withval"],
   [with_gamma="5/3"]
)
case "$with_gamma" in
   5/3)
      AC_DEFINE([HYDRO_GAMMA_5_3], [5./3.], [Adiabatic index is 5/3])
   ;;
   7/5)
      AC_DEFINE([HYDRO_GAMMA_7_5], [7./5.], [Adiabatic index is 7/5])
   ;;
   4/3)
      AC_DEFINE([HYDRO_GAMMA_4_3], [4./3.], [Adiabatic index is 4/3])
   ;;
   2)
      AC_DEFINE([HYDRO_GAMMA_2_1], [2.], [Adiabatic index is 2])
   ;;
   *)
      AC_MSG_ERROR([Unknown adiabatic index: $with_gamma])
   ;;
esac

#  Riemann solver
AC_ARG_WITH([riemann-solver],
   [AS_HELP_STRING([--with-riemann-solver=<solver>],
      [riemann solver (gizmo-sph only) @<:@none, exact, trrs, hllc, default: none@:>@]
   )],
   [with_riemann="$withval"],
   [with_riemann="none"]
)
case "$with_riemann" in
   none)
      AC_DEFINE([RIEMANN_SOLVER_NONE], [1], [No Riemann solver])
   ;;
   exact)
      AC_DEFINE([RIEMANN_SOLVER_EXACT], [1], [Exact Riemann solver])
   ;;
   trrs)
      AC_DEFINE([RIEMANN_SOLVER_TRRS], [1], [Two Rarefaction Riemann Solver])
   ;;
   hllc)
      AC_DEFINE([RIEMANN_SOLVER_HLLC], [1], [Harten-Lax-van Leer-Contact Riemann solver])
   ;;
   *)
      AC_MSG_ERROR([Unknown Riemann solver: $with_riemann])
   ;;
esac

#  Cooling function
AC_ARG_WITH([cooling],
   [AS_HELP_STRING([--with-cooling=<function>],
      [cooling function @<:@none, const-du, const-lambda, EAGLE, grackle, grackle1, grackle2, grackle3 default: none@:>@]
   )],
   [with_cooling="$withval"],
   [with_cooling="none"]
)

if test "$with_subgrid" != "none"; then
   if test "$with_cooling" != "none"; then
      AC_MSG_ERROR([Cannot provide with-subgrid and with-cooling together])
   else
      with_cooling="$with_subgrid_cooling"
   fi
fi

case "$with_cooling" in
   none)
      AC_DEFINE([COOLING_NONE], [1], [No cooling function])
   ;;
   const-du)
      AC_DEFINE([COOLING_CONST_DU], [1], [Const du/dt cooling function])
   ;;
   const-lambda)
      AC_DEFINE([COOLING_CONST_LAMBDA], [1], [Const Lambda cooling function])
   ;;
   grackle)
      AC_DEFINE([COOLING_GRACKLE], [1], [Cooling via the grackle library])
      AC_DEFINE([COOLING_GRACKLE_MODE], [0], [Grackle chemistry network, mode 0])
   ;;
   grackle1)
      AC_DEFINE([COOLING_GRACKLE], [1], [Cooling via the grackle library])
      AC_DEFINE([COOLING_GRACKLE_MODE], [1], [Grackle chemistry network, mode 1])
   ;;
   grackle2)
      AC_DEFINE([COOLING_GRACKLE], [1], [Cooling via the grackle library])
      AC_DEFINE([COOLING_GRACKLE_MODE], [2], [Grackle chemistry network, mode 2])
   ;;
   grackle3)
      AC_DEFINE([COOLING_GRACKLE], [1], [Cooling via the grackle library])
      AC_DEFINE([COOLING_GRACKLE_MODE], [3], [Grackle chemistry network, mode 3])
   ;;
   EAGLE)
      AC_DEFINE([COOLING_EAGLE], [1], [Cooling following the EAGLE model])
   ;;
   *)
      AC_MSG_ERROR([Unknown cooling function: $with_cooling])
   ;;
esac

#  chemistry function
AC_ARG_WITH([chemistry],
   [AS_HELP_STRING([--with-chemistry=<function>],
      [chemistry function @<:@none, GEAR, EAGLE default: none@:>@]
   )],
   [with_chemistry="$withval"],
   [with_chemistry="none"]
)

if test "$with_subgrid" != "none"; then
   if test "$with_chemistry" != "none"; then
      AC_MSG_ERROR([Cannot provide with-subgrid and with-chemistry together])
   else
      with_chemistry="$with_subgrid_chemistry"
   fi
fi

case "$with_chemistry" in
   none)
      AC_DEFINE([CHEMISTRY_NONE], [1], [No chemistry function])
   ;;
   GEAR)
      AC_DEFINE([CHEMISTRY_GEAR], [1], [Chemistry taken from the GEAR model])
   ;;
   EAGLE)
      AC_DEFINE([CHEMISTRY_EAGLE], [1], [Chemistry taken from the EAGLE model])
   ;;
   *)
      AC_MSG_ERROR([Unknown chemistry function: $with_chemistry])
   ;;
esac

#  External potential
AC_ARG_WITH([ext-potential],
   [AS_HELP_STRING([--with-ext-potential=<pot>],
      [external potential @<:@none, point-mass, point-mass-ring, point-mass-softened, isothermal, softened-isothermal, disc-patch, sine-wave, default: none@:>@]
   )],
   [with_potential="$withval"],
   [with_potential="none"]
)
case "$with_potential" in
   none)
      AC_DEFINE([EXTERNAL_POTENTIAL_NONE], [1], [No external potential])
   ;;
   point-mass)
      AC_DEFINE([EXTERNAL_POTENTIAL_POINTMASS], [1], [Point-mass external potential])
   ;;
   isothermal)
      AC_DEFINE([EXTERNAL_POTENTIAL_ISOTHERMAL], [1], [Isothermal external potential])
   ;;
   disc-patch)
      AC_DEFINE([EXTERNAL_POTENTIAL_DISC_PATCH], [1], [Disc-patch external potential])
   ;;
   sine-wave)
      AC_DEFINE([EXTERNAL_POTENTIAL_SINE_WAVE], [1], [Sine wave external potential in 1D])
   ;;
   point-mass-ring)
      AC_DEFINE([EXTERNAL_POTENTIAL_POINTMASS_RING], [1], [Point mass potential for Keplerian Ring (Hopkins 2015).])
   ;;
   point-mass-softened)
      AC_DEFINE([EXTERNAL_POTENTIAL_POINTMASS_SOFT], [1], [Softened point-mass potential with form 1/(r^2 + softening^2).])
   ;;
   *)
      AC_MSG_ERROR([Unknown external potential: $with_potential])
   ;;
esac

#  Gravity multipole order
AC_ARG_WITH([multipole-order],
   [AS_HELP_STRING([--with-multipole-order=<order>],
      [order of the multipole and gravitational field expansion @<:@ default: 4@:>@]
   )],
   [with_multipole_order="$withval"],
   [with_multipole_order="4"]
)
AC_DEFINE_UNQUOTED([SELF_GRAVITY_MULTIPOLE_ORDER], [$with_multipole_order], [Multipole order])

# Check for git, needed for revision stamps.
AC_PATH_PROG([GIT_CMD], [git])
AC_SUBST([GIT_CMD])

# Make the documentation. Add conditional to handle disable option.
DX_INIT_DOXYGEN(libswift,doc/Doxyfile,doc/)
AM_CONDITIONAL([HAVE_DOXYGEN], [test "$ac_cv_path_ac_pt_DX_DOXYGEN" != ""])

# Handle .in files.
AC_CONFIG_FILES([Makefile src/Makefile examples/Makefile doc/Makefile doc/Doxyfile tests/Makefile])
AC_CONFIG_FILES([tests/testReading.sh], [chmod +x tests/testReading.sh])
AC_CONFIG_FILES([tests/testActivePair.sh], [chmod +x tests/testActivePair.sh])
AC_CONFIG_FILES([tests/test27cells.sh], [chmod +x tests/test27cells.sh])
AC_CONFIG_FILES([tests/test27cellsPerturbed.sh], [chmod +x tests/test27cellsPerturbed.sh])
AC_CONFIG_FILES([tests/test125cells.sh], [chmod +x tests/test125cells.sh])
AC_CONFIG_FILES([tests/test125cellsPerturbed.sh], [chmod +x tests/test125cellsPerturbed.sh])
AC_CONFIG_FILES([tests/testPeriodicBC.sh], [chmod +x tests/testPeriodicBC.sh])
AC_CONFIG_FILES([tests/testPeriodicBCPerturbed.sh], [chmod +x tests/testPeriodicBCPerturbed.sh])
AC_CONFIG_FILES([tests/testInteractions.sh], [chmod +x tests/testInteractions.sh])
AC_CONFIG_FILES([tests/testParser.sh], [chmod +x tests/testParser.sh])
AC_CONFIG_FILES([tests/testSelectOutput.sh], [chmod +x tests/testSelectOutput.sh])

# Save the compilation options
AC_DEFINE_UNQUOTED([SWIFT_CONFIG_FLAGS],["$swift_config_flags"],[Flags passed to configure])

# Make sure the latest git revision string gets included
touch src/version.c

#  Need to define this, instead of using fifth argument of AC_INIT, until
#  2.64. Defer until now as this redefines PACKAGE_URL, which can emit a
#  compilation error when testing with -Werror.
AC_DEFINE([PACKAGE_URL],["www.swiftsim.com"], [Package web pages])

# Generate output.
AC_OUTPUT

# Report general configuration.
AC_MSG_RESULT([
 ------- Summary --------

   $PACKAGE_NAME v.$PACKAGE_VERSION

<<<<<<< HEAD
   Compiler         : $CC
    - vendor        : $ax_cv_c_compiler_vendor
    - version       : $ax_cv_c_compiler_version
    - flags         : $CFLAGS
   MPI enabled      : $enable_mpi
   HDF5 enabled     : $with_hdf5
    - parallel      : $have_parallel_hdf5
   ParMETIS enabled : $have_parmetis
   FFTW3 enabled    : $have_fftw3
   GSL enabled      : $have_gsl
   libNUMA enabled  : $have_numa
   GRACKLE enabled  : $have_grackle
   Using tcmalloc   : $have_tcmalloc
   Using jemalloc   : $have_jemalloc
   CPU profiler     : $have_profiler
   Pthread barriers : $have_pthread_barrier
=======
   Compiler           : $CC
    - vendor          : $ax_cv_c_compiler_vendor
    - version         : $ax_cv_c_compiler_version
    - flags           : $CFLAGS
   MPI enabled        : $enable_mpi
   HDF5 enabled       : $with_hdf5
    - parallel        : $have_parallel_hdf5
   Metis enabled      : $have_metis
   FFTW3 enabled      : $have_fftw
   GSL enabled        : $have_gsl
   libNUMA enabled    : $have_numa
   GRACKLE enabled    : $have_grackle
   Special allocators : $have_special_allocator
   CPU profiler       : $have_profiler
   Pthread barriers   : $have_pthread_barrier
>>>>>>> e95331dd

   Hydro scheme       : $with_hydro
   Dimensionality     : $with_dimension
   Kernel function    : $with_kernel
   Equation of state  : $with_eos
   Adiabatic index    : $with_gamma
   Riemann solver     : $with_riemann
   Cooling function   : $with_cooling
   Chemistry          : $with_chemistry

   External potential  : $with_potential
   Multipole order     : $with_multipole_order
   No gravity below ID : $no_gravity_below_id

   Individual timers     : $enable_timers
   Task debugging        : $enable_task_debugging
   Threadpool debugging  : $enable_threadpool_debugging
   Debugging checks      : $enable_debugging_checks
   Interaction debugging : $enable_debug_interactions
   Naive interactions    : $enable_naive_interactions
   Gravity checks        : $gravity_force_checks
   Custom icbrtf         : $enable_custom_icbrtf

 ------------------------])<|MERGE_RESOLUTION|>--- conflicted
+++ resolved
@@ -1363,24 +1363,6 @@
 
    $PACKAGE_NAME v.$PACKAGE_VERSION
 
-<<<<<<< HEAD
-   Compiler         : $CC
-    - vendor        : $ax_cv_c_compiler_vendor
-    - version       : $ax_cv_c_compiler_version
-    - flags         : $CFLAGS
-   MPI enabled      : $enable_mpi
-   HDF5 enabled     : $with_hdf5
-    - parallel      : $have_parallel_hdf5
-   ParMETIS enabled : $have_parmetis
-   FFTW3 enabled    : $have_fftw3
-   GSL enabled      : $have_gsl
-   libNUMA enabled  : $have_numa
-   GRACKLE enabled  : $have_grackle
-   Using tcmalloc   : $have_tcmalloc
-   Using jemalloc   : $have_jemalloc
-   CPU profiler     : $have_profiler
-   Pthread barriers : $have_pthread_barrier
-=======
    Compiler           : $CC
     - vendor          : $ax_cv_c_compiler_vendor
     - version         : $ax_cv_c_compiler_version
@@ -1388,7 +1370,7 @@
    MPI enabled        : $enable_mpi
    HDF5 enabled       : $with_hdf5
     - parallel        : $have_parallel_hdf5
-   Metis enabled      : $have_metis
+   ParMetis enabled   : $have_parmetis
    FFTW3 enabled      : $have_fftw
    GSL enabled        : $have_gsl
    libNUMA enabled    : $have_numa
@@ -1396,7 +1378,6 @@
    Special allocators : $have_special_allocator
    CPU profiler       : $have_profiler
    Pthread barriers   : $have_pthread_barrier
->>>>>>> e95331dd
 
    Hydro scheme       : $with_hydro
    Dimensionality     : $with_dimension
