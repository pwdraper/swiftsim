--- conflicted
+++ resolved
@@ -21,24 +21,16 @@
 AM_LDFLAGS = ../src/.libs/libswiftsim.a $(HDF5_LDFLAGS) $(HDF5_LIBS) $(FFTW_LIBS)
 
 # List of programs and scripts to run in the test suite
-<<<<<<< HEAD
-TESTS = testGreetings testReading.sh testSingle testPair.sh testPairPerturbed.sh \
-	test27cells.sh test27cellsPerturbed.sh testParser.sh testKernel \
-  threadpool_test
-
-# List of test programs to compile
-check_PROGRAMS = testGreetings testReading testSingle testTimeIntegration \
-		 testSPHStep testPair test27cells testParser testKernel threadpool_test
-=======
 TESTS = testGreetings testMaths testReading.sh testSingle testKernel testSymmetry \
         testPair.sh testPairPerturbed.sh test27cells.sh test27cellsPerturbed.sh  \
-        testParser.sh testSPHStep test125cells.sh testKernelGrav testFFT
+        testParser.sh testSPHStep test125cells.sh testKernelGrav testFFT \
+        threadpool_test
 
 # List of test programs to compile
 check_PROGRAMS = testGreetings testReading testSingle testTimeIntegration \
 		 testSPHStep testPair test27cells test125cells testParser \
-                 testKernel testKernelGrav testFFT testInteractions testMaths testSymmetry
->>>>>>> 525c760d
+                 testKernel testKernelGrav testFFT testInteractions testMaths \
+                 testSymmetry threadpool_test
 
 # Sources for the individual programs
 testGreetings_SOURCES = testGreetings.c
@@ -65,15 +57,13 @@
 
 testKernel_SOURCES = testKernel.c
 
-<<<<<<< HEAD
-threadpool_test_SOURCES = threadpool_test.c
-=======
 testKernelGrav_SOURCES = testKernelGrav.c
 
 testFFT_SOURCES = testFFT.c
 
 testInteractions_SOURCES = testInteractions.c
->>>>>>> 525c760d
+
+threadpool_test_SOURCES = threadpool_test.c
 
 # Files necessary for distribution
 EXTRA_DIST = testReading.sh makeInput.py testPair.sh testPairPerturbed.sh \
