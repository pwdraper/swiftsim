--- conflicted
+++ resolved
@@ -27,12 +27,8 @@
 
 # List of test programs to compile
 check_PROGRAMS = testGreetings testReading testSingle testTimeIntegration \
-<<<<<<< HEAD
-		 testSPHStep testPair test27cells test125cells testParser testKernel \ 
-                 testNonSymInt testSymInt
-=======
-		 testSPHStep testPair test27cells testParser testKernel testInteractions
->>>>>>> 62e0011a
+		 testSPHStep testPair test27cells test125cells testParser \
+                 testKernel testInteractions
 
 # Sources for the individual programs
 testGreetings_SOURCES = testGreetings.c
