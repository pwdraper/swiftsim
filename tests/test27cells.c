--- conflicted
+++ resolved
@@ -188,14 +188,9 @@
             main_cell->parts[pid].id, main_cell->parts[pid].x[0],
             main_cell->parts[pid].x[1], main_cell->parts[pid].x[2],
             main_cell->parts[pid].v[0], main_cell->parts[pid].v[1],
-<<<<<<< HEAD
-            main_cell->parts[pid].v[2], main_cell->parts[pid].rho,
-#if defined(GIZMO_SPH) || defined(SHADOWSWIFT)
-=======
             main_cell->parts[pid].v[2],
             hydro_get_density(&main_cell->parts[pid]),
-#if defined(GIZMO_SPH)
->>>>>>> 66c5a34a
+#if defined(GIZMO_SPH) || defined(SHADOWSWIFT)
             0.f,
 #else
             main_cell->parts[pid].rho_dh,
@@ -236,13 +231,8 @@
               "%13e %13e %13e\n",
               cj->parts[pjd].id, cj->parts[pjd].x[0], cj->parts[pjd].x[1],
               cj->parts[pjd].x[2], cj->parts[pjd].v[0], cj->parts[pjd].v[1],
-<<<<<<< HEAD
-              cj->parts[pjd].v[2], cj->parts[pjd].rho,
+              cj->parts[pjd].v[2], hydro_get_density(&cj->parts[pjd]),
 #if defined(GIZMO_SPH) || defined(SHADOWSWIFT)
-=======
-              cj->parts[pjd].v[2], hydro_get_density(&cj->parts[pjd]),
-#if defined(GIZMO_SPH)
->>>>>>> 66c5a34a
               0.f,
 #else
               main_cell->parts[pjd].rho_dh,
